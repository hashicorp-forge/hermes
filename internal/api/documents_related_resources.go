--- conflicted
+++ resolved
@@ -40,17 +40,6 @@
 }
 
 type hermesDocumentRelatedResourceGetResponse struct {
-<<<<<<< HEAD
-	GoogleFileID   string `json:"googleFileID"`
-	Title          string `json:"title"`
-	DocumentType   string `json:"documentType"`
-	DocumentNumber string `json:"documentNumber"`
-	SortOrder      int    `json:"sortOrder"`
-	Status				 string `json:"status"`
-	Owners				 []string `json:"owners"`
-	OwnerPhotos		 []string `json:"ownerPhotos"`
-	Product				 string `json:"product"`
-=======
 	GoogleFileID   string   `json:"googleFileID"`
 	Title          string   `json:"title"`
 	DocumentType   string   `json:"documentType"`
@@ -60,7 +49,6 @@
 	Owners         []string `json:"owners"`
 	OwnerPhotos    []string `json:"ownerPhotos"`
 	Product        string   `json:"product"`
->>>>>>> 48f146b1
 }
 
 func documentsResourceRelatedResourcesHandler(
@@ -169,17 +157,10 @@
 					DocumentType:   doc.DocType,
 					DocumentNumber: doc.DocNumber,
 					SortOrder:      hdrr.RelatedResource.SortOrder,
-<<<<<<< HEAD
-					Status:				  doc.Status,
-					Owners:				 doc.Owners,
-					OwnerPhotos:	 doc.OwnerPhotos,
-					Product: 			doc.Product,
-=======
 					Status:         doc.Status,
 					Owners:         doc.Owners,
 					OwnerPhotos:    doc.OwnerPhotos,
 					Product:        doc.Product,
->>>>>>> 48f146b1
 				})
 		}
 
