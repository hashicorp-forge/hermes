--- conflicted
+++ resolved
@@ -43,11 +43,7 @@
 	Approvers    *[]string               `json:"approvers,omitempty"`
 	Contributors *[]string               `json:"contributors,omitempty"`
 	CustomFields *[]document.CustomField `json:"customFields,omitempty"`
-<<<<<<< HEAD
-	Owner        *string                 `json:"owner,omitempty"`
-=======
 	Owners       *[]string               `json:"owners,omitempty"`
->>>>>>> 040ee157
 	Product      *string                 `json:"product,omitempty"`
 	Summary      *string                 `json:"summary,omitempty"`
 	// Tags                []string `json:"tags,omitempty"`
@@ -1329,36 +1325,21 @@
 			model.DocumentModifiedAt = time.Unix(doc.ModifiedTime, 0)
 
 			// Owner.
-<<<<<<< HEAD
-			if req.Owner != nil {
-				doc.Owners = []string{*req.Owner}
-				model.Owner = &models.User{
-					EmailAddress: *req.Owner,
-=======
 			if req.Owners != nil {
 				doc.Owners = *req.Owners
 				model.Owner = &models.User{
 					EmailAddress: doc.Owners[0],
->>>>>>> 040ee157
 				}
 
 				// Share file with new owner.
 				if err := srv.GWService.ShareFile(
-<<<<<<< HEAD
-					docID, *req.Owner, "writer"); err != nil {
-=======
 					docID, doc.Owners[0], "writer"); err != nil {
->>>>>>> 040ee157
 					srv.Logger.Error("error sharing file with new owner",
 						"error", err,
 						"method", r.Method,
 						"path", r.URL.Path,
 						"doc_id", docID,
-<<<<<<< HEAD
-						"new_owner", *req.Owner)
-=======
 						"new_owner", doc.Owners[0])
->>>>>>> 040ee157
 					http.Error(w, "Error patching document draft",
 						http.StatusInternalServerError)
 					return
@@ -1392,11 +1373,7 @@
 
 			// Send email to new owner.
 			if srv.Config.Email != nil && srv.Config.Email.Enabled &&
-<<<<<<< HEAD
-				req.Owner != nil {
-=======
 				req.Owners != nil {
->>>>>>> 040ee157
 				// Get document URL.
 				docURL, err := getDocumentURL(srv.Config.BaseURL, docID)
 				if err != nil {
@@ -1413,17 +1390,10 @@
 
 				// Get name of new document owner.
 				newOwner := email.User{
-<<<<<<< HEAD
-					EmailAddress: *req.Owner,
-				}
-				ppl, err := srv.GWService.SearchPeople(
-					*req.Owner, "emailAddresses,names")
-=======
 					EmailAddress: doc.Owners[0],
 				}
 				ppl, err := srv.GWService.SearchPeople(
 					doc.Owners[0], "emailAddresses,names")
->>>>>>> 040ee157
 				if err != nil {
 					srv.Logger.Warn("error searching directory for new owner",
 						"error", err,
