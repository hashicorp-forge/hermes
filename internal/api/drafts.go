package api

import (
	"bytes"
	"encoding/json"
	"fmt"
	"io/ioutil"
	"net/http"
	"strconv"
	"strings"
	"time"

	"github.com/algolia/algoliasearch-client-go/v3/algolia/opt"
	"github.com/algolia/algoliasearch-client-go/v3/algolia/search"
	"github.com/hashicorp/go-hclog"
	"gorm.io/gorm"

	"github.com/hashicorp-forge/hermes/internal/config"
	"github.com/hashicorp-forge/hermes/pkg/algolia"
	gw "github.com/hashicorp-forge/hermes/pkg/googleworkspace"
	hcd "github.com/hashicorp-forge/hermes/pkg/hashicorpdocs"
	"github.com/hashicorp-forge/hermes/pkg/models"
)

type DraftsRequest struct {
	Approvers           []string `json:"approvers,omitempty"`
	Contributors        []string `json:"contributors,omitempty"`
	DocType             string   `json:"docType,omitempty"`
	Product             string   `json:"product,omitempty"`
	ProductAbbreviation string   `json:"productAbbreviation,omitempty"`
	Summary             string   `json:"summary,omitempty"`
	Tags                []string `json:"tags,omitempty"`
	Title               string   `json:"title"`
}

// DraftsPatchRequest contains a subset of drafts fields that are allowed to
// be updated with a PATCH request.
type DraftsPatchRequest struct {
	Approvers    []string `json:"approvers,omitempty"`
	Contributors []string `json:"contributors,omitempty"`
	Product      string   `json:"product,omitempty"`
	Summary      string   `json:"summary,omitempty"`
	// Tags                []string `json:"tags,omitempty"`
	Title string `json:"title,omitempty"`

	// TODO: These are all current custom editable fields for all supported doc
	// types. We should instead make this dynamic.
	CurrentVersion string   `json:"currentVersion,omitempty"`
	PRD            string   `json:"prd,omitempty"`
	PRFAQ          string   `json:"prfaq,omitempty"`
	RFC            string   `json:"rfc,omitempty"`
	Stakeholders   []string `json:"stakeholders,omitempty"`
	TargetVersion  string   `json:"targetVersion,omitempty"`
}

type DraftsResponse struct {
	ID string `json:"id"`
}

func DraftsHandler(
	cfg *config.Config,
	l hclog.Logger,
	ar *algolia.Client,
	aw *algolia.Client,
	s *gw.Service,
	db *gorm.DB) http.Handler {

	return http.HandlerFunc(func(w http.ResponseWriter, r *http.Request) {
		errResp := func(httpCode int, userErrMsg, logErrMsg string, err error) {
			l.Error(logErrMsg,
				"method", r.Method,
				"path", r.URL.Path,
				"error", err,
			)
			errJSON := fmt.Sprintf(`{"error": "%s"}`, userErrMsg)
			http.Error(w, errJSON, httpCode)
		}

		// Authorize request.
		userEmail := r.Context().Value("userEmail").(string)
		if userEmail == "" {
			errResp(
				http.StatusUnauthorized,
				"No authorization information for request",
				"no user email found in request context",
				nil,
			)
			return
		}

		switch r.Method {
		case "POST":
			// Decode request.
			var req DraftsRequest
			if err := decodeRequest(r, &req); err != nil {
				l.Error("error decoding drafts request", "error", err)
				http.Error(w, fmt.Sprintf("Bad request: %q", err),
					http.StatusBadRequest)
				return
			}

			switch req.DocType {
			case "FRD":
			case "RFC":
			case "PRD":
			case "":
				l.Error("Bad request: docType is required")
				http.Error(w, "Bad request: docType is required", http.StatusBadRequest)
				return
			default:
				l.Error("Bad request: docType is required", "doc_type", req.DocType)
				http.Error(w, "Bad request: invalid docType", http.StatusBadRequest)
				return
			}

			if req.Title == "" {
				http.Error(w, "Bad request: title is required", http.StatusBadRequest)
				return
			}

			// Get doc type template.
			template := getDocTypeTemplate(cfg.DocumentTypes.DocumentType, req.DocType)
			if template == "" {
				l.Error("Bad request: no template configured for doc type", "doc_type", req.DocType)
				http.Error(w,
					"Bad request: no template configured for doc type",
					http.StatusBadRequest)
				return
			}

			// Build title.
			if req.ProductAbbreviation == "" {
				req.ProductAbbreviation = "TODO"
			}
			title := fmt.Sprintf("[%s-???] %s", req.ProductAbbreviation, req.Title)

			// Copy template to new draft file.
			f, err := s.CopyFile(template, title, cfg.GoogleWorkspace.DraftsFolder)
			if err != nil {
				l.Error("error creating draft", "error", err, "template", template,
					"drafts_folder", cfg.GoogleWorkspace.DraftsFolder)
				http.Error(w, "Error creating document draft",
					http.StatusInternalServerError)
				return
			}

			// Build created date.
			ct, err := time.Parse(time.RFC3339Nano, f.CreatedTime)
			if err != nil {
				l.Error("error parsing draft created time", "error", err, "doc_id", f.Id)
				http.Error(w, "Error creating document draft",
					http.StatusInternalServerError)
				return
			}
			cd := ct.Format("Jan 2, 2006")

			// Get owner photo by searching Google Workspace directory.
			op := []string{}
<<<<<<< HEAD
			people, err := s.SearchPeople(userEmail)
=======
			people, err := s.SearchPeople(req.Owner, "photos")
>>>>>>> f2cb0326
			if err != nil {
				l.Error(
					"error searching directory for person",
					"err", err,
					"person", userEmail,
				)
			}
			if len(people) > 0 {
				if len(people[0].Photos) > 0 {
					op = append(op, people[0].Photos[0].Url)
				}
			}

			// Create tag
			// Note: The o_id tag may be empty for environments such as development.
			// For environments like pre-prod and prod, it will be set as
			// Okta authentication is enforced before this handler is called for
			// those environments. Maybe, if id isn't set we use
			// owner emails in the future?
			id := r.Header.Get("x-amzn-oidc-identity")
			metaTags := []string{
				"o_id:" + id,
			}

			baseDocObj := &hcd.BaseDoc{
				ObjectID:     f.Id,
				Title:        req.Title,
				AppCreated:   true,
				Contributors: req.Contributors,
				Created:      cd,
				CreatedTime:  ct.Unix(),
				DocNumber:    fmt.Sprintf("%s-???", req.ProductAbbreviation),
				DocType:      req.DocType,
				MetaTags:     metaTags,
				Owners:       []string{userEmail},
				OwnerPhotos:  op,
				Product:      req.Product,
				Status:       "WIP",
				Summary:      req.Summary,
				Tags:         req.Tags,
			}

			res, err := aw.Drafts.SaveObject(baseDocObj)
			if err != nil {
				l.Error("error saving draft doc in Algolia", "error", err, "doc_id", f.Id)
				http.Error(w, "Error creating document draft",
					http.StatusInternalServerError)
				return
			}
			err = res.Wait()
			if err != nil {
				l.Error("error saving draft doc in Algolia", "error", err, "doc_id", f.Id)
				http.Error(w, "Error creating document draft",
					http.StatusInternalServerError)
				return
			}

			// Create new document object of the proper doc type.
			docObj, err := hcd.NewEmptyDoc(baseDocObj.DocType)
			if err != nil {
				l.Error("error creating new empty doc",
					"error", err,
					"doc_id", f.Id,
				)
				http.Error(w, "Error accessing draft document",
					http.StatusInternalServerError)
				return
			}

			// Get document object from Algolia.
			err = ar.Drafts.GetObject(f.Id, &docObj)
			if err != nil {
				l.Error("error requesting document draft from Algolia",
					"error", err,
					"doc_id", f.Id,
				)
				http.Error(w, "Error accessing draft document",
					http.StatusInternalServerError)
				return
			}

			// Replace the doc header.
			err = docObj.ReplaceHeader(
				f.Id, cfg.BaseURL, true, s)
			if err != nil {
				l.Error("error replacing draft doc header",
					"error", err, "doc_id", f.Id)
				http.Error(w, "Error creating document draft",
					http.StatusInternalServerError)
				return
			}

			// Create document in the database.
			var approvers []*models.User
			for _, c := range req.Approvers {
				approvers = append(approvers, &models.User{
					EmailAddress: c,
				})
			}
			var contributors []*models.User
			for _, c := range req.Contributors {
				contributors = append(contributors, &models.User{
					EmailAddress: c,
				})
			}
			createdTime, err := time.Parse(time.RFC3339Nano, f.CreatedTime)
			if err != nil {
				l.Error("error parsing document created time",
					"error", err, "doc_id", f.Id)
				http.Error(w, "Error creating document draft",
					http.StatusInternalServerError)
				return
			}
			// TODO: add custom fields.
			d := models.Document{
				GoogleFileID:       f.Id,
				Approvers:          approvers,
				Contributors:       contributors,
				DocumentCreatedAt:  createdTime,
				DocumentModifiedAt: createdTime,
				DocumentType: models.DocumentType{
					Name: req.DocType,
				},
				Owner: &models.User{
					EmailAddress: userEmail,
				},
				Product: models.Product{
					Name: req.Product,
				},
				Status:  models.WIPDocumentStatus,
				Summary: req.Summary,
				Title:   req.Title,
			}
			if err := d.Create(db); err != nil {
				l.Error("error creating document in database",
					"error", err,
					"doc_id", f.Id,
				)
				http.Error(w, "Error creating document draft",
					http.StatusInternalServerError)
				return
			}

			// Share file with the owner
			if err := s.ShareFile(f.Id, userEmail, "writer"); err != nil {
				l.Error("error sharing file with the owner",
					"error", err, "doc_id", f.Id)
				http.Error(w, "Error creating document draft",
					http.StatusInternalServerError)
				return
			}

			// Share file with contributors.
			// Google Drive API limitation
			// is that you can only share files
			// with one user at a time
			for _, c := range req.Contributors {
				if err := s.ShareFile(f.Id, c, "writer"); err != nil {
					l.Error("error sharing file with the contributor",
						"error", err, "doc_id", f.Id, "contributor", c)
					http.Error(w, "Error creating document draft",
						http.StatusInternalServerError)
					return
				}
			}

			// TODO: Delete draft file in the case of an error.

			// Write response.
			w.Header().Set("Content-Type", "application/json")
			w.WriteHeader(http.StatusOK)

			resp := &DraftsResponse{
				ID: f.Id,
			}

			enc := json.NewEncoder(w)
			err = enc.Encode(resp)
			if err != nil {
				l.Error("error encoding drafts response", "error", err, "doc_id", f.Id)
				http.Error(w, "Error creating document draft",
					http.StatusInternalServerError)
				return
			}

			l.Info("created draft", "doc_id", f.Id)

		case "GET":
			// Get OIDC ID
			id := r.Header.Get("x-amzn-oidc-identity")

			// Parse query
			q := r.URL.Query()
			facetFiltersStr := q.Get("facetFilters")
			facetsStr := q.Get("facets")
			hitsPerPageStr := q.Get("hitsPerPage")
			maxValuesPerFacetStr := q.Get("maxValuesPerFacet")
			pageStr := q.Get("page")

			facetFilters := strings.Split(facetFiltersStr, ",")
			facets := strings.Split(facetsStr, ",")
			hitsPerPage, err := strconv.Atoi(hitsPerPageStr)
			if err != nil {
				l.Error("error converting to int", "error", err, "hits_per_page", hitsPerPageStr)
				http.Error(w, "Error retrieving document drafts",
					http.StatusInternalServerError)
				return
			}
			maxValuesPerFacet, err := strconv.Atoi(maxValuesPerFacetStr)
			if err != nil {
				l.Error("error converting to int", "error", err, "max_values_per_facet", maxValuesPerFacetStr)
				http.Error(w, "Error retrieving document drafts",
					http.StatusInternalServerError)
				return
			}
			page, err := strconv.Atoi(pageStr)
			if err != nil {
				l.Error("error converting to int", "error", err, "page", pageStr)
				http.Error(w, "Error retrieving document drafts",
					http.StatusInternalServerError)
				return
			}

			// Build params
			params := []interface{}{
				opt.Facets(facets...),
				// FacetFilters are supplied as follows:
				// ['attribute1:value', 'attribute2:value'], 'owners:owner_email_value'
				opt.FacetFilterAnd(
					facetFilters,
					opt.FacetFilterOr("owners:"+userEmail, "contributors:"+userEmail),
				),
				opt.HitsPerPage(hitsPerPage),
				opt.MaxValuesPerFacet(maxValuesPerFacet),
				opt.Page(page),
			}

			// Retrieve all documents
			var resp search.QueryRes
			sortBy := q.Get("sortBy")
			if sortBy == "dateAsc" {
				resp, err = ar.DraftsCreatedTimeAsc.Search("", params...)
			} else {
				resp, err = ar.DraftsCreatedTimeDesc.Search("", params...)
			}
			if err != nil {
				l.Error("error retrieving document drafts from Algolia", "error", err)
				http.Error(w, "Error retrieving document drafts",
					http.StatusInternalServerError)
				return
			}

			// Write response.
			w.Header().Set("Content-Type", "application/json")
			w.WriteHeader(http.StatusOK)

			enc := json.NewEncoder(w)
			err = enc.Encode(resp)
			if err != nil {
				l.Error("error encoding document drafts", "error", err)
				http.Error(w, "Error requesting document draft",
					http.StatusInternalServerError)
				return
			}

			l.Info("retrieved document drafts", "o_id", id)

		default:
			w.WriteHeader(http.StatusMethodNotAllowed)
			return
		}
	})
}

func DraftsDocumentHandler(
	cfg *config.Config,
	l hclog.Logger,
	ar *algolia.Client,
	aw *algolia.Client,
	s *gw.Service,
	db *gorm.DB) http.Handler {

	return http.HandlerFunc(func(w http.ResponseWriter, r *http.Request) {
		// Get document ID from URL path
		docId, err := parseURLPath(r.URL.Path, "/api/v1/drafts")
		if err != nil {
			l.Error("error requesting document draft from algolia",
				"error", err,
				"path", r.URL.Path,
			)
			http.Error(w, "Error requesting document draft", http.StatusInternalServerError)
			return
		}

		// Get base document object from Algolia so we can determine the doc type.
		baseDocObj := &hcd.BaseDoc{}
		err = ar.Drafts.GetObject(docId, &baseDocObj)
		if err != nil {
			l.Error("error requesting base document object from Algolia",
				"error", err,
				"doc_id", docId,
			)
			http.Error(w, "Error accessing draft document",
				http.StatusInternalServerError)
			return
		}

		// Create new document object of the proper doc type.
		docObj, err := hcd.NewEmptyDoc(baseDocObj.DocType)
		if err != nil {
			l.Error("error creating new empty doc",
				"error", err,
				"doc_id", docId,
			)
			http.Error(w, "Error accessing draft document",
				http.StatusInternalServerError)
			return
		}

		// Get document object from Algolia.
		err = ar.Drafts.GetObject(docId, &docObj)
		if err != nil {
			l.Error("error requesting document draft from Algolia",
				"error", err,
				"doc_id", docId,
			)
			http.Error(w, "Error accessing draft document",
				http.StatusInternalServerError)
			return
		}

		// Authorize request (only allow owners or contributors to get past this
		// point in the handler). We further authorize some methods later that
		// require owner access only.
		userEmail := r.Context().Value("userEmail").(string)
		var isOwner, isContributor bool
		if docObj.GetOwners()[0] == userEmail {
			isOwner = true
		}
		if contains(docObj.GetContributors(), userEmail) {
			isContributor = true
		}
		if !isOwner && !isContributor {
			http.Error(w,
				`{"error": "Only owners or contributors can access a draft document"}`,
				http.StatusUnauthorized)
			return
		}

		switch r.Method {
		case "GET":
			now := time.Now()

			// Get file from Google Drive so we can return the latest modified time.
			file, err := s.GetFile(docId)
			if err != nil {
				l.Error("error getting document file from Google",
					"error", err,
					"path", r.URL.Path,
					"method", r.Method,
					"doc_id", docId,
				)
				http.Error(w, "Error requesting document draft", http.StatusInternalServerError)
				return
			}

			// Parse and set modified time.
			modifiedTime, err := time.Parse(time.RFC3339Nano, file.ModifiedTime)
			if err != nil {
				l.Error("error parsing modified time",
					"error", err,
					"path", r.URL.Path,
					"method", r.Method,
					"doc_id", docId,
				)
				http.Error(w, "Error requesting document draft", http.StatusInternalServerError)
				return
			}
			docObj.SetModifiedTime(modifiedTime.Unix())

			// Set custom editable fields.
			docObj.SetCustomEditableFields()

			// Write response.
			w.Header().Set("Content-Type", "application/json")
			w.WriteHeader(http.StatusOK)

			enc := json.NewEncoder(w)
			err = enc.Encode(docObj)
			if err != nil {
				l.Error("error encoding document draft", "error", err, "doc_id", docId)
				http.Error(w, "Error requesting document draft",
					http.StatusInternalServerError)
				return
			}

			// Update recently viewed docs for the user.
			if err := updateRecentlyViewedDocs(userEmail, docId, db, now); err != nil {
				// If we get an error, log it but don't return an error response because
				// this would degrade UX.
				// TODO: change this log back to an error when this handles incomplete
				// data in the database.
				l.Warn("error updating recently viewed docs",
					"error", err,
					"path", r.URL.Path,
					"method", r.Method,
					"doc_id", docId,
				)
				return

			}

			l.Info("retrieved document draft", "doc_id", docId)

		case "DELETE":
			// Authorize request.
			if !isOwner {
				http.Error(w,
					`{"error": "Only owners can delete a draft document"}`,
					http.StatusUnauthorized)
				return
			}

			// Delete document
			err = s.DeleteFile(docId)
			if err != nil {
				l.Error("error deleting document", "error", err, "doc_id", docId)
				http.Error(w, "Error deleting document draft",
					http.StatusInternalServerError)
				return
			}

			// Delete object in Algolia
			res, err := aw.Drafts.DeleteObject(docId)
			if err != nil {
				l.Error("error deleting document draft from algolia",
					"error", err,
					"doc_id", docId,
				)
				http.Error(w, "Error deleting document draft",
					http.StatusInternalServerError)
				return
			}
			err = res.Wait()
			if err != nil {
				l.Error("error deleting document draft from algolia",
					"error", err,
					"doc_id", docId,
				)
				http.Error(w, "Error deleting document draft",
					http.StatusInternalServerError)
				return
			}

			resp := &DraftsResponse{
				ID: docId,
			}

			// Write response.
			w.Header().Set("Content-Type", "application/json")
			w.WriteHeader(http.StatusOK)

			enc := json.NewEncoder(w)
			err = enc.Encode(resp)
			if err != nil {
				l.Error("error encoding document id", "error", err, "doc_id", docId)
				http.Error(w, "Error deleting document draft",
					http.StatusInternalServerError)
				return
			}

		case "PATCH":
			// Copy request body so we can use both for validation using the request
			// struct, and then afterwards for patching the document JSON.
			buf, err := ioutil.ReadAll(r.Body)
			if err != nil {
				l.Error("error reading request body",
					"error", err,
					"method", r.Method,
					"path", r.URL.Path,
					"doc_id", docId)
				http.Error(w, "Error patching document draft",
					http.StatusInternalServerError)
				return
			}
			body := ioutil.NopCloser(bytes.NewBuffer(buf))
			newBody := ioutil.NopCloser(bytes.NewBuffer(buf))
			r.Body = newBody

			// Decode request. The request struct validates that the request only
			// contains fields that are allowed to be patched.
			var req DraftsPatchRequest
			if err := decodeRequest(r, &req); err != nil {
				l.Error("error decoding draft patch request", "error", err)
				http.Error(w, fmt.Sprintf("Bad request: %q", err),
					http.StatusBadRequest)
				return
			}

			// Validate product if it is in the patch request.
			var productAbbreviation string
			if req.Product != "" {
				p := models.Product{Name: req.Product}
				if err := p.Get(db); err != nil {
					l.Error("error getting product",
						"error", err,
						"method", r.Method,
						"path", r.URL.Path,
						"product", req.Product,
						"doc_id", docId)
					http.Error(w, "Bad request: invalid product",
						http.StatusBadRequest)
					return
				}

				// Set product abbreviation because we use this later to update the
				// doc number in the Algolia object.
				productAbbreviation = p.Abbreviation
			}

			// Compare contributors in request and stored object in Algolia
			// before we save the patched objected
			// Find out contributors to share the document with
			var contributorsToAddSharing []string
			if len(docObj.GetContributors()) == 0 && len(req.Contributors) != 0 {
				// If there are no contributors of the document
				// add the contributors in the request
				contributorsToAddSharing = req.Contributors
			} else if len(req.Contributors) != 0 {
				// Only compare when there are stored contributors
				// and contributors in the request
				contributorsToAddSharing = compareSlices(docObj.GetContributors(), req.Contributors)
			}
			// Find out contributors to remove from sharing the document
			var contributorsToRemoveSharing []string
			// TODO: figure out how we want to handle user removing all contributors
			// from the sidebar select
			if len(docObj.GetContributors()) != 0 && len(req.Contributors) != 0 {
				// Compare contributors when there are stored contributors
				// and there are contributors in the request
				contributorsToRemoveSharing = compareSlices(req.Contributors, docObj.GetContributors())
			}

			// Patch document by decoding the (now validated) request body JSON to the
			// document object.
			err = json.NewDecoder(body).Decode(docObj)
			if err != nil {
				l.Error("error decoding request body to document object",
					"error", err,
					"method", r.Method,
					"path", r.URL.Path,
					"doc_id", docId)
				http.Error(w, "Error patching document draft",
					http.StatusInternalServerError)
				return
			}

			// Share file with contributors.
			// Google Drive API limitation
			// is that you can only share files
			// with one user at a time
			for _, c := range contributorsToAddSharing {
				if err := s.ShareFile(docId, c, "writer"); err != nil {
					l.Error("error sharing file with the contributor",
						"error", err,
						"method", r.Method,
						"path", r.URL.Path,
						"doc_id", docId,
						"contributor", c)
					http.Error(w, "Error patching document draft",
						http.StatusInternalServerError)
					return
				}
			}
			if len(contributorsToAddSharing) > 0 {
				l.Info("shared document with contributors",
					"contributors_count", len(contributorsToAddSharing))
			}

			// Remove contributors from file.
			// This unfortunately needs to be done one user at a time
			for _, c := range contributorsToRemoveSharing {
				// Only remove contributor if the email
				// associated with the permission doesn't
				// match owner email(s).
				if !contains(docObj.GetOwners(), c) {
					if err := removeSharing(s, docId, c); err != nil {
						l.Error("error removing contributor from file",
							"error", err,
							"method", r.Method,
							"path", r.URL.Path,
							"doc_id", docId,
							"contributor", c)
						http.Error(w, "Error patching document draft",
							http.StatusInternalServerError)
						return
					}
				}
			}
			if len(contributorsToRemoveSharing) > 0 {
				l.Info("removed contributors from document",
					"contributors_count", len(contributorsToRemoveSharing))
			}

			// Update product (if it is in the patch request).
			if req.Product != "" {
				// Update in database.
				d := models.Document{
					GoogleFileID: docId,
					Product:      models.Product{Name: req.Product},
				}
				if err := d.Upsert(db); err != nil {
					l.Error("error upserting document to update product",
						"error", err,
						"method", r.Method,
						"path", r.URL.Path,
						"product", req.Product,
						"doc_id", docId)
					http.Error(w, "Error patching document draft",
						http.StatusInternalServerError)
					return
				}

				// Update doc number in Algolia object.
				docObj.SetDocNumber(fmt.Sprintf("%s-???", productAbbreviation))
			}

			// Save new modified draft doc object in Algolia.
			res, err := aw.Drafts.SaveObject(docObj)
			if err != nil {
				l.Error("error saving patched draft doc in Algolia", "error", err,
					"doc_id", docId)
				http.Error(w, "Error creating document draft",
					http.StatusInternalServerError)
				return
			}
			err = res.Wait()
			if err != nil {
				l.Error("error saving patched draft doc in Algolia", "error", err,
					"doc_id", docId)
				http.Error(w, "Error creating document draft",
					http.StatusInternalServerError)
				return
			}

			// Replace the doc header.
			err = docObj.ReplaceHeader(
				docId, cfg.BaseURL, true, s)
			if err != nil {
				l.Error("error replacing draft doc header",
					"error", err, "doc_id", docId)
				http.Error(w, "Error patching document draft",
					http.StatusInternalServerError)
				return
			}

			// Rename file with new title.
			s.RenameFile(docId,
				fmt.Sprintf("[%s] %s", docObj.GetDocNumber(), docObj.GetTitle()))

			w.WriteHeader(http.StatusOK)
			l.Info("patched draft document", "doc_id", docId)

		default:
			w.WriteHeader(http.StatusMethodNotAllowed)
			return
		}
	})
}

// validateID validates the whether the ID matches
// the ID tag in the Algolia document object
func validateID(id string, tags []string) error {
	// draft document should have tags set
	// in order to verify the document
	// was created by a particular id
	if len(tags) == 0 {
		return fmt.Errorf("tags cannot be empty")
	}
	for _, j := range tags {
		if strings.Contains(j, "o_id:") {
			// Prevent user requesting a document draft that
			// wasn't created by them.
			if j != "o_id:"+id {
				return fmt.Errorf("oidc id didn't match the id tag on the document")
			}
		} else {
			return fmt.Errorf("o_id tag wasn't set in the object")
		}
	}

	return nil
}

// parseURLPath parses the URL path with format "{prefix}/{resource_id}"
// (e.g., "/api/v1/drafts/{document_id}") and returns a
// resource ID
// TODO: make more extensible using regexp package and move to helpers.go.
func parseURLPath(path, prefix string) (string, error) {
	// Remove prefix (like "/api/v1/drafts") from URL path
	path = strings.TrimPrefix(path, prefix)

	// Remove empty entries and validate path
	urlPath := strings.Split(path, "/")
	var resultPath []string
	for _, v := range urlPath {
		// Only append non-empty values, this remove
		// any empty strings in the slice
		if v != "" {
			resultPath = append(resultPath, v)
		}
	}
	resultPathLen := len(resultPath)
	// Only allow 1 value to be set in the
	// resultPath slice. For example,
	// if the urlPath is set to /{document_id}
	// then the resultPath slice would be ["{document_id}"]
	if resultPathLen > 1 {
		return "", fmt.Errorf("invalid url path")
	}
	// If there are no entries in the resultPath
	// slice, then there was no document ID set in
	// URL path. Return an empty string
	if resultPathLen == 0 {
		return "", fmt.Errorf("no document id set in url path")
	}

	// return document ID
	return resultPath[0], nil
}

// getDocTypeTemplate returns the file ID of the template for a specified
// document type or an empty string if not found.
func getDocTypeTemplate(
	docTypes []*config.DocumentType,
	docType string,
) string {
	template := ""

	for _, t := range docTypes {
		if strings.ToUpper(t.Name) == docType {
			template = t.Template
			break
		}
	}

	return template
}

// removeSharing lists permissions for a document and then
// deletes the permission for the supplied user email
func removeSharing(s *gw.Service, docId, email string) error {
	permissions, err := s.ListPermissions(docId)
	if err != nil {
		return err
	}
	for _, p := range permissions {
		if p.EmailAddress == email {
			return s.DeletePermission(docId, p.Id)
		}
	}
	return nil
}<|MERGE_RESOLUTION|>--- conflicted
+++ resolved
@@ -156,11 +156,7 @@
 
 			// Get owner photo by searching Google Workspace directory.
 			op := []string{}
-<<<<<<< HEAD
-			people, err := s.SearchPeople(userEmail)
-=======
 			people, err := s.SearchPeople(req.Owner, "photos")
->>>>>>> f2cb0326
 			if err != nil {
 				l.Error(
 					"error searching directory for person",
