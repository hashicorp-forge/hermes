--- conflicted
+++ resolved
@@ -1,11 +1,10 @@
 package version
 
-<<<<<<< HEAD
 import (
 	"runtime/debug"
 )
 
-const Version = "0.2.0"
+const Version = "0.3.0"
 
 // GetVersion returns
 // the version number
@@ -29,7 +28,4 @@
 		}
 	}
 	return ""
-}
-=======
-const Version = "0.3.0"
->>>>>>> b6fa8c9d
+}