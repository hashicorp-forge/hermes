--- conflicted
+++ resolved
@@ -139,10 +139,6 @@
 
 		// Highlighting/snippeting
 		AttributesToSnippet: opt.AttributesToSnippet(
-<<<<<<< HEAD
-			// TODO: this should vary based on context
-=======
->>>>>>> 45e2f78c
 			"content:30",
 		),
 		HighlightPostTag:    opt.HighlightPostTag("</mark>"),
