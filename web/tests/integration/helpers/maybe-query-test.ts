import { module, test } from "qunit";
import { setupRenderingTest } from "ember-qunit";
import { TestContext, find, render } from "@ember/test-helpers";
import { hbs } from "ember-cli-htmlbars";

interface MaybeQueryTestContext extends TestContext {
  query?: Record<string, unknown>;
}

module("Integration | Helper | maybe-query", function (hooks) {
  setupRenderingTest(hooks);

  test("it accepts a valid query object", async function (this: MaybeQueryTestContext, assert) {
    this.query = { product: ["waypoint"] };

    await render<MaybeQueryTestContext>(hbs`
      <LinkTo
        @route="authenticated.documents"
        @query={{maybe-query this.query}}
      >
       Link
      </LinkTo>
    `);

    assert.equal(
      find("a")?.getAttribute("href"),
<<<<<<< HEAD
      "/all/documents?product=%5B%22waypoint%22%5D",
=======
      "/documents?product=%5B%22waypoint%22%5D",
>>>>>>> c5daebb4
      "the passed-in query is used"
    );
  });

  test("it accepts an undefined query", async function (this: MaybeQueryTestContext, assert) {
    this.query = undefined;

    await render<MaybeQueryTestContext>(hbs`
      <LinkTo
        @route="authenticated.documents"
        @query={{maybe-query this.query}}
      >
        Link
      </LinkTo>
    `);

<<<<<<< HEAD
    assert.equal(find("a")?.getAttribute("href"), "/all/documents");
=======
    assert.equal(find("a")?.getAttribute("href"), "/documents");
>>>>>>> c5daebb4
  });
});<|MERGE_RESOLUTION|>--- conflicted
+++ resolved
@@ -24,11 +24,7 @@
 
     assert.equal(
       find("a")?.getAttribute("href"),
-<<<<<<< HEAD
-      "/all/documents?product=%5B%22waypoint%22%5D",
-=======
       "/documents?product=%5B%22waypoint%22%5D",
->>>>>>> c5daebb4
       "the passed-in query is used"
     );
   });
@@ -45,10 +41,6 @@
       </LinkTo>
     `);
 
-<<<<<<< HEAD
-    assert.equal(find("a")?.getAttribute("href"), "/all/documents");
-=======
     assert.equal(find("a")?.getAttribute("href"), "/documents");
->>>>>>> c5daebb4
   });
 });