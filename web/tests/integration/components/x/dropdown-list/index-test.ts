--- conflicted
+++ resolved
@@ -575,11 +575,7 @@
 
     assert.equal(
       firstLink.getAttribute("href"),
-<<<<<<< HEAD
-      "/all/documents?products=Labs",
-=======
       "/documents?products=Labs",
->>>>>>> c5daebb4
       "route and query are set"
     );
   });
