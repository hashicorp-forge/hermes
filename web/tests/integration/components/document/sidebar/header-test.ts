--- conflicted
+++ resolved
@@ -130,112 +130,4 @@
       .dom(".sidebar-header")
       .hasClass("scrolled", "scrolled class is applied when user scrolls");
   });
-<<<<<<< HEAD
-=======
-
-  test("it populates the correct share link (with ShortLinkBaseURL)", async function (this: DocumentSidebarHeaderTestContext, assert) {
-    this.server.create("document", {
-      docType: "PRD",
-      docNumber: "TST-001",
-      isDraft: false,
-    });
-    this.set("document", this.server.schema.document.first().attrs);
-
-    let configService = this.owner.lookup("service:config") as ConfigService;
-
-    let shortLinkBaseURL = "http://short.link/";
-
-    configService.config.short_link_base_url = shortLinkBaseURL;
-
-    await render(hbs`
-      {{! @glint-nocheck: not typesafe yet }}
-      <Document::Sidebar::Header
-        @document={{this.document}}
-        @isCollapsed={{this.isCollapsed}}
-        @toggleCollapsed={{this.toggleCollapsed}}
-        @userHasScrolled={{this.userHasScrolled}}
-      />
-    `);
-
-    let copyURLButton: HTMLElement | null = null;
-    let url: string | null = null;
-
-    const captureBaseURL = () => {
-      copyURLButton = htmlElement("[data-test-copy-url-button]");
-      url = copyURLButton.getAttribute("data-test-copy-url-value");
-    };
-
-    captureBaseURL();
-
-    assert.equal(
-      url,
-      `${shortLinkBaseURL}prd/tst-001`,
-      "the correct share link is populated"
-    );
-
-    this.clearRender();
-
-    shortLinkBaseURL = "http://short.link";
-
-    await render(hbs`
-      {{! @glint-nocheck: not typesafe yet }}
-      <Document::Sidebar::Header
-        @document={{this.document}}
-        @isCollapsed={{this.isCollapsed}}
-        @toggleCollapsed={{this.toggleCollapsed}}
-        @userHasScrolled={{this.userHasScrolled}}
-      />
-    `);
-
-    captureBaseURL();
-
-    assert.equal(
-      url,
-      `${shortLinkBaseURL}/prd/tst-001`,
-      "a trailing slash is added to the ShortLinkBaseURL if it is missing"
-    );
-
-    this.clearRender();
-    configService.config.short_link_base_url = undefined as unknown as string;
-
-    await render(hbs`
-      {{! @glint-nocheck: not typesafe yet }}
-      <Document::Sidebar::Header
-        @document={{this.document}}
-        @isCollapsed={{this.isCollapsed}}
-        @toggleCollapsed={{this.toggleCollapsed}}
-        @userHasScrolled={{this.userHasScrolled}}
-      />
-    `);
-
-    captureBaseURL();
-
-    assert.equal(
-      url,
-      window.location.href,
-      "uses the current URL if ShortLinkBaseURL is undefined"
-    );
-
-    this.clearRender();
-    configService.config.short_link_base_url = "invalidURL";
-
-    await render(hbs`
-      {{! @glint-nocheck: not typesafe yet }}
-      <Document::Sidebar::Header
-        @document={{this.document}}
-        @isCollapsed={{this.isCollapsed}}
-        @toggleCollapsed={{this.toggleCollapsed}}
-        @userHasScrolled={{this.userHasScrolled}}
-      />
-    `);
-
-    captureBaseURL();
-
-    assert.equal(
-      url,
-      window.location.href,
-      "uses the current URL if ShortLinkBaseURL is invalid"
-    );
-  });
->>>>>>> 00e55a3f
 });