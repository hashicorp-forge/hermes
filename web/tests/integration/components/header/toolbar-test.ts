import { module, test, todo } from "qunit";
import { setupRenderingTest } from "ember-qunit";
import { TestContext, click, findAll, render } from "@ember/test-helpers";
import { hbs } from "ember-cli-htmlbars";
<<<<<<< HEAD
import { FacetDropdownGroups, FacetDropdownObjects } from "hermes/types/facets";
=======
import { FacetDropdownObjects } from "hermes/types/facets";
import RouterService from "@ember/routing/router-service";
import { SortByLabel } from "hermes/components/header/toolbar";
>>>>>>> 3ecb5e6c

const FACETS = {
  docType: {
    RFC: { count: 1, selected: false },
  },
  owners: {
    ["mishra@hashicorp.com"]: { count: 8, selected: false },
  },
  product: { Labs: { count: 9, selected: false } },
  status: {
    Approved: { count: 3, selected: false },
  },
};

interface HeaderToolbarTestContext extends TestContext {
  facets?: FacetDropdownGroups;
  sortControlIsHidden?: boolean;
}

module("Integration | Component | header/toolbar", function (hooks) {
  setupRenderingTest(hooks);

  test("it renders a search input by default", async function (assert) {
    await render(hbs`
      <Header::Toolbar />
    `);

    assert.dom(".facets").doesNotExist("Facets are hidden unless provided");
    assert
      .dom(".sort-by-dropdown")
      .doesNotExist("Sort-by dropdown is hidden unless facets are provided");
  });

  test("it renders facets when provided", async function (this: HeaderToolbarTestContext, assert) {
    this.set("facets", FACETS);
    this.set("sortControlIsHidden", false);

    await render<HeaderToolbarTestContext>(hbs`
      <Header::Toolbar
        @facets={{this.facets}}
        @sortControlIsHidden={{this.sortControlIsHidden}}
      />
    `);

    assert.dom(".facets").exists();
    assert
      .dom("[data-test-facet-dropdown='sort']")
      .exists("Sort-by dropdown is shown with facets unless explicitly hidden");

    assert
      .dom(".facets [data-test-facet-dropdown-trigger]")
      .exists({ count: 4 });
    assert
      .dom('[data-test-facet-dropdown="sort"]')
      .exists({ count: 1 })
      .hasText(`Sort: ${SortByLabel.Newest}`);

    await click(
      `[data-test-facet-dropdown-trigger='Sort: ${SortByLabel.Newest}']`
    );
    assert
      .dom("[data-test-facet-dropdown-menu-item]:nth-child(2)")
      .hasText("Oldest");

    this.set("sortControlIsHidden", true);
    assert
      .dom(".sort-by-dropdown")
      .doesNotExist("Sort-by dropdown hides when sortByHidden is true");
  });

  test("it handles status values correctly", async function (this: HeaderToolbarTestContext, assert) {
    const STATUS_NAMES = [
      "Approved",
      "In-Review",
      "In Review",
      "Obsolete",
      "WIP",
      "Archived",
      "Draft",
      "Rejected",
      "Submitted",
    ];

    let statusFacets: FacetDropdownObjects = {};

    STATUS_NAMES.forEach((status) => {
      statusFacets[status] = { count: 1, selected: false };
    });

    this.set("facets", { status: statusFacets });

    await render<HeaderToolbarTestContext>(hbs`
      <Header::Toolbar @facets={{this.facets}} />
    `);

    await click("[data-test-facet-dropdown-trigger='Status']");

    assert.deepEqual(
      findAll(
        "[data-test-facet-dropdown-menu-item] [data-test-facet-dropdown-list-item-value]"
      )?.map((el) => el.textContent?.trim()),
      ["Approved", "In-Review", "In Review", "Obsolete", "WIP"],
      "Unsupported statuses are filtered out"
    );
  });

  test("it conditionally renders the status facet disabled", async function (assert) {
    this.set("facets", { status: {} });
    await render(hbs`
      <Header::Toolbar @facets={{this.facets}} />
    `);
    assert
      .dom("[data-test-facet-dropdown-trigger='Status']")
      .hasAttribute("disabled");
  });

  test("it conditionally disables the sort control", async function (this: HeaderToolbarTestContext, assert) {
    this.set("facets", FACETS);
    await render<HeaderToolbarTestContext>(hbs`
      <Header::Toolbar @facets={{this.facets}} />
    `);

    assert
      .dom(`[data-test-facet-dropdown-trigger='Sort: ${SortByLabel.Newest}']`)
      .doesNotHaveAttribute("disabled");
    this.set("facets", {});

    assert
      .dom(`[data-test-facet-dropdown-trigger='Sort: ${SortByLabel.Newest}']`)
      .hasAttribute("disabled");
  });

  /**
   * Waiting for acceptance tests to be implemented
   */
  todo(
    "the owner facet is disabled on the 'my' and 'drafts' routes",
    async function (assert) {
      throw new Error("Will be implemented in an acceptance test");
    }
  );

  todo("the sort can be changed", async function (assert) {
    throw new Error("Will be implemented in an acceptance test");
  });
});<|MERGE_RESOLUTION|>--- conflicted
+++ resolved
@@ -1,14 +1,10 @@
 import { module, test, todo } from "qunit";
 import { setupRenderingTest } from "ember-qunit";
-import { TestContext, click, findAll, render } from "@ember/test-helpers";
+import { click, find, findAll, render } from "@ember/test-helpers";
 import { hbs } from "ember-cli-htmlbars";
-<<<<<<< HEAD
-import { FacetDropdownGroups, FacetDropdownObjects } from "hermes/types/facets";
-=======
 import { FacetDropdownObjects } from "hermes/types/facets";
 import RouterService from "@ember/routing/router-service";
 import { SortByLabel } from "hermes/components/header/toolbar";
->>>>>>> 3ecb5e6c
 
 const FACETS = {
   docType: {
@@ -22,11 +18,6 @@
     Approved: { count: 3, selected: false },
   },
 };
-
-interface HeaderToolbarTestContext extends TestContext {
-  facets?: FacetDropdownGroups;
-  sortControlIsHidden?: boolean;
-}
 
 module("Integration | Component | header/toolbar", function (hooks) {
   setupRenderingTest(hooks);
@@ -42,11 +33,11 @@
       .doesNotExist("Sort-by dropdown is hidden unless facets are provided");
   });
 
-  test("it renders facets when provided", async function (this: HeaderToolbarTestContext, assert) {
+  test("it renders facets when provided", async function (assert) {
     this.set("facets", FACETS);
     this.set("sortControlIsHidden", false);
 
-    await render<HeaderToolbarTestContext>(hbs`
+    await render(hbs`
       <Header::Toolbar
         @facets={{this.facets}}
         @sortControlIsHidden={{this.sortControlIsHidden}}
@@ -79,7 +70,7 @@
       .doesNotExist("Sort-by dropdown hides when sortByHidden is true");
   });
 
-  test("it handles status values correctly", async function (this: HeaderToolbarTestContext, assert) {
+  test("it handles status values correctly", async function (assert) {
     const STATUS_NAMES = [
       "Approved",
       "In-Review",
@@ -100,7 +91,7 @@
 
     this.set("facets", { status: statusFacets });
 
-    await render<HeaderToolbarTestContext>(hbs`
+    await render(hbs`
       <Header::Toolbar @facets={{this.facets}} />
     `);
 
@@ -125,9 +116,9 @@
       .hasAttribute("disabled");
   });
 
-  test("it conditionally disables the sort control", async function (this: HeaderToolbarTestContext, assert) {
+  test("it conditionally disables the sort control", async function (assert) {
     this.set("facets", FACETS);
-    await render<HeaderToolbarTestContext>(hbs`
+    await render(hbs`
       <Header::Toolbar @facets={{this.facets}} />
     `);
 
