--- conflicted
+++ resolved
@@ -37,13 +37,7 @@
     `);
 
     assert.dom(".header-nav").exists();
-<<<<<<< HEAD
-    assert
-      .dom('[data-test-nav-link="all"]')
-      .hasAttribute("href", "/all/documents");
-=======
     assert.dom('[data-test-nav-link="all"]').hasAttribute("href", "/documents");
->>>>>>> c5daebb4
     assert.dom('[data-test-nav-link="my"]').hasAttribute("href", "/my");
     assert.dom('[data-test-nav-link="drafts"]').hasAttribute("href", "/drafts");
 
