import { render, waitFor } from "@ember/test-helpers";
import { hbs } from "ember-cli-htmlbars";
import { MirageTestContext, setupMirage } from "ember-cli-mirage/test-support";
import { setupRenderingTest } from "ember-qunit";
import { module, test } from "qunit";
import { RelatedHermesDocument } from "hermes/components/related-resources";
import { HermesDocument } from "hermes/types/document";
import { TEST_USER_EMAIL, TEST_USER_PHOTO } from "hermes/utils/mirage-utils";

const AVATAR_LINK = "[data-test-document-owner-avatar]";
const AVATAR_IMAGE = `${AVATAR_LINK} img`;
const AVATAR_LOADING = `${AVATAR_LINK} [data-test-is-loading]`;
const AVATAR_FALLBACK = `${AVATAR_LINK} [data-test-fallback]`;
const TITLE = "[data-test-document-title]";
const DOC_NUMBER = "[data-test-document-number]";
const USER_NAME = "[data-test-document-owner-name]";
const STATUS = "[data-test-document-status]";
const TYPE = "[data-test-document-type]";
const THUMBNAIL_BADGE = "[data-test-doc-thumbnail-product-badge]";

interface DocTileMediumComponentContext extends MirageTestContext {
  doc: HermesDocument | RelatedHermesDocument;
}

module("Integration | Component | doc/tile-medium", function (hooks) {
  setupRenderingTest(hooks);
  setupMirage(hooks);

  hooks.beforeEach(async function (this: DocTileMediumComponentContext) {
    this.server.create("document", {
      title: "Bar",
      summary: "Bar",
      product: "Terraform",
      docNumber: "456",
      docType: "Bar",
      status: "WIP",
      owners: [TEST_USER_EMAIL],
    });

    this.server.create("related-hermes-document", {
      title: "Foo",
      summary: "Foo",
      product: "Vault",
      documentNumber: "123",
      documentType: "Foo",
      status: "Approved",
      owners: [TEST_USER_EMAIL],
    });
  });

  test("it can render HermesDocuments or RelatedHermesDocuments", async function (this: DocTileMediumComponentContext, assert) {
    this.set("doc", this.server.schema.document.first().attrs);

    const hermesDocument = this.doc as HermesDocument;

    function assertDocumentInfo(doc: HermesDocument | RelatedHermesDocument) {
      const docNumber = "docNumber" in doc ? doc.docNumber : doc.documentNumber;
      const docType = "docType" in doc ? doc.docType : doc.documentType;

      assert
        .dom(AVATAR_LINK)
        .hasAttribute(
          "href",
          `/documents?owners=%5B%22${encodeURIComponent(
            TEST_USER_EMAIL,
          )}%22%5D`,
        );

      assert.dom(AVATAR_IMAGE).hasAttribute("src", TEST_USER_PHOTO);

      assert.dom(TITLE).hasText(doc.title);
      assert.dom(DOC_NUMBER).hasText(docNumber);
      assert.dom(USER_NAME).hasText(doc.owners?.[0] as string);
      assert.dom(STATUS).hasText(doc.status);
      assert.dom(TYPE).hasText(docType);

      assert
        .dom(THUMBNAIL_BADGE)
        .hasAttribute("data-test-product", doc.product as string);
    }

    await render<DocTileMediumComponentContext>(
      hbs`<Doc::TileMedium @doc={{this.doc}} />`,
    );

    assertDocumentInfo(hermesDocument);

    this.set("doc", this.server.schema.relatedHermesDocument.first().attrs);

    const relatedHermesDocument = this.doc as RelatedHermesDocument;

    assertDocumentInfo(relatedHermesDocument);
  });

  test("the doc link has the correct url depending on whether its a draft", async function (this: DocTileMediumComponentContext, assert) {
    this.set("doc", this.server.schema.document.first().attrs);

    await render<DocTileMediumComponentContext>(
      hbs`<Doc::TileMedium @doc={{this.doc}} />`,
    );

    assert
      .dom("[data-test-document-link]")
      .hasAttribute("href", `/document/doc-0?draft=true`);

    this.server.schema.document.first().update({ status: "In-Review" });

    this.set("doc", this.server.schema.document.first().attrs);

    assert
      .dom("[data-test-document-link]")
      .hasAttribute("href", `/document/doc-0`);
  });

  test("it will load the owner avatar if it is not initially provided", async function (this: DocTileMediumComponentContext, assert) {
    const id = "123";
    this.server.create("document", {
      id: id,
      objectID: id,
      ownerPhotos: [TEST_USER_PHOTO],
    });

    this.server.create("related-hermes-document", {
      id: id,
      googleFileID: id,
      ownerPhotos: [],
    });

    this.set("doc", this.server.schema.relatedHermesDocument.find(id).attrs);
<<<<<<< HEAD

=======
>>>>>>> 87d4cf0e
    const renderPromise = render<DocTileMediumComponentContext>(
      hbs`<Doc::TileMedium @doc={{this.doc}} />`,
    );

    await waitFor(AVATAR_LOADING);

    await renderPromise;

    assert.dom(AVATAR_LOADING).doesNotExist();

    assert.dom(AVATAR_IMAGE).hasAttribute("src", TEST_USER_PHOTO);
  });

  test("it will fall back to the default avatar if the owner photo is not available", async function (this: DocTileMediumComponentContext, assert) {
    const id = "123";
    this.server.create("document", {
      id: id,
      objectID: id,
      ownerPhotos: [],
    });

    this.server.create("related-hermes-document", {
      id: id,
      googleFileID: id,
      ownerPhotos: [],
    });

    this.set("doc", this.server.schema.relatedHermesDocument.find(id).attrs);

    const renderPromise = render<DocTileMediumComponentContext>(
      hbs`<Doc::TileMedium @doc={{this.doc}} />`,
    );

    await waitFor(AVATAR_LOADING);

    await renderPromise;

    assert.dom(AVATAR_LOADING).doesNotExist();
    assert.dom(AVATAR_IMAGE).doesNotExist();

    assert.dom(AVATAR_FALLBACK).exists();
  });
});<|MERGE_RESOLUTION|>--- conflicted
+++ resolved
@@ -127,10 +127,6 @@
     });
 
     this.set("doc", this.server.schema.relatedHermesDocument.find(id).attrs);
-<<<<<<< HEAD
-
-=======
->>>>>>> 87d4cf0e
     const renderPromise = render<DocTileMediumComponentContext>(
       hbs`<Doc::TileMedium @doc={{this.doc}} />`,
     );
