--- conflicted
+++ resolved
@@ -5,12 +5,9 @@
 import ProductAreasService from "hermes/services/product-areas";
 import { setupProductIndex } from "hermes/tests/mirage-helpers/utils";
 import { MirageTestContext, setupMirage } from "ember-cli-mirage/test-support";
-<<<<<<< HEAD
-=======
 import ConfigService from "hermes/services/config";
 import { Response } from "miragejs";
 import { setFeatureFlag } from "hermes/utils/mirage-utils";
->>>>>>> a9511011
 
 const THUMBNAIL = "[data-test-doc-thumbnail]";
 const PRODUCT_BADGE = "[data-test-doc-thumbnail-product-badge]";
@@ -37,17 +34,10 @@
       name: "Terraform",
       abbreviation: "TF",
     });
-<<<<<<< HEAD
 
     await setupProductIndex(this);
   });
 
-=======
-
-    await setupProductIndex(this);
-  });
-
->>>>>>> a9511011
   test("it renders at different sizes", async function (this: DocThumbnailTestContext, assert) {
     this.set("size", undefined);
 
@@ -59,15 +49,9 @@
     `);
 
     assert.dom(THUMBNAIL).hasClass("small");
-<<<<<<< HEAD
 
     this.set("size", "medium");
 
-=======
-
-    this.set("size", "medium");
-
->>>>>>> a9511011
     assert.dom(THUMBNAIL).hasClass("medium");
 
     this.set("size", "large");
@@ -86,11 +70,7 @@
     await render<DocThumbnailTestContext>(hbs`
       <Doc::Thumbnail
         @status={{this.status}}
-<<<<<<< HEAD
-        @product="Labs"
-=======
         @product="Terraform"
->>>>>>> a9511011
       />
     `);
 
@@ -133,8 +113,6 @@
       .dom(PRODUCT_BADGE)
       .exists("badge is shown for a product with an icon");
 
-<<<<<<< HEAD
-=======
     setFeatureFlag(this, "product_colors", false);
 
     // If product colors were enabled, this would render a badge
@@ -151,17 +129,13 @@
     // Config is not tracked by glimmer, so we force
     // a re-compute on the "badgeIsShown" getter
     this.set("product", undefined);
->>>>>>> a9511011
     this.set("product", "Labs");
 
     assert
       .dom(PRODUCT_BADGE)
       .exists("badge is shown for a product with an abbreviation");
 
-<<<<<<< HEAD
-=======
     // Set an unknown product
->>>>>>> a9511011
     this.set("product", "Fake Product");
 
     assert
