--- conflicted
+++ resolved
@@ -1,16 +1,6 @@
 import { module, test } from "qunit";
 import { setupRenderingTest } from "ember-qunit";
 import { hbs } from "ember-cli-htmlbars";
-<<<<<<< HEAD
-import { click, fillIn, render } from "@ember/test-helpers";
-import { setupMirage } from "ember-cli-mirage/test-support";
-import { MirageTestContext } from "ember-cli-mirage/test-support";
-import { GoogleUser } from "hermes/components/inputs/people-select";
-
-interface PeopleSelectContext extends MirageTestContext {
-  people: GoogleUser[];
-  onChange: (newValue: GoogleUser[]) => void;
-=======
 import { click, fillIn, render, waitFor } from "@ember/test-helpers";
 import { setupMirage } from "ember-cli-mirage/test-support";
 import { MirageTestContext } from "ember-cli-mirage/test-support";
@@ -21,7 +11,6 @@
   people: HermesUser[];
   onChange: (newValue: HermesUser[]) => void;
   isFirstFetchAttempt: boolean;
->>>>>>> abf60e8d
 }
 
 module("Integration | Component | inputs/people-select", function (hooks) {
