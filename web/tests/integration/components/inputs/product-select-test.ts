--- conflicted
+++ resolved
@@ -5,13 +5,9 @@
 import { setupMirage } from "ember-cli-mirage/test-support";
 import { MirageTestContext } from "ember-cli-mirage/test-support";
 import { Placement } from "@floating-ui/dom";
-import { Response } from "miragejs";
 import htmlElement from "hermes/utils/html-element";
-<<<<<<< HEAD
 import ProductAreasService from "hermes/services/product-areas";
-=======
 import { setupProductIndex } from "hermes/tests/mirage-helpers/utils";
->>>>>>> d329807f
 
 const TOGGLE = "[data-test-x-dropdown-list-toggle-select]";
 const POPOVER = "[data-test-x-dropdown-list-content]";
@@ -41,34 +37,8 @@
     this.set("onChange", (value: string) => {
       this.set("selected", value);
     });
-<<<<<<< HEAD
-=======
 
     await setupProductIndex(this);
-  });
-
-  test("it can render in two formats", async function (this: InputsProductSelectContext, assert) {
-    const badgeDropdownSelector = "[data-test-badge-dropdown-list]";
-
-    this.set("formatIsBadge", true);
-
-    await render<InputsProductSelectContext>(hbs`
-      <Inputs::ProductSelect
-        @selected={{this.selected}}
-        @onChange={{this.onChange}}
-        @formatIsBadge={{this.formatIsBadge}}
-      />
-    `);
-
-    assert.dom(badgeDropdownSelector).exists("badge dropdown is rendered");
-    assert.dom(TOGGLE).doesNotExist("default dropdown is not rendered");
->>>>>>> d329807f
-
-    const productAreasService = this.owner.lookup(
-      "service:product-areas",
-    ) as ProductAreasService;
-
-    await productAreasService.fetch.perform();
   });
 
   test("it displays the products with abbreviations", async function (this: InputsProductSelectContext, assert) {
@@ -85,11 +55,7 @@
     await click(TOGGLE);
 
     assert.dom(DROPDOWN_PRODUCT).exists({ count: 4 });
-<<<<<<< HEAD
-    assert.dom(DROPDOWN_PRODUCT).containsText("Test Product 0 TP0");
-=======
     assert.dom(DROPDOWN_PRODUCT).hasText("Test Product 0 TP0");
->>>>>>> d329807f
   });
 
   test("it performs the passed-in action on click", async function (this: InputsProductSelectContext, assert) {
