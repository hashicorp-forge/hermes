--- conflicted
+++ resolved
@@ -2,13 +2,9 @@
 import { hbs } from "ember-cli-htmlbars";
 import { MirageTestContext, setupMirage } from "ember-cli-mirage/test-support";
 import { setupRenderingTest } from "ember-qunit";
-<<<<<<< HEAD
-import { setupProductIndex } from "hermes/tests/mirage-helpers/utils";
-=======
 import ConfigService from "hermes/services/config";
 import { setupProductIndex } from "hermes/tests/mirage-helpers/utils";
 import { setFeatureFlag } from "hermes/utils/mirage-utils";
->>>>>>> a9511011
 import { module, test } from "qunit";
 
 const AVATAR = "[data-test-product-avatar]";
@@ -62,11 +58,8 @@
 
     await setupProductIndex(this);
 
-<<<<<<< HEAD
-=======
-    setFeatureFlag(this, "product_colors", true);
-
->>>>>>> a9511011
+    setFeatureFlag(this, "product_colors", true);
+
     await render<ProductAvatarTestContext>(hbs`
       <Product::Avatar @product="Labs" />
     `);
@@ -78,11 +71,8 @@
   });
 
   test("it conditionally shows a product icon", async function (this: ProductAvatarTestContext, assert) {
-<<<<<<< HEAD
-=======
-    setFeatureFlag(this, "product_colors", true);
-
->>>>>>> a9511011
+    setFeatureFlag(this, "product_colors", true);
+
     this.server.create("product", {
       name: "Vault",
     });
@@ -104,9 +94,6 @@
 
     this.set("product", "Labs");
 
-<<<<<<< HEAD
-    assert.dom(ICON).doesNotExist();
-=======
     assert
       .dom(ICON)
       .doesNotExist("it does not render an icon for non-icon products");
@@ -125,7 +112,6 @@
         "folder",
         "it renders a folder icon if productColors is disabled",
       );
->>>>>>> a9511011
   });
 
   test("it conditionally renders a product abbreviation", async function (this: ProductAvatarTestContext, assert) {
@@ -141,11 +127,8 @@
 
     await setupProductIndex(this);
 
-<<<<<<< HEAD
-=======
-    setFeatureFlag(this, "product_colors", true);
-
->>>>>>> a9511011
+    setFeatureFlag(this, "product_colors", true);
+
     await render<ProductAvatarTestContext>(hbs`
       <Product::Avatar @product={{this.product}} />
     `);
@@ -155,8 +138,6 @@
     this.set("product", "Vault");
 
     assert.dom(ABBREVIATION).doesNotExist();
-<<<<<<< HEAD
-=======
 
     this.set("product", "Labs");
 
@@ -170,7 +151,6 @@
     this.set("product", "Labs");
 
     assert.dom(ABBREVIATION).doesNotExist();
->>>>>>> a9511011
   });
 
   test("it renders a fallback icon if the product has no ID nor abbreviation", async function (this: ProductAvatarTestContext, assert) {
@@ -213,11 +193,8 @@
 
     await setupProductIndex(this);
 
-<<<<<<< HEAD
-=======
-    setFeatureFlag(this, "product_colors", true);
-
->>>>>>> a9511011
+    setFeatureFlag(this, "product_colors", true);
+
     await render<ProductAvatarTestContext>(hbs`
       <Product::Avatar @product={{this.product}} />
     `);
