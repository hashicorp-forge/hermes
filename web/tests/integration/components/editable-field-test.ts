--- conflicted
+++ resolved
@@ -1,16 +1,4 @@
-import {
-  click,
-  fillIn,
-  find,
-  render,
-  triggerEvent,
-  triggerKeyEvent,
-<<<<<<< HEAD
-  waitFor,
-  waitUntil,
-=======
->>>>>>> cfc18fd8
-} from "@ember/test-helpers";
+import { click, fillIn, render, triggerKeyEvent } from "@ember/test-helpers";
 import { hbs } from "ember-cli-htmlbars";
 import { MirageTestContext } from "ember-cli-mirage/test-support";
 import { setupRenderingTest } from "ember-qunit";
@@ -18,12 +6,8 @@
 
 const EDITABLE_FIELD_SELECTOR = ".editable-field";
 const FIELD_TOGGLE_SELECTOR = ".editable-field .field-toggle";
-<<<<<<< HEAD
-const LOADING_SPINNER_SELECTOR = ".loading-indicator";
+const LOADING_SPINNER_SELECTOR = `${EDITABLE_FIELD_SELECTOR} [data-test-spinner]`;
 const ERROR_SELECTOR = "[data-test-empty-value-error]";
-=======
-const LOADING_SPINNER_SELECTOR = `${EDITABLE_FIELD_SELECTOR} [data-test-spinner]`;
->>>>>>> cfc18fd8
 
 interface EditableFieldComponentTestContext extends MirageTestContext {
   onChange: (value: any) => void;
