import { module, test, todo } from "qunit";
import { setupTest } from "ember-qunit";
import ModalAlertsService, { ModalType } from "hermes/services/modal-alerts";
import { waitFor, waitUntil } from "@ember/test-helpers";

module("Unit | Service | modal-alerts", function (hooks) {
  setupTest(hooks);

  test("can set or close an active modal", async function (assert) {
    const modalAlerts = this.owner.lookup(
      "service:modal-alerts",
    ) as ModalAlertsService;

    assert.equal(modalAlerts.activeModal, null);

<<<<<<< HEAD
    modalAlerts.setActive("draftCreated");
    assert.equal(modalAlerts.activeModal, "draftCreated");
=======
    modalAlerts.setActive(ModalType.DraftCreated);

    await waitUntil(() => modalAlerts.activeModal === ModalType.DraftCreated);
>>>>>>> c4d4d4dc

    modalAlerts.close();

    assert.equal(modalAlerts.activeModal, null);
  });
});<|MERGE_RESOLUTION|>--- conflicted
+++ resolved
@@ -1,7 +1,7 @@
-import { module, test, todo } from "qunit";
+import { module, test } from "qunit";
 import { setupTest } from "ember-qunit";
 import ModalAlertsService, { ModalType } from "hermes/services/modal-alerts";
-import { waitFor, waitUntil } from "@ember/test-helpers";
+import { waitUntil } from "@ember/test-helpers";
 
 module("Unit | Service | modal-alerts", function (hooks) {
   setupTest(hooks);
@@ -13,14 +13,9 @@
 
     assert.equal(modalAlerts.activeModal, null);
 
-<<<<<<< HEAD
-    modalAlerts.setActive("draftCreated");
-    assert.equal(modalAlerts.activeModal, "draftCreated");
-=======
     modalAlerts.setActive(ModalType.DraftCreated);
 
     await waitUntil(() => modalAlerts.activeModal === ModalType.DraftCreated);
->>>>>>> c4d4d4dc
 
     modalAlerts.close();
 
