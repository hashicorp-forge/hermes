--- conflicted
+++ resolved
@@ -30,17 +30,7 @@
       abbreviation,
     });
 
-<<<<<<< HEAD
-    await productAreas.fetch.perform();
-
-    const expectedResponse = {
-      Labs: {
-        abbreviation: "LABS",
-      },
-    };
-=======
     await this.productAreas.fetch.perform();
->>>>>>> d329807f
 
     assert.equal(Object.keys(this.productAreas.index)[0], key);
 
