--- conflicted
+++ resolved
@@ -5,11 +5,8 @@
 import { MirageTestContext, setupMirage } from "ember-cli-mirage/test-support";
 import { getPageTitle } from "ember-page-title/test-support";
 
-<<<<<<< HEAD
-=======
 interface AuthenticatedMyRouteContext extends MirageTestContext {}
 
->>>>>>> 4de89daf
 module("Acceptance | authenticated/my", function (hooks) {
   setupApplicationTest(hooks);
   setupMirage(hooks);
@@ -18,11 +15,7 @@
     authenticateSession({});
   });
 
-<<<<<<< HEAD
-  test("the page title is correct", async function (this: MirageTestContext, assert) {
-=======
   test("the page title is correct", async function (this: AuthenticatedMyRouteContext, assert) {
->>>>>>> 4de89daf
     this.server.create("me");
 
     await visit("/my");
