--- conflicted
+++ resolved
@@ -6,10 +6,7 @@
 import { getPageTitle } from "ember-page-title/test-support";
 import MockDate from "mockdate";
 
-<<<<<<< HEAD
-=======
 const PRODUCT_LINK_SELECTOR = ".product-link";
->>>>>>> b36181c1
 const TABLE_HEADER_CREATED_SELECTOR =
   "[data-test-sortable-table-header][data-test-attribute=modifiedTime]";
 
@@ -73,15 +70,11 @@
 
     await visit("/my");
 
-<<<<<<< HEAD
-    await this.pauseTest();
-
-    MockDate.reset();
-=======
     assert
       .dom(PRODUCT_LINK_SELECTOR)
       .hasAttribute("href", "/my?product=%5B%22Terraform%22%5D");
->>>>>>> b36181c1
+
+    MockDate.reset();
   });
 
   test("an owner filter is conditionally shown", async function (this: AuthenticatedMyRouteTestContext, assert) {});
