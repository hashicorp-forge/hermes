--- conflicted
+++ resolved
@@ -5,11 +5,7 @@
 import { MirageTestContext, setupMirage } from "ember-cli-mirage/test-support";
 import { getPageTitle } from "ember-page-title/test-support";
 
-<<<<<<< HEAD
-interface DocumentRouteTestContext extends MirageTestContext {}
-=======
 interface AuthenticatedDocumentRouteTestContext extends MirageTestContext {}
->>>>>>> 3ecb5e6c
 
 module("Acceptance | authenticated/document", function (hooks) {
   setupApplicationTest(hooks);
@@ -19,21 +15,13 @@
     authenticateSession({});
   });
 
-<<<<<<< HEAD
-  test("the page title is correct (published doc)", async function (this: DocumentRouteTestContext, assert) {
-=======
   test("the page title is correct (published doc)", async function (this: AuthenticatedDocumentRouteTestContext, assert) {
->>>>>>> 3ecb5e6c
     this.server.create("document", { objectID: 1, title: "Test Document" });
     await visit("/document/1");
     assert.equal(getPageTitle(), "Test Document | Hermes");
   });
 
-<<<<<<< HEAD
-  test("the page title is correct (draft)", async function (this: DocumentRouteTestContext, assert) {
-=======
   test("the page title is correct (draft)", async function (this: AuthenticatedDocumentRouteTestContext, assert) {
->>>>>>> 3ecb5e6c
     this.server.create("document", {
       objectID: 1,
       title: "Test Document",
