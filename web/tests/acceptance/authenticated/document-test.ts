import {
  click,
  currentURL,
  fillIn,
  find,
  findAll,
  triggerEvent,
  triggerKeyEvent,
  visit,
  waitFor,
} from "@ember/test-helpers";
import { setupApplicationTest } from "ember-qunit";
import { module, test } from "qunit";
import { authenticateSession } from "ember-simple-auth/test-support";
import { MirageTestContext, setupMirage } from "ember-cli-mirage/test-support";
import { getPageTitle } from "ember-page-title/test-support";
import {
  DraftVisibility,
  DraftVisibilityDescription,
  DraftVisibilityIcon,
} from "hermes/components/document/sidebar";
import { capitalize } from "@ember/string";
import window from "ember-window-mock";
import {
  TEST_USER_2_EMAIL,
  TEST_USER_3_EMAIL,
  TEST_USER_EMAIL,
  TEST_SHORT_LINK_BASE_URL,
  TEST_USER_NAME,
  TEST_USER_2_NAME,
} from "hermes/mirage/utils";
import { Response } from "miragejs";

const ADD_RELATED_RESOURCE_BUTTON_SELECTOR =
  "[data-test-section-header-button-for='Related resources']";
const ADD_RELATED_DOCUMENT_OPTION_SELECTOR = ".related-document-option";
const ADD_RELATED_RESOURCE_MODAL_SELECTOR =
  "[data-test-add-related-resource-modal]";
const FLASH_MESSAGE_SELECTOR = "[data-test-flash-notification]";
const TOOLTIP_SELECTOR = ".hermes-tooltip";
const DRAFT_VISIBILITY_DROPDOWN_SELECTOR =
  "[data-test-draft-visibility-dropdown]";
const DRAFT_VISIBILITY_TOGGLE_SELECTOR = "[data-test-draft-visibility-toggle]";
const DRAFT_VISIBILITY_READ_ONLY = "[data-test-draft-visibility-read-only]";
const COPY_URL_BUTTON_SELECTOR = "[data-test-sidebar-copy-url-button]";
const DRAFT_VISIBILITY_OPTION_SELECTOR = "[data-test-draft-visibility-option]";
const SECOND_DRAFT_VISIBILITY_LIST_ITEM_SELECTOR = `${DRAFT_VISIBILITY_DROPDOWN_SELECTOR} li:nth-child(2)`;
const APPROVE_BUTTON = "[data-test-approve-button]";
const SIDEBAR_FOOTER_SECONDARY_DROPDOWN_BUTTON =
  "[data-test-sidebar-footer-secondary-dropdown-button]";
const SIDEBAR_FOOTER_OVERFLOW_MENU = "[data-test-sidebar-footer-overflow-menu]";
const SIDEBAR_FOOTER_OVERFLOW_ITEM = `${SIDEBAR_FOOTER_OVERFLOW_MENU} button`;
const REJECT_FRD_BUTTON = "[data-test-reject-frd-button]";
const SIDEBAR_FOOTER_PRIMARY_BUTTON_READ_ONLY =
  "[data-test-sidebar-footer-primary-button-read-only]";
("[data-test-sidebar-footer-secondary-button]");
const TITLE_SELECTOR = "[data-test-document-title]";
const SUMMARY_SELECTOR = "[data-test-document-summary]";
const CONTRIBUTORS_SELECTOR = "[data-test-document-contributors]";
const APPROVERS_SELECTOR = "[data-test-document-approvers]";
const APPROVED_BADGE_SELECTOR = "[data-test-person-badge-type='approved']";
const PRODUCT_SELECT_SELECTOR = "[data-test-product-select]";
const PRODUCT_SELECT_PRODUCT_NAME = "[data-test-product-value]";
const POPOVER = "[data-test-x-dropdown-list-content]";
const PRODUCT_SELECT_DROPDOWN_ITEM = `${POPOVER} [data-test-product-select-item]`;
const TOGGLE_SELECT = "[data-test-x-dropdown-list-toggle-select]";

/**
 * Transfer ownership
 */
const TRANSFER_OWNERSHIP_BUTTON =
  "[data-test-transfer-document-ownership-button]";
const TRANSFER_OWNERSHIP_MODAL = "[data-test-transfer-ownership-modal]";
const OWNERSHIP_TRANSFERRED_MODAL = "[data-test-ownership-transferred-modal]";
const TRANSFERRING_DOC = "[data-test-transferring-doc]";
const SELECT_NEW_OWNER_LABEL = "[data-test-select-new-owner-label]";
const PEOPLE_SELECT_INPUT = ".ember-power-select-trigger-multiple-input";
const PEOPLE_SELECT_OPTION =
  ".ember-power-select-option:not(.ember-power-select-option--no-matches-message)";

const DISABLED_FOOTER_H5 = "[data-test-disabled-footer-h5]";
const OWNER_LINK = "[data-test-owner-link]";

const EDITABLE_FIELD_READ_VALUE = "[data-test-editable-field-read-value]";
const EDITABLE_PRODUCT_AREA_SELECTOR =
  "[data-test-document-product-area-editable]";
const READ_ONLY_PRODUCT_AREA_SELECTOR =
  "[data-test-document-product-area-read-only]";
const SIDEBAR_PUBLISH_FOR_REVIEW_BUTTON_SELECTOR =
  "[data-test-sidebar-publish-for-review-button";
const PUBLISH_FOR_REVIEW_MODAL_SELECTOR =
  "[data-test-publish-for-review-modal]";
const DELETE_BUTTON = "[data-test-delete-draft-button]";
const DELETE_MODAL = "[data-test-delete-draft-modal]";
const DOCUMENT_MODAL_PRIMARY_BUTTON =
  "[data-test-document-modal-primary-button]";
const PUBLISHING_FOR_REVIEW_MESSAGE_SELECTOR =
  "[data-test-publishing-for-review-message]";
const DOC_PUBLISHED_MODAL_SELECTOR = "[data-test-doc-published-modal]";
const SHARE_DOCUMENT_URL_INPUT_SELECTOR =
  "[data-test-share-document-url-input]";
const CONTINUE_TO_DOCUMENT_BUTTON_SELECTOR =
  "[data-test-continue-to-document-button]";
const DOC_PUBLISHED_COPY_URL_BUTTON_SELECTOR =
  "[data-test-doc-published-copy-url-button]";
const PROJECTS_ERROR_BUTTON = "[data-test-document-projects-error-button]";
const DOC_STATUS = "[data-test-doc-status]";
const DOC_STATUS_TOGGLE = "[data-test-doc-status-toggle]";
const DOC_STATUS_DROPDOWN = "[data-test-doc-status-dropdown]";

const CUSTOM_STRING_FIELD_SELECTOR = "[data-test-custom-field-type='string']";
const CUSTOM_PEOPLE_FIELD_SELECTOR = "[data-test-custom-field-type='people']";
const EDITABLE_FIELD_SAVE_BUTTON_SELECTOR =
  ".editable-field [data-test-save-button]";
const PEOPLE_SELECT_REMOVE_BUTTON_SELECTOR =
  ".ember-power-select-multiple-remove-btn";
const TYPE_TO_CONFIRM_INPUT = "[data-test-type-to-confirm-input]";
const PROJECT_LINK = "[data-test-project-link]";
const ADD_TO_PROJECT_BUTTON =
  "[data-test-section-header-button-for='Projects']";
const ADD_TO_PROJECT_MODAL = "[data-test-add-to-or-create-project-modal]";
const PROJECT_OPTION = "[data-test-project-option]";

const PROJECT_DOCUMENT =
  "[data-test-document-list] [data-test-resource-list-item]";
const START_NEW_PROJECT_BUTTON = "[data-test-start-new-project-button]";

const PROJECT_FORM = "[data-test-project-form]";
const PROJECT_TITLE_INPUT = `${PROJECT_FORM} [data-test-title]`;
const CREATE_PROJECT_BUTTON = `${PROJECT_FORM} [data-test-submit]`;
const CREATING_PROJECT_MESSAGE = "[data-test-creating-project-message]";
const PROJECT_DOCUMENT_LINK = "[data-test-document-link]";
const OVERFLOW_MENU_BUTTON = "[data-test-overflow-menu-button]";
const REMOVE_FROM_PROJECT_BUTTON =
  "[data-test-overflow-menu-action='remove-from-project']";
const DOCUMENT_PROJECT = "[data-test-document-project]";

const MODAL_ERROR = "[data-test-modal-error]";

const ERROR_MESSAGE_TEXT = "Internal Server Error";

const assertEditingIsDisabled = (assert: Assert) => {
  assert.dom(TITLE_SELECTOR).doesNotHaveAttribute("data-test-editable");
  assert.dom(SUMMARY_SELECTOR).doesNotHaveAttribute("data-test-editable");
  assert.dom(CONTRIBUTORS_SELECTOR).doesNotHaveAttribute("data-test-editable");
  assert.dom(APPROVERS_SELECTOR).doesNotHaveAttribute("data-test-editable");

  assert.dom(EDITABLE_PRODUCT_AREA_SELECTOR).doesNotExist();
  assert.dom(DRAFT_VISIBILITY_TOGGLE_SELECTOR).doesNotExist();
  assert.dom(ADD_RELATED_RESOURCE_BUTTON_SELECTOR).doesNotExist();

  assert.dom(READ_ONLY_PRODUCT_AREA_SELECTOR).exists();
};

interface AuthenticatedDocumentRouteTestContext extends MirageTestContext {}

module("Acceptance | authenticated/document", function (hooks) {
  setupApplicationTest(hooks);
  setupMirage(hooks);

  hooks.beforeEach(async function () {
    await authenticateSession({});
  });

  test("it redirects to the dashboard by default if the document doesn't exist", async function (this: AuthenticatedDocumentRouteTestContext, assert) {
    await visit("/document/1");
    assert.equal(currentURL(), "/dashboard");
  });

  test("it redirects to the previous page if the document doesn't exist", async function (this: AuthenticatedDocumentRouteTestContext, assert) {
    await visit("/documents");
    assert.equal(currentURL(), "/documents");

    await visit("/document/1");
    assert.equal(currentURL(), "/documents");
  });

  test("the page title is correct (published doc)", async function (this: AuthenticatedDocumentRouteTestContext, assert) {
    this.server.create("document", { objectID: 1, title: "Test Document" });
    await visit("/document/1");
    assert.equal(getPageTitle(), "Test Document | Hermes");
  });

  test("the footer is not shown", async function (this: AuthenticatedDocumentRouteTestContext, assert) {
    this.server.create("document", { objectID: 1, title: "Test Document" });
    await visit("/document/1");
    assert.dom(".footer").doesNotExist();
  });

  test("the page title is correct (draft)", async function (this: AuthenticatedDocumentRouteTestContext, assert) {
    this.server.create("document", {
      objectID: 1,
      title: "Test Document",
    });
    await visit("/document/1?draft=true");
    assert.equal(getPageTitle(), "Test Document | Hermes");
  });

  test("the status label of a draft is not interactive", async function (this: AuthenticatedDocumentRouteTestContext, assert) {
    this.server.create("document", {
      objectID: 1,
      title: "Test Document",
      status: "WIP",
    });
    await visit("/document/1?draft=true");

    assert.dom(DOC_STATUS_TOGGLE).doesNotExist();
    assert.dom(DOC_STATUS).hasText("WIP", "label exists but isn't clickable");
  });

  test("the owner is clickable", async function (this: AuthenticatedDocumentRouteTestContext, assert) {
    this.server.create("document", {
      objectID: 1,
    });

    await visit("/document/1");

    assert
      .dom(OWNER_LINK)
      .hasAttribute(
        "href",
        `/documents?owners=%5B%22${encodeURIComponent(TEST_USER_EMAIL)}%22%5D`,
      );
  });

  test("you can change a draft's product area", async function (this: AuthenticatedDocumentRouteTestContext, assert) {
    const docID = "test-doc-0";

    this.server.createList("product", 3);

    const initialProduct = this.server.schema.products.find(2).attrs;

    const initialProductName = initialProduct.name;

    this.server.create("document", {
      objectID: docID,
      product: initialProductName,
    });

    await visit(`/document/${docID}?draft=true`);

    assert
      .dom(PRODUCT_SELECT_SELECTOR)
      .exists("drafts show a product select element");

    assert
      .dom(PRODUCT_SELECT_PRODUCT_NAME)
      .hasText(initialProductName, "The document product is selected");

    await click(TOGGLE_SELECT);
    const options = findAll(PRODUCT_SELECT_DROPDOWN_ITEM);

    const expectedProducts = ["TP0", "TP1", "TP2"];
    options.forEach((option: Element, index: number) => {
      assert.equal(
        option
          .querySelector("[data-test-product-select-item-abbreviation]")
          ?.textContent?.trim(),
        expectedProducts[index],
        "the product list item is correct",
      );
    });

    await click(PRODUCT_SELECT_DROPDOWN_ITEM);

    assert
      .dom(PRODUCT_SELECT_SELECTOR)
      .containsText(
        "Test Product 0",
        "The document product is updated to the selected product",
      );

    const doc = this.server.schema.document.findBy({
      objectID: docID,
    });

    assert.equal(
      doc.attrs.product,
      "Test Product 0",
      "the product is updated in the back end",
    );
  });

  test("a published doc's productArea can't be changed ", async function (this: AuthenticatedDocumentRouteTestContext, assert) {
    this.server.create("document", {
      objectID: 1,
      title: "Test Document",
      status: "In-Review",
      product: "Test Product 0",
    });

    await visit("/document/1");

    assert
      .dom("[data-test-product-select]")
      .doesNotExist("published docs don't show a product select element");
  });

  test("the shortLinkURL is loaded by the config service", async function (this: AuthenticatedDocumentRouteTestContext, assert) {
    this.server.create("document", {
      objectID: 500,
      title: "Test Document",
      status: "In-Review",
    });

    await visit("/document/500");
    const shortLinkURL = find(COPY_URL_BUTTON_SELECTOR)?.getAttribute(
      "data-test-url",
    );

    assert.true(shortLinkURL?.startsWith(TEST_SHORT_LINK_BASE_URL));
  });

  test("a flash message displays when a related resource fails to save", async function (this: AuthenticatedDocumentRouteTestContext, assert) {
    this.server.put("/documents/:document_id/related-resources", {}, 500);

    this.server.create("document", {
      objectID: 1,
      title: "Test Document",
      product: "Test Product 0",
      status: "In review",
    });

    await visit("/document/1");

    await click(ADD_RELATED_RESOURCE_BUTTON_SELECTOR);

    await waitFor(ADD_RELATED_DOCUMENT_OPTION_SELECTOR);

    await click(ADD_RELATED_DOCUMENT_OPTION_SELECTOR);

    await waitFor(FLASH_MESSAGE_SELECTOR);

    assert.dom(FLASH_MESSAGE_SELECTOR).containsText("Unable to save resource");
  });

  test("a draft can toggle its `isShareable` property", async function (this: AuthenticatedDocumentRouteTestContext, assert) {
    this.server.create("document", {
      objectID: 1,
      title: "Test Document",
      product: "Test Product 0",
      status: "WIP",
    });

    await visit("/document/1?draft=true");

    assert.dom(COPY_URL_BUTTON_SELECTOR).doesNotExist("not yet shareable");
    assert.dom(DRAFT_VISIBILITY_TOGGLE_SELECTOR).exists();
    assert
      .dom(DRAFT_VISIBILITY_TOGGLE_SELECTOR)
      .hasAttribute("data-test-icon", DraftVisibilityIcon.Restricted);

    assert.dom(TOOLTIP_SELECTOR).doesNotExist();

    await triggerEvent(DRAFT_VISIBILITY_TOGGLE_SELECTOR, "mouseenter");

    assert
      .dom(TOOLTIP_SELECTOR)
      .hasText(capitalize(DraftVisibility.Restricted));

    await click(DRAFT_VISIBILITY_TOGGLE_SELECTOR);

    assert.dom(DRAFT_VISIBILITY_DROPDOWN_SELECTOR).exists("dropdown is open");

    assert.dom(DRAFT_VISIBILITY_OPTION_SELECTOR).exists({ count: 2 });

    assert
      .dom(DRAFT_VISIBILITY_OPTION_SELECTOR + " h4")
      .containsText(capitalize(DraftVisibility.Restricted));

    assert
      .dom(DRAFT_VISIBILITY_OPTION_SELECTOR + " p")
      .containsText(DraftVisibilityDescription.Restricted);

    assert
      .dom(DRAFT_VISIBILITY_OPTION_SELECTOR)
      .hasAttribute("data-test-is-checked")
      .hasAttribute("data-test-value", DraftVisibility.Restricted);

    // assert that the second option has the correct text

    assert
      .dom(`${SECOND_DRAFT_VISIBILITY_LIST_ITEM_SELECTOR} h4`)
      .containsText(capitalize(DraftVisibility.Shareable));

    assert
      .dom(`${SECOND_DRAFT_VISIBILITY_LIST_ITEM_SELECTOR} p`)
      .containsText(DraftVisibilityDescription.Shareable);

    assert
      .dom(
        `${SECOND_DRAFT_VISIBILITY_LIST_ITEM_SELECTOR} ${DRAFT_VISIBILITY_OPTION_SELECTOR}`,
      )
      .doesNotHaveAttribute("data-test-is-checked")
      .hasAttribute("data-test-value", DraftVisibility.Shareable);

    const clickPromise = click(
      `${DRAFT_VISIBILITY_DROPDOWN_SELECTOR} li:nth-child(2) ${DRAFT_VISIBILITY_OPTION_SELECTOR}`,
    );

    await waitFor(`${COPY_URL_BUTTON_SELECTOR}[data-test-icon="running"]`);

    assert
      .dom(`${COPY_URL_BUTTON_SELECTOR}[data-test-icon="running"]`)
      .exists('a "running" state is shown');
    assert.dom(TOOLTIP_SELECTOR).hasText("Creating link...");

    await waitFor(`${COPY_URL_BUTTON_SELECTOR}[data-test-icon="smile"]`);

    assert
      .dom(`${COPY_URL_BUTTON_SELECTOR}[data-test-icon="smile"]`)
      .exists('a "smile" state is shown');
    assert.dom(TOOLTIP_SELECTOR).hasText("Link created!");

    await clickPromise;

    await waitFor(`${COPY_URL_BUTTON_SELECTOR}[data-test-icon="link"]`);

    assert
      .dom(DRAFT_VISIBILITY_DROPDOWN_SELECTOR)
      .doesNotExist("dropdown is closed");

    assert
      .dom(DRAFT_VISIBILITY_TOGGLE_SELECTOR)
      .hasAttribute("data-test-icon", DraftVisibilityIcon.Shareable);

    assert.dom(TOOLTIP_SELECTOR).doesNotExist("the tooltip is force-closed");

    await triggerEvent(DRAFT_VISIBILITY_TOGGLE_SELECTOR, "mouseenter");

    assert.dom(TOOLTIP_SELECTOR).hasText(capitalize(DraftVisibility.Shareable));

    assert
      .dom(COPY_URL_BUTTON_SELECTOR)
      .exists("now shareable")
      .hasAttribute(
        "data-test-url",
        window.location.href,
        "the URL to be copied is correct",
      );

    await click(DRAFT_VISIBILITY_TOGGLE_SELECTOR);

    assert
      .dom(DRAFT_VISIBILITY_OPTION_SELECTOR)
      .doesNotHaveAttribute("data-test-is-checked");

    assert
      .dom(
        `${SECOND_DRAFT_VISIBILITY_LIST_ITEM_SELECTOR} ${DRAFT_VISIBILITY_OPTION_SELECTOR}`,
      )
      .hasAttribute("data-test-is-checked");

    // Turn it back to restricted
    await click(DRAFT_VISIBILITY_OPTION_SELECTOR);

    assert
      .dom(DRAFT_VISIBILITY_TOGGLE_SELECTOR)
      .hasAttribute("data-test-icon", DraftVisibilityIcon.Restricted);

    assert
      .dom(COPY_URL_BUTTON_SELECTOR)
      .doesNotExist("copyURLButton is removed");
  });

  test("owners can edit a draft's document metadata", async function (this: AuthenticatedDocumentRouteTestContext, assert) {
    this.server.create("document", {
      objectID: 1,
    });

    await visit("/document/1?draft=true");

    assert.dom(TITLE_SELECTOR).hasAttribute("data-test-editable");
    assert.dom(SUMMARY_SELECTOR).hasAttribute("data-test-editable");
    assert.dom(CONTRIBUTORS_SELECTOR).hasAttribute("data-test-editable");
    assert.dom(APPROVERS_SELECTOR).hasAttribute("data-test-editable");

    assert.dom(EDITABLE_PRODUCT_AREA_SELECTOR).exists();
    assert.dom(DRAFT_VISIBILITY_TOGGLE_SELECTOR).exists();
    assert.dom(ADD_RELATED_RESOURCE_BUTTON_SELECTOR).exists();

    assert.dom(READ_ONLY_PRODUCT_AREA_SELECTOR).doesNotExist();
  });

  test("owners can edit everything but the product area of a published doc", async function (this: AuthenticatedDocumentRouteTestContext, assert) {
    this.server.create("document", {
      objectID: 1,
      isDraft: false,
      status: "In review",
    });

    await visit("/document/1");

    assert.dom(TITLE_SELECTOR).hasAttribute("data-test-editable");
    assert.dom(SUMMARY_SELECTOR).hasAttribute("data-test-editable");
    assert.dom(CONTRIBUTORS_SELECTOR).hasAttribute("data-test-editable");
    assert.dom(APPROVERS_SELECTOR).hasAttribute("data-test-editable");

    assert.dom(EDITABLE_PRODUCT_AREA_SELECTOR).doesNotExist();
    assert.dom(DRAFT_VISIBILITY_TOGGLE_SELECTOR).doesNotExist();

    assert.dom(ADD_RELATED_RESOURCE_BUTTON_SELECTOR).exists();

    assert.dom(READ_ONLY_PRODUCT_AREA_SELECTOR).exists();
  });

  test("collaborators cannot edit the metadata of a draft", async function (this: AuthenticatedDocumentRouteTestContext, assert) {
    this.server.create("document", {
      objectID: 1,
      owners: [TEST_USER_2_EMAIL],
      collaborators: [TEST_USER_EMAIL],
    });

    await visit("/document/1?draft=true");

    assertEditingIsDisabled(assert);
  });

  test("collaborators cannot edit the metadata of published docs", async function (this: AuthenticatedDocumentRouteTestContext, assert) {
    this.server.create("document", {
      objectID: 1,
      isDraft: false,
      status: "In review",
      owners: [TEST_USER_2_EMAIL],
      collaborators: [TEST_USER_EMAIL],
    });

    await visit("/document/1");

    assertEditingIsDisabled(assert);
  });

  test("approvers cannot edit the metadata of a published doc", async function (this: AuthenticatedDocumentRouteTestContext, assert) {
    this.server.create("document", {
      objectID: 1,
      isDraft: false,
      status: "In review",
      owners: [TEST_USER_2_EMAIL],
      approvers: [TEST_USER_EMAIL],
    });

    await visit("/document/1");

    assertEditingIsDisabled(assert);
  });

  test("you can delete a draft", async function (this: AuthenticatedDocumentRouteTestContext, assert) {
    this.server.create("document", {
      objectID: 1,
    });

    await visit("/document/1?draft=true");

    await triggerEvent(DELETE_BUTTON, "mouseenter");

    assert.dom(TOOLTIP_SELECTOR).hasText("Delete...");

    await click(DELETE_BUTTON);

    assert.dom(DELETE_MODAL).exists("the user is shown a confirmation screen");

    assert.dom(DOCUMENT_MODAL_PRIMARY_BUTTON).hasText("Yes, delete");

    await click(DOCUMENT_MODAL_PRIMARY_BUTTON);

    assert.dom(DELETE_MODAL).doesNotExist("the modal is dismissed");

    assert.dom(FLASH_MESSAGE_SELECTOR).containsText("Document draft deleted");

    assert.equal(
      currentURL(),
      "/my/documents",
      'the user is redirected to the "my documents" page',
    );
  });

  test("an approver can remove themselves from the approver role", async function (this: AuthenticatedDocumentRouteTestContext, assert) {
    this.server.create("document", {
      objectID: 1,
      status: "In review",
      isDraft: false,
      owners: [TEST_USER_2_EMAIL],
      approvers: [TEST_USER_EMAIL],
    });

    await visit("/document/1");

    const approversList = find(APPROVERS_SELECTOR);

    assert.dom(approversList).containsText("Me");

    await click(SIDEBAR_FOOTER_SECONDARY_DROPDOWN_BUTTON);

    assert.dom(SIDEBAR_FOOTER_OVERFLOW_MENU).exists();
    assert.dom(SIDEBAR_FOOTER_OVERFLOW_ITEM).exists({ count: 1 });

    assert.dom(SIDEBAR_FOOTER_OVERFLOW_ITEM).hasText("Leave approver role");

    await click(SIDEBAR_FOOTER_OVERFLOW_ITEM);

    assert.dom(SIDEBAR_FOOTER_OVERFLOW_MENU).doesNotExist();

    assert
      .dom(FLASH_MESSAGE_SELECTOR)
      .hasAttribute("data-test-flash-notification-type", "success")
      .containsText("You've left the approver role");

    assert.dom(approversList).doesNotContainText(TEST_USER_NAME);

    const doc = this.server.schema.document.first();

    assert.false(doc.attrs.approvers.includes(TEST_USER_EMAIL));
  });

  test("approvers can approve a document", async function (this: AuthenticatedDocumentRouteTestContext, assert) {
    this.server.create("document", {
      objectID: 1,
      isDraft: false,
      status: "In review",
      owners: [TEST_USER_2_EMAIL],
      approvers: [TEST_USER_EMAIL],
      approvedBy: [],
    });

    await visit("/document/1");

    assert.dom(DOC_STATUS).hasText("In review");

    await click(APPROVE_BUTTON);

    assert.dom(APPROVE_BUTTON).doesNotExist("footer controls are removed");
    assert.dom(SIDEBAR_FOOTER_PRIMARY_BUTTON_READ_ONLY).hasText("Approved");

    assert
      .dom(FLASH_MESSAGE_SELECTOR)
      .hasAttribute("data-test-flash-notification-type", "success")
      .containsText("Document approved");

    const doc = this.server.schema.document.first();
    const { approvedBy } = doc.attrs;

    assert.true(approvedBy?.includes(TEST_USER_EMAIL));
  });

  test("approvers can reject an FRD", async function (this: AuthenticatedDocumentRouteTestContext, assert) {
    this.server.create("document", {
      objectID: 1,
      isDraft: false,
      status: "In review",
      docType: "FRD",
      owners: [TEST_USER_2_EMAIL],
      approvers: [TEST_USER_EMAIL],
    });

    await visit("/document/1");

    await triggerEvent(REJECT_FRD_BUTTON, "mouseenter");

    assert.dom(TOOLTIP_SELECTOR).hasText("Reject");

    await click(REJECT_FRD_BUTTON);

    assert.dom(REJECT_FRD_BUTTON).doesNotExist("footer controls are removed");

    assert.dom(SIDEBAR_FOOTER_PRIMARY_BUTTON_READ_ONLY).hasText("Rejected");

    assert
      .dom(FLASH_MESSAGE_SELECTOR)
      .exists({ count: 1 })
      .hasAttribute("data-test-flash-notification-type", "success")
      .containsText("rejected");

    const doc = this.server.schema.document.first();
    const { changesRequestedBy } = doc.attrs;

    assert.true(changesRequestedBy?.includes(TEST_USER_EMAIL));
  });

  test("non-owner viewers of shareable drafts cannot edit the metadata of a draft", async function (this: AuthenticatedDocumentRouteTestContext, assert) {
    this.server.create("document", {
      objectID: 1,
      owners: [TEST_USER_2_EMAIL],
      isShareable: true,
    });

    await visit("/document/1?draft=true");

    assertEditingIsDisabled(assert);

    assert
      .dom(DRAFT_VISIBILITY_READ_ONLY)
      .exists("draft visibility is shown in a read-only format");
  });

  test("non-owners can't edit the status of a doc", async function (this: AuthenticatedDocumentRouteTestContext, assert) {
    this.server.create("document", {
      objectID: 1,
      isDraft: false,
      status: "In-Review",
      owners: [TEST_USER_2_EMAIL],
    });

    await visit("/document/1");

    assert.dom(DOC_STATUS_TOGGLE).doesNotExist("the toggle is not shown");
    assert
      .dom(DOC_STATUS)
      .hasText("In review", "the status is shown but not as a toggle");
  });

  test("non-owners don't see the transfer-ownership button", async function (this: AuthenticatedDocumentRouteTestContext, assert) {
    this.server.create("document", {
      objectID: 1,
      isDraft: false,
      status: "In-Review",
      owners: [TEST_USER_2_EMAIL],
    });

    await visit("/document/1");

    assert.dom(TRANSFER_OWNERSHIP_BUTTON).doesNotExist();
  });

  test("doc owners can publish their docs for review", async function (this: AuthenticatedDocumentRouteTestContext, assert) {
    this.server.create("document", {
      objectID: 1,
      docType: "PRD",
    });

    await visit("/document/1?draft=true");

    assert.dom(DOC_STATUS).hasText("WIP");

    await click(SIDEBAR_PUBLISH_FOR_REVIEW_BUTTON_SELECTOR);

    assert.dom(PUBLISH_FOR_REVIEW_MODAL_SELECTOR).exists();

    let clickPromise = click(DOCUMENT_MODAL_PRIMARY_BUTTON);

    await waitFor(PUBLISHING_FOR_REVIEW_MESSAGE_SELECTOR);
    assert.dom(PUBLISHING_FOR_REVIEW_MESSAGE_SELECTOR).exists();

    await clickPromise;

    await waitFor(DOC_PUBLISHED_MODAL_SELECTOR);
    assert.dom(DOC_PUBLISHED_MODAL_SELECTOR).exists();

    assert
      .dom(DOC_STATUS)
      .hasText("In review", "the status is updated when published");

    assert
      .dom(SHARE_DOCUMENT_URL_INPUT_SELECTOR)
      .exists()
      .hasValue(`${TEST_SHORT_LINK_BASE_URL}/prd/hcp-001`);

    assert.dom(DOC_PUBLISHED_COPY_URL_BUTTON_SELECTOR).hasText("Copy link");
    assert
      .dom(CONTINUE_TO_DOCUMENT_BUTTON_SELECTOR)
      .hasText("Continue to document")
      .hasAttribute("data-test-color", "tertiary");

    // TODO: Assert that clicking the modal dismisses it.
    // Requires @hashicorp/design-system-components 2.9.0+
    // https://github.com/hashicorp/design-system/commit/a6553ea032f70f0167f149589801b72154c3cf75
  });

  test('the "document published" modal hides the share elements if the docNumber fails to load', async function (this: AuthenticatedDocumentRouteTestContext, assert) {
    this.server.create("document", {
      objectID: 1,
      docType: "PRD",
      docNumber: "LAB-???",
    });

    await visit("/document/1?draft=true");

    await click(SIDEBAR_PUBLISH_FOR_REVIEW_BUTTON_SELECTOR);
    await click(DOCUMENT_MODAL_PRIMARY_BUTTON);

    await waitFor(DOC_PUBLISHED_MODAL_SELECTOR);
    assert.dom(DOC_PUBLISHED_MODAL_SELECTOR).exists();

    assert.dom(SHARE_DOCUMENT_URL_INPUT_SELECTOR).doesNotExist();
    assert.dom(DOC_PUBLISHED_COPY_URL_BUTTON_SELECTOR).doesNotExist();

    assert
      .dom(CONTINUE_TO_DOCUMENT_BUTTON_SELECTOR)
      .hasAttribute(
        "data-test-color",
        "primary",
        "the Continue button becomes the primary button when the copy link is hidden",
      );
  });

  test("non-required values can be reset by saving an empty value", async function (this: AuthenticatedDocumentRouteTestContext, assert) {
    this.server.create("document", {
      objectID: 1,
      summary: "foo bar baz",
    });

    await visit("/document/1?draft=true");

    await click(`${SUMMARY_SELECTOR} button`);

    await fillIn(`${SUMMARY_SELECTOR} textarea`, "");

    await triggerKeyEvent(`${SUMMARY_SELECTOR} textarea`, "keydown", "Enter");

    assert.dom(SUMMARY_SELECTOR).hasText("Enter a summary");
  });

  test('"people" inputs receive focus on click', async function (this: AuthenticatedDocumentRouteTestContext, assert) {
    this.server.create("document", {
      objectID: 1,
      title: "Test Document",
      customEditableFields: {
        Stakeholders: {
          displayName: "Stakeholders",
          type: "PEOPLE",
        },
      },
    });

    await visit("/document/1?draft=true");

    await click(`${CONTRIBUTORS_SELECTOR} .field-toggle`);

    assert.true(
      document.activeElement === find(`${CONTRIBUTORS_SELECTOR} input`),
    );

    await click(`${APPROVERS_SELECTOR} .field-toggle`);

    assert.true(document.activeElement === find(`${APPROVERS_SELECTOR} input`));
  });

  test('clicking the empty state of the related resources list opens the "add related resource" modal', async function (this: AuthenticatedDocumentRouteTestContext, assert) {
    this.server.create("document", {
      objectID: 1,
      title: "Test Document",
    });

    await visit("/document/1?draft=true");

    await click("[data-test-related-resources-list-empty-state]");
    await waitFor(ADD_RELATED_RESOURCE_MODAL_SELECTOR);

    assert.dom(ADD_RELATED_RESOURCE_MODAL_SELECTOR).exists();
  });

  test("the title attribute saves", async function (this: AuthenticatedDocumentRouteTestContext, assert) {
    let title = "Test Document";
    let docNumber = "HCP-???";

    this.server.create("document", {
      objectID: 1,
      title,
      docNumber,
    });

    await visit("/document/1?draft=true");

    assert.dom(TITLE_SELECTOR).hasText(`${title} ${docNumber}`);

    await click(`${TITLE_SELECTOR} button`);

    assert
      .dom(`${TITLE_SELECTOR} textarea`)
      .hasValue(title, "docNumber not part of the textarea");

    title = "New Title";

    await fillIn(`${TITLE_SELECTOR} textarea`, title);

    await triggerKeyEvent(`${TITLE_SELECTOR} textarea`, "keydown", "Enter");

    assert.dom(TITLE_SELECTOR).hasText(`${title} ${docNumber}`);

    assert.equal(
      this.server.schema.document.first().attrs.title,
      title,
      "the title is updated in the back end",
    );
  });

  test("the summary attribute saves", async function (this: AuthenticatedDocumentRouteTestContext, assert) {
    this.server.create("document", {
      objectID: 1,
      summary: "foo bar baz",
    });

    await visit("/document/1?draft=true");

    await click(`${SUMMARY_SELECTOR} button`);

    await fillIn(`${SUMMARY_SELECTOR} textarea`, "New Summary");

    await triggerKeyEvent(`${SUMMARY_SELECTOR} textarea`, "keydown", "Enter");

    assert.dom(SUMMARY_SELECTOR).hasText("New Summary");
  });

  test("the contributors attribute saves", async function (this: AuthenticatedDocumentRouteTestContext, assert) {
    this.server.create("document", {
      objectID: 1,
      contributors: [TEST_USER_2_EMAIL],
    });

    await visit("/document/1?draft=true");

    await click(`${CONTRIBUTORS_SELECTOR} button`);

    // Delete the existing contributor and save
    await click(PEOPLE_SELECT_REMOVE_BUTTON_SELECTOR);
    await click(EDITABLE_FIELD_SAVE_BUTTON_SELECTOR);

    assert.dom(CONTRIBUTORS_SELECTOR).hasText("None");
  });

  test("the approvers attribute saves", async function (this: AuthenticatedDocumentRouteTestContext, assert) {
    this.server.create("document", {
      objectID: 1,
      approvers: [TEST_USER_2_EMAIL],
    });

    await visit("/document/1?draft=true");

    await click(`${APPROVERS_SELECTOR} button`);

    // Delete the existing approver and save
    await click(PEOPLE_SELECT_REMOVE_BUTTON_SELECTOR);
    await click(EDITABLE_FIELD_SAVE_BUTTON_SELECTOR);

    assert.dom(APPROVERS_SELECTOR).hasText("None");
  });

  test("the product area attribute saves", async function (this: AuthenticatedDocumentRouteTestContext, assert) {
    this.server.create("product", {
      name: "Foo",
    });

    this.server.create("product", {
      name: "Bar",
    });

    this.server.create("document", {
      objectID: 1,
      product: "Bar",
    });

    await visit("/document/1?draft=true");

    assert.dom(PRODUCT_SELECT_SELECTOR).containsText("Bar");

    await click(`${PRODUCT_SELECT_SELECTOR} button`);

    await click(PRODUCT_SELECT_DROPDOWN_ITEM);

    assert.dom(PRODUCT_SELECT_SELECTOR).containsText("Foo");

    // confirm with the back end

    assert.equal(
      this.server.schema.document.first().attrs.product,
      "Foo",
      "the product is updated in the back end",
    );
  });

  test("customEditableFields save (STRING)", async function (this: AuthenticatedDocumentRouteTestContext, assert) {
    this.server.create("document", {
      objectID: 1,
      customEditableFields: {
        foo: {
          displayName: "Foo",
          type: "STRING",
        },
      },
    });

    await visit("/document/1?draft=true");

    await click(`${CUSTOM_STRING_FIELD_SELECTOR} button`);

    await fillIn("textarea", "Bar");

    await click(EDITABLE_FIELD_SAVE_BUTTON_SELECTOR);

    assert.dom(CUSTOM_STRING_FIELD_SELECTOR).hasText("Bar");
  });

  test("customEditableFields save (PEOPLE)", async function (this: AuthenticatedDocumentRouteTestContext, assert) {
    this.server.create("document", {
      objectID: 1,
      customEditableFields: {
        foo: {
          displayName: "Foo",
          type: "PEOPLE",
        },
      },
      foo: [TEST_USER_2_EMAIL],
    });

    await visit("/document/1?draft=true");

    await click(`${CUSTOM_PEOPLE_FIELD_SELECTOR} button`);

    // Delete the existing contributor and save
    await click(PEOPLE_SELECT_REMOVE_BUTTON_SELECTOR);
    await click(EDITABLE_FIELD_SAVE_BUTTON_SELECTOR);

    assert.dom(CUSTOM_PEOPLE_FIELD_SELECTOR).hasText("None");
  });

  test(`you can move between statuses`, async function (this: AuthenticatedDocumentRouteTestContext, assert) {
    this.server.create("document", {
      objectID: 1,
      status: "In-Review",
      approvers: [],
      approvedBy: [],
    });

    await visit("/document/1");

    assert.dom(DOC_STATUS).hasText("In review");

    await click(DOC_STATUS_TOGGLE);

    assert.dom(DOC_STATUS_DROPDOWN).exists();

    const inReview = `${DOC_STATUS_DROPDOWN} li:nth-child(1) button`;
    const approved = `${DOC_STATUS_DROPDOWN} li:nth-child(2) button`;
    const obsolete = `${DOC_STATUS_DROPDOWN} li:nth-child(3) button`;

    assert
      .dom(inReview)
      .hasText("In review")
      .hasAttribute("data-test-is-checked");

    assert
      .dom(approved)
      .hasText("Approved")
      .doesNotHaveAttribute("data-test-is-checked");

    assert
      .dom(obsolete)
      .hasText("Obsolete")
      .doesNotHaveAttribute("data-test-is-checked");

    await click(approved);

    assert.dom(DOC_STATUS).hasText("Approved");

    assert.equal(
      this.server.schema.document.first().attrs.status,
      "Approved",
      "the status is updated in the back end",
    );

    await click(DOC_STATUS_TOGGLE);

    assert.dom(inReview).doesNotHaveAttribute("data-test-is-checked");
    assert.dom(approved).hasAttribute("data-test-is-checked");
    assert.dom(obsolete).doesNotHaveAttribute("data-test-is-checked");

    await click(obsolete);

    assert.dom(DOC_STATUS).hasText("Obsolete");

    assert.equal(
      this.server.schema.document.first().attrs.status,
      "Obsolete",
      "the status is updated in the back end",
    );

    await click(DOC_STATUS_TOGGLE);

    assert.dom(inReview).doesNotHaveAttribute("data-test-is-checked");
    assert.dom(approved).doesNotHaveAttribute("data-test-is-checked");
    assert.dom(obsolete).hasAttribute("data-test-is-checked");

    await click(inReview);

    assert.dom(DOC_STATUS).hasText("In review");

    assert.equal(
      this.server.schema.document.first().attrs.status,
      "In-Review",
      "the status is updated in the back end",
    );
  });

  test("approvers who have approved a document are badged with a checkmark", async function (this: AuthenticatedDocumentRouteTestContext, assert) {
    this.server.create("document", {
      objectID: 1,
      approvers: [TEST_USER_2_EMAIL, TEST_USER_3_EMAIL],
      approvedBy: [TEST_USER_2_EMAIL],
    });

    await visit("/document/1");

    assert.dom(`${APPROVERS_SELECTOR} li`).exists({ count: 2 });

    assert
      .dom(`${APPROVERS_SELECTOR} li:nth-child(1) ${APPROVED_BADGE_SELECTOR}`)
      .exists("the first approver is badged with a check");

    assert
      .dom(`${APPROVERS_SELECTOR} li:nth-child(2) ${APPROVED_BADGE_SELECTOR}`)
      .doesNotExist("the second approver is not badged");
  });

  test("a locked doc can't be edited", async function (this: AuthenticatedDocumentRouteTestContext, assert) {
    this.server.create("document", {
      locked: true,
    });

    await visit("/document/doc-0?draft=true");

    assert
      .dom(`${TITLE_SELECTOR} ${EDITABLE_FIELD_READ_VALUE}`)
      .exists("read-only title");
    assert
      .dom(`${SUMMARY_SELECTOR} ${EDITABLE_FIELD_READ_VALUE}`)
      .exists("read-only summary")
      .hasText("None", 'correctly does not say "enter a summary"');

    assert
      .dom(`${CONTRIBUTORS_SELECTOR} ${EDITABLE_FIELD_READ_VALUE}`)
      .exists("read-only contributors list");
    assert
      .dom(`${APPROVERS_SELECTOR} ${EDITABLE_FIELD_READ_VALUE}`)
      .exists("read-only approvers list");
    assert
      .dom(ADD_RELATED_DOCUMENT_OPTION_SELECTOR)
      .doesNotExist("no add related resource option");

    assert.dom(PRODUCT_SELECT_SELECTOR).doesNotExist("no product select");
    assert.dom(DRAFT_VISIBILITY_TOGGLE_SELECTOR).isDisabled();

    assert
      .dom(DISABLED_FOOTER_H5)
      .hasText("Document is locked", "shows the locked-doc message");
  });

  test("the doc is locked if it's not app-created", async function (this: AuthenticatedDocumentRouteTestContext, assert) {
    this.server.create("document", {
      appCreated: false,
    });

    await visit("/document/doc-0?draft=true");

    assert
      .dom(`${TITLE_SELECTOR} ${EDITABLE_FIELD_READ_VALUE}`)
      .exists("read-only title");
    assert
      .dom(`${SUMMARY_SELECTOR} ${EDITABLE_FIELD_READ_VALUE}`)
      .exists("read-only summary")
      .hasText("None", 'correctly does not say "enter a summary"');

    assert
      .dom(`${CONTRIBUTORS_SELECTOR} ${EDITABLE_FIELD_READ_VALUE}`)
      .exists("read-only contributors list");

    assert
      .dom(`${APPROVERS_SELECTOR} ${EDITABLE_FIELD_READ_VALUE}`)
      .exists("read-only approvers list");

    assert
      .dom(ADD_RELATED_RESOURCE_BUTTON_SELECTOR)
      .hasAttribute("aria-disabled");

    assert.dom(ADD_TO_PROJECT_BUTTON).hasAttribute("aria-disabled");
    assert.dom(PRODUCT_SELECT_SELECTOR).doesNotExist("no product select");
    assert.dom(DRAFT_VISIBILITY_TOGGLE_SELECTOR).isDisabled();

    assert
      .dom(DISABLED_FOOTER_H5)
      .hasText("Read-only headers", "shows the locked-doc message");
  });

  test("it displays a list of projects the document is in", async function (this: AuthenticatedDocumentRouteTestContext, assert) {
    this.server.create("document", {
      objectID: 1,
      projects: [1, 2],
    });

    this.server.create("project", {
      id: 1,
      title: "Project 1",
    });

    this.server.create("project", {
      id: 2,
      title: "Project 2",
    });

    await visit("/document/1");

    assert.dom(PROJECT_LINK).exists({ count: 2 });

    const firstProjectLink = find(PROJECT_LINK);
    const secondProjectLink = findAll(PROJECT_LINK)[1];

    assert.dom(firstProjectLink).hasText("Project 1");
    assert.dom(firstProjectLink).hasAttribute("href", "/projects/1");

    assert.dom(secondProjectLink).hasText("Project 2");
    assert.dom(secondProjectLink).hasAttribute("href", "/projects/2");
  });

  test("you can't add a draft to a project", async function (this: AuthenticatedDocumentRouteTestContext, assert) {
    this.server.create("document");

    await visit("/document/doc-0?draft=true");

    assert.dom(ADD_TO_PROJECT_BUTTON).hasAttribute("aria-disabled");
  });

  test("you can add a published doc to a project", async function (this: AuthenticatedDocumentRouteTestContext, assert) {
    this.server.create("document", {
      isDraft: false,
      status: "In-review",
    });

    this.server.create("project", {
      id: 1,
    });

    // Remove the factory-created document
    this.server.schema.projects.first().update({
      hermesDocuments: [],
    });

    await visit("/document/doc-0");

    assert.dom(PROJECT_LINK).doesNotExist();

    await click(ADD_TO_PROJECT_BUTTON);

    assert.dom(ADD_TO_PROJECT_MODAL).exists();

    await click(PROJECT_OPTION);

    assert.dom(ADD_TO_PROJECT_MODAL).doesNotExist();

    assert.dom(PROJECT_LINK).exists().hasAttribute("href", "/projects/1");

    const project = this.server.schema.projects.first();
    const document = this.server.schema.document.first();

    assert.true(document.projects.includes(project.id));
  });

  test("you can create a new project to add the document to", async function (this: AuthenticatedDocumentRouteTestContext, assert) {
    const title = "Foo";
    const id = 500;

    this.server.create("document", {
      objectID: id,
      title,
      isDraft: false,
      status: "In-review",
    });

    this.server.create("related-hermes-document", {
      id,
      title,
    });

    await visit(`/document/${id}`);

    await click(ADD_TO_PROJECT_BUTTON);

    assert.dom(ADD_TO_PROJECT_MODAL).exists();

    await click(START_NEW_PROJECT_BUTTON);

    await fillIn(PROJECT_TITLE_INPUT, "New Project");

    const clickPromise = click(CREATE_PROJECT_BUTTON);

    // Confirm the "creating..." state
    await waitFor(CREATING_PROJECT_MESSAGE);

    await clickPromise;

    assert.equal(
      currentURL(),
      "/projects/1",
      "you're redirected to the new project",
    );

    assert.dom(PROJECT_DOCUMENT).containsText(title);

    assert.dom(PROJECT_DOCUMENT_LINK).hasAttribute("href", `/document/${id}`);
  });

  test("you can remove a document from a project", async function (this: AuthenticatedDocumentRouteTestContext, assert) {
    this.server.create("document", {
      isDraft: false,
      status: "In-review",
      projects: [1],
    });

    this.server.create("project", {
      id: 1,
    });

    await visit("/document/doc-0");

    assert.dom(PROJECT_LINK).exists();

    await click(`${DOCUMENT_PROJECT} ${OVERFLOW_MENU_BUTTON}`);

    await click(REMOVE_FROM_PROJECT_BUTTON);

    assert.dom(PROJECT_LINK).doesNotExist();

    const document = this.server.schema.document.first();

    assert.true(document.projects.length === 0);
  });

  test("it shows an error when patching a document fails", async function (this: AuthenticatedDocumentRouteTestContext, assert) {
    this.server.create("document", {
      objectID: 1,
    });

    await visit("/document/1?draft=true");

    this.server.patch("/drafts/:document_id", () => {
      return new Response(500, {}, ERROR_MESSAGE_TEXT);
    });

    // Try changing the title
    await click(`${TITLE_SELECTOR} button`);
    await fillIn(`${TITLE_SELECTOR} textarea`, "New Title");
    await triggerKeyEvent(`${TITLE_SELECTOR} textarea`, "keydown", "Enter");

    assert.dom(FLASH_MESSAGE_SELECTOR).containsText(ERROR_MESSAGE_TEXT);
  });

  test("it shows an error when requesting a review fails", async function (this: AuthenticatedDocumentRouteTestContext, assert) {
    this.server.create("document", {
      objectID: 1,
    });

    await visit("/document/1?draft=true");

    this.server.post("/reviews/:document_id", () => {
      return new Response(500, {}, ERROR_MESSAGE_TEXT);
    });

    await click(SIDEBAR_PUBLISH_FOR_REVIEW_BUTTON_SELECTOR);

    await click(DOCUMENT_MODAL_PRIMARY_BUTTON);

    assert.dom(MODAL_ERROR).containsText(ERROR_MESSAGE_TEXT);
  });

  test("it shows an error when deleting a draft fails", async function (this: AuthenticatedDocumentRouteTestContext, assert) {
    this.server.create("document", {
      objectID: 1,
      title: "Test Document",
    });

    await visit("/document/1?draft=true");

    this.server.delete("/drafts/:document_id", () => {
      return new Response(500, {}, ERROR_MESSAGE_TEXT);
    });

    await click(DELETE_BUTTON);

    await click(DOCUMENT_MODAL_PRIMARY_BUTTON);

    assert.dom(MODAL_ERROR).containsText(ERROR_MESSAGE_TEXT);
  });

  test("it shows an error when approving a document fails", async function (this: AuthenticatedDocumentRouteTestContext, assert) {
    this.server.create("document", {
      objectID: 1,
      title: "Test Document",
      isDraft: false,
      status: "In-Review",
      approvers: [TEST_USER_EMAIL],
    });

    await visit("/document/1");

    this.server.post("/approvals/:document_id", () => {
      return new Response(500, {}, ERROR_MESSAGE_TEXT);
    });

    await click(APPROVE_BUTTON);

    assert.dom(FLASH_MESSAGE_SELECTOR).containsText(ERROR_MESSAGE_TEXT);
  });

  test("it shows an error when rejecting an FRD fails", async function (this: AuthenticatedDocumentRouteTestContext, assert) {
    this.server.create("document", {
      objectID: 1,
      title: "Test Document",
      docType: "FRD",
      isDraft: false,
      status: "In-Review",
      approvers: [TEST_USER_EMAIL],
    });

    await visit("/document/1");

    this.server.delete("/approvals/:document_id", () => {
      return new Response(500, {}, ERROR_MESSAGE_TEXT);
    });

    await click(REJECT_FRD_BUTTON);

    assert.dom(FLASH_MESSAGE_SELECTOR).containsText(ERROR_MESSAGE_TEXT);
  });

  test("it shows an error when changing the status of a document fails", async function (this: AuthenticatedDocumentRouteTestContext, assert) {
    this.server.create("document", {
      objectID: 1,
      status: "In-Review",
      approvers: [TEST_USER_EMAIL],
    });

    await visit("/document/1");

    this.server.patch("/documents/:document_id", () => {
      return new Response(500, {}, ERROR_MESSAGE_TEXT);
    });

    await click(DOC_STATUS_TOGGLE);

    await click(`${DOC_STATUS_DROPDOWN} li:nth-child(2) button`);

    assert.dom(FLASH_MESSAGE_SELECTOR).containsText(ERROR_MESSAGE_TEXT);
  });

  test("it shows an error when changing draft visibility fails", async function (this: AuthenticatedDocumentRouteTestContext, assert) {
    this.server.create("document", {
      objectID: 1,
      isShareable: true,
    });

    await visit("/document/1?draft=true");

    this.server.put("/drafts/:document_id/shareable", () => {
      return new Response(500, {}, ERROR_MESSAGE_TEXT);
    });

    await click(DRAFT_VISIBILITY_TOGGLE_SELECTOR);

    await click(DRAFT_VISIBILITY_OPTION_SELECTOR);

    assert.dom(FLASH_MESSAGE_SELECTOR).containsText(ERROR_MESSAGE_TEXT);
  });

  test("it shows an error when changing a draft's product area fails", async function (this: AuthenticatedDocumentRouteTestContext, assert) {
    this.server.createList("product", 3);

    const initialProduct = this.server.schema.products.find(2).attrs;
    const initialProductName = initialProduct.name;

    this.server.create("document", {
      objectID: 1,
      product: initialProductName,
    });

    await visit("/document/1?draft=true");

    await click(TOGGLE_SELECT);

    this.server.patch("/drafts/:document_id", () => {
      return new Response(500, {}, ERROR_MESSAGE_TEXT);
    });

    await click(PRODUCT_SELECT_DROPDOWN_ITEM);

    assert.dom(FLASH_MESSAGE_SELECTOR).containsText(ERROR_MESSAGE_TEXT);
  });

  test("it shows an error when removing a document from a project fails", async function (this: AuthenticatedDocumentRouteTestContext, assert) {
    this.server.create("document", {
      objectID: 1,
      isDraft: false,
      status: "In-Review",
      projects: [1],
    });

    this.server.create("project", {
      id: 1,
    });

    await visit("/document/1");

    this.server.put("/projects/:project_id/related-resources", () => {
      return new Response(500, {}, ERROR_MESSAGE_TEXT);
    });

    await click(`${DOCUMENT_PROJECT} ${OVERFLOW_MENU_BUTTON}`);

    await click(REMOVE_FROM_PROJECT_BUTTON);

    assert.dom(FLASH_MESSAGE_SELECTOR).containsText(ERROR_MESSAGE_TEXT);
  });

  test("it shows an error when adding a document to a project fails", async function (this: AuthenticatedDocumentRouteTestContext, assert) {
    this.server.create("document", {
      objectID: 1,
      isDraft: false,
      status: "In-Review",
    });

    this.server.create("project");

    await visit("/document/1");

    this.server.post("/projects/:project_id/related-resources", () => {
      return new Response(500, {}, ERROR_MESSAGE_TEXT);
    });

    await click(ADD_TO_PROJECT_BUTTON);

    await click(PROJECT_OPTION);

    assert.dom(FLASH_MESSAGE_SELECTOR).containsText(ERROR_MESSAGE_TEXT);
  });

  test("an error is shown when fetching document projects fails", async function (this: AuthenticatedDocumentRouteTestContext, assert) {
    this.server.create("document", {
      objectID: 1,
      isDraft: false,
      status: "In-Review",
      projects: [1],
    });

    this.server.create("project", {
      id: 1,
    });

    this.server.get("/projects/:project_id", () => {
      return new Response(500, {}, ERROR_MESSAGE_TEXT);
    });

    await visit("/document/1");

    assert.dom(PROJECT_LINK).doesNotExist();
    assert.dom(PROJECTS_ERROR_BUTTON).exists();

    // retry the request (successfully)
    this.server.get("/projects/:project_id", () => {
      const project = this.server.schema.projects.findBy({ id: 1 });
      return new Response(200, {}, project.attrs);
    });

    await click(PROJECTS_ERROR_BUTTON);

    assert.dom(PROJECT_LINK).exists();
    assert.dom(PROJECTS_ERROR_BUTTON).doesNotExist();
  });

  test("the document locks when a 423 error is returned", async function (this: AuthenticatedDocumentRouteTestContext, assert) {
    /**
     * 423s are caught anytime the document handles an important error.
     * This test demonstrates the "failed to approve" case, but the behavior
     * is the same for all other actions.
     */
    this.server.create("document", {
      objectID: 1,
      isDraft: false,
      status: "In-Review",
      owners: [TEST_USER_2_EMAIL],
      approvers: [TEST_USER_EMAIL],
    });

    this.server.post("/approvals/:document_id", () => {
      return new Response(423, {}, "Locked");
    });

    await visit("/document/1");

    assert.dom(DISABLED_FOOTER_H5).doesNotExist("the document is not locked");

    await click(APPROVE_BUTTON);

    assert
      .dom(FLASH_MESSAGE_SELECTOR)
      .containsText("423")
      .hasAttribute("data-test-flash-notification-type", "critical");

    assert.dom(APPROVE_BUTTON).doesNotExist("the approve button is removed");

    assert.dom(DISABLED_FOOTER_H5).hasText("Document is locked");
  });

<<<<<<< HEAD
  test("you can add a group as an approver", async function (this: AuthenticatedDocumentRouteTestContext, assert) {
    this.server.createList("google/person", 5);

    this.server.create("group", {
      name: "Engineering",
      email: "engineering@hashicorp.com",
    });

    this.server.create("document", {
      objectID: 1,
    });

    await visit("/document/1?draft=true");

    await click(`${APPROVERS_SELECTOR} button`);

    await fillIn(`${APPROVERS_SELECTOR} input`, "Engineering");

    await this.pauseTest();
=======
  test("owners can transfer ownership of their docs", async function (this: AuthenticatedDocumentRouteTestContext, assert) {
    this.server.create("document", {
      id: 1,
      objectID: 1,
    });

    this.server.create("google/person", {
      emailAddresses: [{ value: TEST_USER_EMAIL }],
    });

    this.server.create("google/person", {
      emailAddresses: [{ value: TEST_USER_2_EMAIL }],
    });

    await visit("/document/1");

    await click(TRANSFER_OWNERSHIP_BUTTON);

    assert.dom(TRANSFER_OWNERSHIP_MODAL).exists();

    assert
      .dom(DOCUMENT_MODAL_PRIMARY_BUTTON)
      .hasText("Transfer doc")
      .isDisabled();

    await click(SELECT_NEW_OWNER_LABEL);

    assert
      .dom(PEOPLE_SELECT_INPUT)
      .isFocused("clicking the label focuses the input");

    await fillIn(PEOPLE_SELECT_INPUT, TEST_USER_EMAIL);

    assert
      .dom(PEOPLE_SELECT_OPTION)
      .doesNotExist("the authenticated user is not shown in the people select");

    await fillIn(PEOPLE_SELECT_INPUT, TEST_USER_2_EMAIL);

    assert.dom(PEOPLE_SELECT_OPTION).containsText(TEST_USER_2_EMAIL);

    await click(PEOPLE_SELECT_OPTION);

    assert
      .dom(PEOPLE_SELECT_INPUT)
      .isNotVisible("the input is hidden after selection");

    assert
      .dom(TYPE_TO_CONFIRM_INPUT)
      .isFocused(
        "the type-to-confirm input receives focus when a person is selected",
      );

    assert.dom(DOCUMENT_MODAL_PRIMARY_BUTTON).isDisabled();

    await fillIn(TYPE_TO_CONFIRM_INPUT, "transfer");

    assert
      .dom(DOCUMENT_MODAL_PRIMARY_BUTTON)
      .isNotDisabled("the button is enabled when both inputs are filled");

    const clickPromise = click(DOCUMENT_MODAL_PRIMARY_BUTTON);

    await waitFor(TRANSFERRING_DOC);

    assert.dom(TRANSFERRING_DOC).containsText("Transferring doc...");

    await clickPromise;

    assert.dom(TRANSFER_OWNERSHIP_MODAL).doesNotExist();

    assert
      .dom(OWNERSHIP_TRANSFERRED_MODAL)
      .containsText("Ownership transferred")
      .containsText("User 2 has been notified of the change.");

    assert.dom(DOCUMENT_MODAL_PRIMARY_BUTTON).hasText("Close");

    await click(DOCUMENT_MODAL_PRIMARY_BUTTON);

    assert.dom(OWNERSHIP_TRANSFERRED_MODAL).doesNotExist();

    const doc = this.server.schema.document.find(1);
    const docOwner = doc.attrs.owners[0];

    assert.equal(
      docOwner,
      TEST_USER_2_EMAIL,
      "the doc owner is updated in the back end",
    );
  });

  test("an error is shown when ownership transferring fails", async function (this: AuthenticatedDocumentRouteTestContext, assert) {
    this.server.create("document", {
      id: 1,
      objectID: 1,
      isDraft: false,
      status: "In-review",
    });

    this.server.create("google/person", {
      emailAddresses: [{ value: TEST_USER_2_EMAIL }],
    });

    await visit("/document/1");

    await click(TRANSFER_OWNERSHIP_BUTTON);

    await fillIn(PEOPLE_SELECT_INPUT, TEST_USER_2_EMAIL);
    await click(PEOPLE_SELECT_OPTION);
    await fillIn(TYPE_TO_CONFIRM_INPUT, "transfer");

    this.server.patch("/documents/:document_id", () => {
      return new Response(500, {}, "Error");
    });

    await click(DOCUMENT_MODAL_PRIMARY_BUTTON);

    assert.dom(MODAL_ERROR).exists();
>>>>>>> 37de695a
  });
});<|MERGE_RESOLUTION|>--- conflicted
+++ resolved
@@ -1596,27 +1596,6 @@
     assert.dom(DISABLED_FOOTER_H5).hasText("Document is locked");
   });
 
-<<<<<<< HEAD
-  test("you can add a group as an approver", async function (this: AuthenticatedDocumentRouteTestContext, assert) {
-    this.server.createList("google/person", 5);
-
-    this.server.create("group", {
-      name: "Engineering",
-      email: "engineering@hashicorp.com",
-    });
-
-    this.server.create("document", {
-      objectID: 1,
-    });
-
-    await visit("/document/1?draft=true");
-
-    await click(`${APPROVERS_SELECTOR} button`);
-
-    await fillIn(`${APPROVERS_SELECTOR} input`, "Engineering");
-
-    await this.pauseTest();
-=======
   test("owners can transfer ownership of their docs", async function (this: AuthenticatedDocumentRouteTestContext, assert) {
     this.server.create("document", {
       id: 1,
@@ -1736,6 +1715,26 @@
     await click(DOCUMENT_MODAL_PRIMARY_BUTTON);
 
     assert.dom(MODAL_ERROR).exists();
->>>>>>> 37de695a
+  });
+
+  test("you can add a group as an approver", async function (this: AuthenticatedDocumentRouteTestContext, assert) {
+    this.server.createList("google/person", 5);
+
+    this.server.create("group", {
+      name: "Engineering",
+      email: "engineering@hashicorp.com",
+    });
+
+    this.server.create("document", {
+      objectID: 1,
+    });
+
+    await visit("/document/1?draft=true");
+
+    await click(`${APPROVERS_SELECTOR} button`);
+
+    await fillIn(`${APPROVERS_SELECTOR} input`, "Engineering");
+
+    await this.pauseTest();
   });
 });