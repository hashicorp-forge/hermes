--- conflicted
+++ resolved
@@ -5,11 +5,8 @@
 import { MirageTestContext, setupMirage } from "ember-cli-mirage/test-support";
 import { getPageTitle } from "ember-page-title/test-support";
 
-<<<<<<< HEAD
-=======
 interface DocumentRouteTestContext extends MirageTestContext {}
 
->>>>>>> 4de89daf
 module("Acceptance | authenticated/document", function (hooks) {
   setupApplicationTest(hooks);
   setupMirage(hooks);
@@ -18,34 +15,22 @@
     authenticateSession({});
   });
 
-<<<<<<< HEAD
-  test("the page title is correct (published doc)", async function (this: MirageTestContext, assert) {
-    this.server.create("me");
-=======
   test("the page title is correct (published doc)", async function (this: DocumentRouteTestContext, assert) {
     this.server.create("me");
 
->>>>>>> 4de89daf
     this.server.create("document", { objectID: 1, title: "Test Document" });
-
     await visit("/document/1");
     assert.equal(getPageTitle(), "Test Document | Hermes");
   });
 
-<<<<<<< HEAD
-  test("the page title is correct (draft)", async function (this: MirageTestContext, assert) {
-    this.server.create("me");
-=======
   test("the page title is correct (draft)", async function (this: DocumentRouteTestContext, assert) {
     this.server.create("me");
 
->>>>>>> 4de89daf
     this.server.create("document", {
       objectID: 1,
       title: "Test Document",
       status: "Draft",
     });
-
     await visit("/document/1?draft=true");
     assert.equal(getPageTitle(), "Test Document | Hermes");
   });
