--- conflicted
+++ resolved
@@ -27,10 +27,6 @@
 
     assert
       .dom(".product-badge-link")
-<<<<<<< HEAD
-      .hasAttribute("href", "/all/documents?product=%5B%22Vault%22%5D");
-=======
       .hasAttribute("href", "/documents?product=%5B%22Vault%22%5D");
->>>>>>> c5daebb4
   });
 });