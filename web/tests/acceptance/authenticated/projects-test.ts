import { MirageTestContext, setupMirage } from "ember-cli-mirage/test-support";
import { authenticateSession } from "ember-simple-auth/test-support";
import { module, test } from "qunit";
import { currentURL, findAll, visit } from "@ember/test-helpers";
import { getPageTitle } from "ember-page-title/test-support";
import { setupApplicationTest } from "ember-qunit";
import { HermesProject } from "hermes/types/project";
import { Response } from "miragejs";

const PROJECT_TILE = "[data-test-project-tile]";
const PROJECT_TITLE = `${PROJECT_TILE} [data-test-title]`;
const PROJECT_DESCRIPTION = `${PROJECT_TILE} [data-test-description]`;
const PROJECT_PRODUCT = `${PROJECT_TILE} [data-test-product]`;
const PROJECT_JIRA_TYPE = `${PROJECT_TILE} [data-test-jira-type]`;
const PROJECT_JIRA_KEY = `${PROJECT_TILE} [data-test-jira-key]`;

interface AuthenticatedProjectsRouteTestContext extends MirageTestContext {}
module("Acceptance | authenticated/projects", function (hooks) {
  setupApplicationTest(hooks);
  setupMirage(hooks);

  hooks.beforeEach(async function () {
    await authenticateSession({});
  });

  test("it redirects to the dashboard if the flag is not enabled", async function (this: AuthenticatedProjectsRouteTestContext, assert) {
    this.server.get("/web/config", () => {
      return new Response(
        200,
        {},
        {
          feature_flags: {
            projects: false,
          },
        },
      );
    });

    await visit("/projects");

    assert.equal(currentURL(), "/dashboard");
  });

  test("the page title is correct", async function (this: AuthenticatedProjectsRouteTestContext, assert) {
    await visit("/projects");

    assert.equal(getPageTitle(), "All Projects | Hermes");
  });

  test("it fetches a list of projects", async function (this: AuthenticatedProjectsRouteTestContext, assert) {
    this.server.createList("project", 3);

    await visit("/projects");

    assert.dom("[data-test-project]").exists({ count: 3 });

    let expectedTitles: string[] = [];
    let expectedDescriptions: string[] = [];
    let expectedProducts: string[] = [];
    let expectedKeys: string[] = [];
    let expectedJiraTypes: string[] = [];

    this.server.schema.projects
      .all()
      .models.forEach((project: HermesProject) => {
        expectedTitles.push(project.title);

        if (project.description) {
          expectedDescriptions.push(project.description);
        }

        if (project.jiraIssue) {
          expectedKeys.push(project.jiraIssue.key);
          expectedJiraTypes.push(project.jiraIssue.type);
        }

<<<<<<< HEAD
        if (project.hermesDocuments) {
          let uniqueProductAreas: string[] = [];

          project.hermesDocuments.forEach((doc) => {
            if (doc.product) {
              if (!uniqueProductAreas.includes(doc.product)) {
                uniqueProductAreas.push(doc.product);
              }
            }
          });

          expectedProducts.push(...uniqueProductAreas);
=======
        if (project.products) {
          expectedProducts.push(...project.products);
>>>>>>> 4d1e24d3
        }
      });

    const renderedTitles = findAll(PROJECT_TITLE).map(
      (e) => e.textContent?.trim(),
    );

    const renderedDescriptions = findAll(PROJECT_DESCRIPTION).map(
      (e) => e.textContent?.trim(),
    );

    const renderedProducts = findAll(PROJECT_PRODUCT).map(
      (e) => e.textContent?.trim(),
    );

    const renderedKeys = findAll(PROJECT_JIRA_KEY).map(
      (e) => e.textContent?.trim(),
    );

    const renderedJiraTypes = findAll(PROJECT_JIRA_TYPE).map(
      (e) => e.textContent?.trim(),
    );

    assert.deepEqual(renderedTitles, expectedTitles);
    assert.deepEqual(renderedDescriptions, expectedDescriptions);
    assert.deepEqual(renderedProducts, expectedProducts);
    assert.deepEqual(renderedKeys, expectedKeys);
    assert.deepEqual(renderedJiraTypes, expectedJiraTypes);
  });
});<|MERGE_RESOLUTION|>--- conflicted
+++ resolved
@@ -74,23 +74,8 @@
           expectedJiraTypes.push(project.jiraIssue.type);
         }
 
-<<<<<<< HEAD
-        if (project.hermesDocuments) {
-          let uniqueProductAreas: string[] = [];
-
-          project.hermesDocuments.forEach((doc) => {
-            if (doc.product) {
-              if (!uniqueProductAreas.includes(doc.product)) {
-                uniqueProductAreas.push(doc.product);
-              }
-            }
-          });
-
-          expectedProducts.push(...uniqueProductAreas);
-=======
         if (project.products) {
           expectedProducts.push(...project.products);
->>>>>>> 4d1e24d3
         }
       });
 
