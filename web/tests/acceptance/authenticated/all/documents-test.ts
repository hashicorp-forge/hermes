import { click, visit } from "@ember/test-helpers";
import { setupApplicationTest } from "ember-qunit";
import { module, test, todo } from "qunit";
import { authenticateSession } from "ember-simple-auth/test-support";
import { MirageTestContext, setupMirage } from "ember-cli-mirage/test-support";
import { getPageTitle } from "ember-page-title/test-support";

const PRODUCT_LINK_SELECTOR = ".product-link";
const TABLE_HEADER_CREATED_SELECTOR =
  "[data-test-sortable-table-header][data-test-attribute=createdTime]";

interface AuthenticatedDocumentsRouteTestContext extends MirageTestContext {}
module("Acceptance | authenticated/documents", function (hooks) {
  setupApplicationTest(hooks);
  setupMirage(hooks);

  hooks.beforeEach(async function () {
    await authenticateSession({});
  });

  test("the page title is correct", async function (this: AuthenticatedDocumentsRouteTestContext, assert) {
    await visit("/documents");
    assert.equal(getPageTitle(), "All Docs | Hermes");
  });

<<<<<<< HEAD
  test("product badges have the correct hrefs", async function (this: AuthenticatedDocumentsRouteTestContext, assert) {
    this.server.create("document", {
      product: "Labs",
      isDraft: false,
      status: "Approved",
    });

    await visit("/documents");

    assert
      .dom(PRODUCT_LINK_SELECTOR)
      .hasAttribute("href", "/documents?product=%5B%22Labs%22%5D");
  });

=======
>>>>>>> 9f1888f7
  test("documents can be sorted by created date", async function (this: AuthenticatedDocumentsRouteTestContext, assert) {
    this.server.createList("document", 2);

    await visit("/documents");

    assert
      .dom(TABLE_HEADER_CREATED_SELECTOR)
      .hasClass("active")
      .hasAttribute("href", "/documents?sortBy=dateAsc");

    assert
      .dom(`${TABLE_HEADER_CREATED_SELECTOR} .flight-icon`)
      .hasAttribute("data-test-icon", "arrow-down");

    await click(TABLE_HEADER_CREATED_SELECTOR);

    assert
      .dom(TABLE_HEADER_CREATED_SELECTOR)
      .hasClass("active")
      .hasAttribute("href", "/documents");

    assert
      .dom(`${TABLE_HEADER_CREATED_SELECTOR} .flight-icon`)
      .hasAttribute("data-test-icon", "arrow-up");
  });

  /**
   * We want to test that clicking the product badge replaces filters
   * rather than compound them, but we don't yet have the Mirage
   * factories to support this.
   */
  todo(
    "product badges have the correct hrefs when other filters are active",
    async function (this: AuthenticatedDocumentsRouteTestContext, assert) {
      assert.true(false);
    },
  );
});<|MERGE_RESOLUTION|>--- conflicted
+++ resolved
@@ -23,23 +23,6 @@
     assert.equal(getPageTitle(), "All Docs | Hermes");
   });
 
-<<<<<<< HEAD
-  test("product badges have the correct hrefs", async function (this: AuthenticatedDocumentsRouteTestContext, assert) {
-    this.server.create("document", {
-      product: "Labs",
-      isDraft: false,
-      status: "Approved",
-    });
-
-    await visit("/documents");
-
-    assert
-      .dom(PRODUCT_LINK_SELECTOR)
-      .hasAttribute("href", "/documents?product=%5B%22Labs%22%5D");
-  });
-
-=======
->>>>>>> 9f1888f7
   test("documents can be sorted by created date", async function (this: AuthenticatedDocumentsRouteTestContext, assert) {
     this.server.createList("document", 2);
 
