"use strict";

const getEnv = (key, defaultValue) => {
  const fullKey = `HERMES_WEB_${key}`;
  const value = process.env[fullKey];
  if (value == null) {
    console.warn(
      `env var ${fullKey} was not set! Proceeding with default value "${defaultValue}"`
    );
  }
  return value != null ? value : defaultValue;
};

module.exports = function (environment) {
  let ENV = {
    modulePrefix: "hermes",
    environment,
    rootURL: "/",
    locationType: "auto",
    EmberENV: {
      FEATURES: {
        // Here you can enable experimental features on an ember canary build
        // e.g. EMBER_NATIVE_DECORATOR_SUPPORT: true
      },
      EXTEND_PROTOTYPES: {
        // Prevent Ember Data from overriding Date.parse.
        Date: false,
      },
    },

    APP: {
      // Here you can pass flags/options to your application instance
      // when it is created
    },
    metricsAdapters: [
      {
        name: "GoogleAnalyticsFour",
        environments: ["development", "production"],
        config: {
          id: getEnv("GOOGLE_ANALYTICS_TAG_ID", null),
        },
      },
    ],
    algolia: {
      appID: getEnv("ALGOLIA_APP_ID"),
      docsIndexName: getEnv("ALGOLIA_DOCS_INDEX_NAME", "docs"),
      draftsIndexName: getEnv("ALGOLIA_DRAFTS_INDEX_NAME", "drafts"),
      internalIndexName: getEnv("ALGOLIA_INTERNAL_INDEX_NAME", "internal"),
      apiKey: getEnv("ALGOLIA_SEARCH_API_KEY"),
    },

    google: {
      docFolders: getEnv("GOOGLE_DOCFOLDERS", "").split(","),
    },

    skipGoogleAuth: getEnv("SKIP_GOOGLE_AUTH"),

    torii: {
      sessionServiceName: "session",
      providers: {
        "google-oauth2-bearer-v2": {
          apiKey: getEnv("GOOGLE_OAUTH2_CLIENT_ID"),
          hd: getEnv("GOOGLE_OAUTH2_HD"),
          scope: "email profile https://www.googleapis.com/auth/drive.appdata",
        },
      },
    },

<<<<<<< HEAD
    featureFlags: {
      showEmberAnimatedTools: getEnv("SHOW_EMBER_ANIMATED_TOOLS", false),
    },
=======
    showEmberAnimatedTools: getEnv("SHOW_EMBER_ANIMATED_TOOLS", false),

    featureFlags: {},
>>>>>>> 474cc4a0
  };

  if (environment === "development") {
    // ENV.APP.LOG_RESOLVER = true;
    // ENV.APP.LOG_ACTIVE_GENERATION = true;
    // ENV.APP.LOG_TRANSITIONS = true;
    // ENV.APP.LOG_TRANSITIONS_INTERNAL = true;
    // ENV.APP.LOG_VIEW_LOOKUPS = true;
  }

  if (environment === "test") {
    // Testem prefers this...
    ENV.locationType = "none";

    // keep test console output quieter
    ENV.APP.LOG_ACTIVE_GENERATION = false;
    ENV.APP.LOG_VIEW_LOOKUPS = false;

    ENV.APP.rootElement = "#ember-testing";
    ENV.APP.autoboot = false;
  }

  if (environment === "production") {
    // here you can enable a production-specific feature
  }

  return ENV;
};<|MERGE_RESOLUTION|>--- conflicted
+++ resolved
@@ -66,15 +66,9 @@
       },
     },
 
-<<<<<<< HEAD
-    featureFlags: {
-      showEmberAnimatedTools: getEnv("SHOW_EMBER_ANIMATED_TOOLS", false),
-    },
-=======
     showEmberAnimatedTools: getEnv("SHOW_EMBER_ANIMATED_TOOLS", false),
 
     featureFlags: {},
->>>>>>> 474cc4a0
   };
 
   if (environment === "development") {
