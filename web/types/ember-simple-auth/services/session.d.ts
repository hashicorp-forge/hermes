--- conflicted
+++ resolved
@@ -11,13 +11,7 @@
 }
 
 declare module "ember-simple-auth/services/session" {
-<<<<<<< HEAD
-  export default class EmberSimpleAuthSessionService extends Service.extend(
-    Evented
-  ) {
-=======
   export default class EmberSimpleAuthSessionService extends Service {
->>>>>>> c2e82ca5
     data: Data;
     setup(): Promise<void>;
     authenticate(...args: any[]): RSVP.Promise;
