--- conflicted
+++ resolved
@@ -168,11 +168,7 @@
           "var(--token-color-focus-action-internal)",
 
         // Alpha
-<<<<<<< HEAD
-        "color-palette-alpha-200": "var(--token-color-palette-alpha-200)",
-=======
         "color-palette-alpha-100": "var(--token-color-palette-alpha-100)",
->>>>>>> b36181c1
 
         // Neutral
         "color-palette-neutral-50": "var(--token-color-palette-neutral-50)",
