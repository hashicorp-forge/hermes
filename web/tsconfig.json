--- conflicted
+++ resolved
@@ -13,11 +13,8 @@
       "hermes/*": ["app/*"],
       "hermes/mirage/*": ["mirage/*"],
       "*": ["types/*"],
-<<<<<<< HEAD
-      "fetch": ["node_modules/ember-fetch"]
-=======
+      "fetch": ["node_modules/ember-fetch"],
       "ember-cli-flash/*": ["node_modules/ember-cli-flash"]
->>>>>>> e77e92fc
     }
   },
   "include": ["app/**/*", "tests/**/*", "types/**/*"]
