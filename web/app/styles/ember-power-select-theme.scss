--- conflicted
+++ resolved
@@ -47,6 +47,14 @@
 
 @import "ember-power-select";
 
+.ember-power-select-group-name {
+  @apply mt-px block py-1 text-body-100;
+}
+
+.ember-power-select-group .ember-power-select-option {
+  @apply pl-2;
+}
+
 .ember-basic-dropdown-content {
   border: none !important;
   @apply hds-surface-high mt-px;
@@ -68,23 +76,7 @@
   }
 }
 
-<<<<<<< HEAD
-@import "ember-power-select";
-
-.ember-power-select-group-name {
-  @apply mt-px block py-1 text-body-100;
-}
-
-.ember-power-select-group .ember-power-select-option {
-  @apply pl-2;
-}
-
-.ember-basic-dropdown-content {
-  border: none !important;
-  @apply hds-surface-high mt-px;
-=======
 .ember-power-select-option--loading-message,
 .ember-power-select-option--no-matches-message {
   @apply h-7 px-3.5 text-color-foreground-faint;
->>>>>>> 0090e59d
 }