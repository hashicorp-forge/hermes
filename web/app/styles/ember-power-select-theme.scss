--- conflicted
+++ resolved
@@ -39,28 +39,6 @@
 
 .ember-basic-dropdown-content {
   @apply min-h-[34px];
-<<<<<<< HEAD
-
-  .hds-dropdown-list-item--variant-interactive {
-    @apply flex items-center px-2;
-  }
-}
-
-@import "ember-power-select";
-
-.ember-basic-dropdown-content {
-  border: none !important;
-  @apply hds-surface-high mt-px;
-}
-
-.ember-power-select-options[role="listbox"] {
-  @apply max-h-[200px];
-}
-
-.ember-power-select-option--loading-message,
-.ember-power-select-option--no-matches-message {
-  @apply h-7 px-3.5 pt-1 text-color-foreground-disabled;
-=======
 
   .hds-dropdown-list-item--variant-interactive {
     @apply flex items-center px-2;
@@ -93,5 +71,4 @@
 .ember-power-select-option--loading-message,
 .ember-power-select-option--no-matches-message {
   @apply h-7 px-3.5 text-color-foreground-faint;
->>>>>>> 821f3526
 }