<<<<<<< HEAD
@use "./animations";
=======
@use "@hashicorp/design-system-components";

>>>>>>> 3d6ac576
@use "./typography";


@use "components/action";
@use "components/toolbar";
@use "components/tooltip";
@use "components/popover";
@use "components/footer";
@use "components/nav";
@use "components/x-hds-tab";
@use "components/x/dropdown/list";
@use "components/x/dropdown/list-item";
@use "components/x/dropdown/toggle-select";
@use "components/editable-field";
@use "components/modal-dialog";
@use "components/multiselect";
@use "components/page";
@use "components/row-results";
@use "components/template-card";
@use "components/header/active-filter-list";
@use "components/header/active-filter-list-item";
@use "components/header/search";
@use "components/inputs/product-select/index.scss";
@use "components/doc/tile-list";
@use "components/doc/thumbnail";
@use "components/doc/folder-affordance";
@use "components/doc/tile";
@use "components/doc/state";
@use "components/preview-card";
@use "components/notification";
@use "components/sidebar";
@use "components/hds-badge";
@use "components/header/facet-dropdown";
@use "components/floating-u-i/content";
@use "components/settings/subscription-list-item";
@use "hashicorp/product-badge";
@use "hashicorp/hermes-logo";

@use "./ember-power-select-theme";

@use "./error-404";
@use "./hds-overrides";

@use "tailwindcss/base";
@use "tailwindcss/components";
@use "tailwindcss/utilities";

*,
*::before,
*::after {
  box-sizing: border-box;
  margin: 0;
  padding: 0;
  border-width: 0;
  border-style: solid;
  border-color: transparent;
}

dialog {
  margin: auto; // centers the dialog
}

body,
button {
  font-family: var(--token-typography-font-stack-display);
  font-size: var(--token-typography-body-200-font-size);
}

body {
  line-height: var(--token-typography-body-200-line-height);
  color: var(--token-color-foreground-primary);
}

a {
  text-decoration: none;
  color: inherit;
}

ul,
ol {
  list-style: none;
}

.x-container {
  @apply w-full max-w-screen-lg mx-auto px-8;
}

h1 {
  @apply text-display-500 font-bold text-color-foreground-strong mb-1.5;

  + p {
    @apply text-body-300;
  }
}

// Prevent the Flight Icons shim from taking up space
.flight-sprite-container {
  position: fixed;
  top: 0;
  right: 0;
}

// HACK! This should be imported dynamically from @hashicorp/ember-flight-icons
// but it's not and this is the fastest way to ship milestone 2 on time.
.flight-icon {
  display: block;
}

.flight-icon-display-inline {
  display: inline-block;
}

@keyframes hds-flight-icon-animation-rotation {
  to {
    transform: rotate(360deg);
  }
}

.flight-icon--animation-loading {
  animation: hds-flight-icon-animation-rotation 9s linear infinite;
}

.flight-icon--animation-running {
  animation: hds-flight-icon-animation-rotation 9s linear infinite;
}

@media (prefers-reduced-motion: no-preference) {
  .flight-icon--animation-loading {
    animation-duration: 0.7s;
  }

  .flight-icon--animation-running {
    animation-duration: 1s;
  }
}

.flight-sprite-container {
  position: absolute;
  width: 0;
  height: 0;
  visibility: hidden;
}<|MERGE_RESOLUTION|>--- conflicted
+++ resolved
@@ -1,9 +1,6 @@
-<<<<<<< HEAD
-@use "./animations";
-=======
 @use "@hashicorp/design-system-components";
 
->>>>>>> 3d6ac576
+@use "./animations";
 @use "./typography";
 
 
