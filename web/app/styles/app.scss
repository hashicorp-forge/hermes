--- conflicted
+++ resolved
@@ -8,14 +8,10 @@
 @use "./animations";
 @use "./typography";
 
-<<<<<<< HEAD
 @use "routes/admin";
 
-@use "components/action";
-=======
 @use "components/dashboard";
 @use "components/new";
->>>>>>> 3b0597d0
 @use "components/toolbar";
 @use "components/x-tooltip";
 @use "components/popover";
@@ -116,11 +112,7 @@
 }
 
 h1 {
-<<<<<<< HEAD
-  @apply mb-1.5 text-display-500 font-bold text-color-foreground-strong;
-=======
   @apply text-display-500 font-bold text-color-foreground-strong;
->>>>>>> 3b0597d0
 
   + p {
     @apply text-body-300;
