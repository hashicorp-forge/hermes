@use "components/action";
@use "components/toolbar";
@use "components/footer";
@use "components/nav";
@use "components/x-hds-tab";
@use "components/editable-field";
@use "components/modal-dialog";
@use "components/multiselect";
@use "components/page";
@use "components/row-results";
@use "components/template-card";
@use "components/header/active-filter-list";
@use "components/header/active-filter-list-item";
@use "components/doc/tile-list";
@use "components/doc/tile";
@use "components/preview-card";
@use "components/notification";
@use "components/sidebar";
@use "components/hds-badge";
@use "components/header/facet-dropdown";
@use "components/settings/subscription-list-item";
@use "hashicorp/product-badge";
@use "hashicorp/hermes-logo";

@use "./ember-power-select-theme";

@use "@hashicorp/design-system-components";
@use "./error-404";
@use "./hds-overrides";

@use "tailwindcss/base";
@use "tailwindcss/components";
@use "tailwindcss/utilities";

*,
*::before,
*::after {
  box-sizing: border-box;
  margin: 0;
  padding: 0;
  border-width: 0;
  border-style: solid;
  border-color: transparent;
}

dialog {
  margin: auto; // centers the dialog
}

body,
button {
  font-family: var(--token-typography-font-stack-display);
  font-size: var(--token-typography-body-200-font-size);
}

body {
  line-height: var(--token-typography-body-200-line-height);
  color: var(--token-color-foreground-primary);
}

<<<<<<< HEAD
a {
  text-decoration: none;
  color: inherit;
=======
ul, ol {
  list-style: none;
>>>>>>> b3366fcb
}

.x-container {
  @apply w-full max-w-screen-lg mx-auto px-8;
}

h1 {
  @apply text-display-500 font-bold text-color-foreground-strong mb-1.5;

  + p {
    @apply text-body-300;
  }
}

// Prevent the Flight Icons shim from taking up space
.flight-sprite-container {
  position: fixed;
  top: 0;
  right: 0;
}

// HACK! This should be imported dynamically from @hashicorp/ember-flight-icons
// but it's not and this is the fastest way to ship milestone 2 on time.
.flight-icon {
  display: block;
}

.flight-icon-display-inline {
  display: inline-block;
}

@keyframes hds-flight-icon-animation-rotation {
  to {
    transform: rotate(360deg);
  }
}

.flight-icon--animation-loading {
  animation: hds-flight-icon-animation-rotation 9s linear infinite;
}

.flight-icon--animation-running {
  animation: hds-flight-icon-animation-rotation 9s linear infinite;
}

@media (prefers-reduced-motion: no-preference) {
  .flight-icon--animation-loading {
    animation-duration: 0.7s;
  }

  .flight-icon--animation-running {
    animation-duration: 1s;
  }
}

.flight-sprite-container {
  position: absolute;
  width: 0;
  height: 0;
  visibility: hidden;
}<|MERGE_RESOLUTION|>--- conflicted
+++ resolved
@@ -58,14 +58,14 @@
   color: var(--token-color-foreground-primary);
 }
 
-<<<<<<< HEAD
 a {
   text-decoration: none;
   color: inherit;
-=======
-ul, ol {
+}
+
+ul,
+ol {
   list-style: none;
->>>>>>> b3366fcb
 }
 
 .x-container {
