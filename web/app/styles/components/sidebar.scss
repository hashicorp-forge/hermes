.sidebar {
  @apply relative z-10 flex max-h-full flex-col pb-4;

  &.collapsed {
    @apply w-16;

    .sidebar-header {
      @apply relative h-full flex-col px-0;
    }

    .sidebar-dashboard-link {
      @apply absolute left-1/2 bottom-4 -translate-x-1/2;
    }

    .sidebar-header-icon-controls {
      @apply flex-col-reverse items-center space-y-2 space-y-reverse;
    }
  }

  .editable-field-container {
    @apply mt-[3px];
  }

  .sidebar-header {
    @apply sticky top-0 z-10 flex justify-between bg-color-page-faint px-3.5 py-4;

    &.scrolled {
      box-shadow: 0 1px 0 0 rgba(0, 0, 0, 15%);
    }
  }

  .sidebar-header-button {
    @apply relative flex items-center rounded-button-md border border-transparent py-2 px-3 text-color-foreground-primary;

    &:hover {
      @apply border-color-border-strong bg-color-foreground-high-contrast;
    }

    @keyframes slideDownAndRotateLeft {
      to {
        transform: translateY(18px) rotate(-360deg);
      }
    }

    &.out {
      animation: fadeOut 50ms ease-out 200ms forwards,
        slideDownAndRotateLeft 250ms ease-out forwards;
    }
  }

  .draft-visibility-button {
    @apply px-2.5;
    // match the height of the header buttons
    @apply h-[38px];
    // offset the extra height relative to the badge
    @apply my-[-7px];

    [class*=" flight-icon-chevron"] {
      @apply ml-px -mr-px;
    }
  }

  .sidebar-header-icon-controls {
    @apply flex;

    .sidebar-header-button {
      &::hover {
        @apply border-transparent  bg-color-surface-interactive-hover;
      }
    }
  }

  .sidebar-body {
<<<<<<< HEAD
    @apply relative h-full;
=======
    @apply relative h-full overflow-y-scroll;
>>>>>>> 5fc50af6

    .product-badge {
      @apply top-0 h-7 w-9 rounded-r;
    }

    .sidebar-body-container {
      @apply space-y-8 pt-14 pb-10 pl-7 pr-3;
    }
<<<<<<< HEAD
=======

    /* Style the scrollbar for Chrome, Safari, and Opera. */
    &::-webkit-scrollbar {
      @apply w-4 bg-transparent;
    }

    &::-webkit-scrollbar-thumb {
      @apply min-h-[40px] rounded-t-full rounded-b-full border-[4.5px] border-solid border-transparent bg-color-palette-neutral-300 bg-clip-padding;

      &:hover {
        @apply bg-color-palette-neutral-400;
      }
    }

    /* Style the scrollbar Firefox */
    scrollbar-color: var(--token-color-palette-neutral-300) transparent;
>>>>>>> 5fc50af6
  }

  .sidebar-section-header-container {
    @apply flex w-full items-center justify-between;
  }

  .sidebar-section-header {
    @apply hds-foreground-faint text-body-100 font-regular;
  }

  .sidebar-section-header-button {
    @apply grid place-items-center rounded border border-transparent;
    @apply h-[26px] w-[26px];
    @apply -mr-0.5;

    &:hover {
      @apply border-color-border-strong;
    }
  }

  .primary-textarea {
    @apply min-h-[76px];
  }

  .person-list {
    @apply w-full space-y-2;
  }

  .sidebar-footer {
    @apply w-full shrink-0 bg-color-page-faint py-4 px-3.5;

    &.locked {
      @apply pt-0;
    }
  }
}<|MERGE_RESOLUTION|>--- conflicted
+++ resolved
@@ -71,11 +71,7 @@
   }
 
   .sidebar-body {
-<<<<<<< HEAD
     @apply relative h-full;
-=======
-    @apply relative h-full overflow-y-scroll;
->>>>>>> 5fc50af6
 
     .product-badge {
       @apply top-0 h-7 w-9 rounded-r;
@@ -84,25 +80,6 @@
     .sidebar-body-container {
       @apply space-y-8 pt-14 pb-10 pl-7 pr-3;
     }
-<<<<<<< HEAD
-=======
-
-    /* Style the scrollbar for Chrome, Safari, and Opera. */
-    &::-webkit-scrollbar {
-      @apply w-4 bg-transparent;
-    }
-
-    &::-webkit-scrollbar-thumb {
-      @apply min-h-[40px] rounded-t-full rounded-b-full border-[4.5px] border-solid border-transparent bg-color-palette-neutral-300 bg-clip-padding;
-
-      &:hover {
-        @apply bg-color-palette-neutral-400;
-      }
-    }
-
-    /* Style the scrollbar Firefox */
-    scrollbar-color: var(--token-color-palette-neutral-300) transparent;
->>>>>>> 5fc50af6
   }
 
   .sidebar-section-header-container {
