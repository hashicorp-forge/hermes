.sidebar {
  @apply flex flex-col max-h-full relative z-10;

  header,
  nav {
    @apply sticky top-0 mb-4;
  }

  .body {
    @apply space-y-8 pb-6;
    overflow-y: auto;
    height: 100%;
  }

<<<<<<< HEAD
  .product-badge {
    @apply bottom-0.5 -left-4  rounded-r w-9 h-7;
=======
  .primary-textarea {
    @apply min-h-[76px];
>>>>>>> abf60e8d
  }

  .person-list {
    @apply w-full space-y-2;
  }

  .sidebar-footer {
    @apply w-full shrink-0 pt-8 pb-6;
    background-color: var(--token-color-page-faint);
  }
}<|MERGE_RESOLUTION|>--- conflicted
+++ resolved
@@ -12,13 +12,12 @@
     height: 100%;
   }
 
-<<<<<<< HEAD
   .product-badge {
     @apply bottom-0.5 -left-4  rounded-r w-9 h-7;
-=======
+  }
+
   .primary-textarea {
     @apply min-h-[76px];
->>>>>>> abf60e8d
   }
 
   .person-list {
