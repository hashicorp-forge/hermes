--- conflicted
+++ resolved
@@ -72,13 +72,6 @@
   }
 
   .sidebar-body {
-<<<<<<< HEAD
-    @apply relative h-full;
-
-    .sidebar-body-container {
-      @apply pt-10 pb-10 pl-7 pr-3;
-    }
-=======
     @apply relative h-full overflow-y-scroll;
 
     .product-badge {
@@ -104,7 +97,6 @@
 
     /* Style the scrollbar Firefox */
     scrollbar-color: var(--token-color-palette-neutral-300) transparent;
->>>>>>> b4a3f5f4
   }
 
   .document-title {
@@ -115,15 +107,11 @@
   }
 
   .sidebar-section-header-container {
-<<<<<<< HEAD
-    @apply flex w-full items-center justify-between mb-[3px];
+    @apply flex w-full items-center justify-between;
   }
 
   .readonly-string {
-    @apply h-9 py-[8px] flex items-center;
-=======
-    @apply flex w-full items-center justify-between;
->>>>>>> b4a3f5f4
+    @apply flex h-9 items-center py-[8px];
   }
 
   // .readonly-people-list {
@@ -135,11 +123,7 @@
   // }
 
   .sidebar-section-header {
-<<<<<<< HEAD
-    @apply text-body-100 font-regular text-color-foreground-faint;
-=======
     @apply hds-foreground-faint text-body-100 font-regular;
->>>>>>> b4a3f5f4
   }
 
   .sidebar-section-header-button {
