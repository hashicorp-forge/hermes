--- conflicted
+++ resolved
@@ -76,11 +76,7 @@
   }
 
   .sidebar-section-header {
-<<<<<<< HEAD
-    @apply hds-typography-body-100 hds-foreground-faint;
-=======
     @apply text-body-100 hds-foreground-faint font-regular;
->>>>>>> 3887c988
   }
 
   .sidebar-section-header-button {
