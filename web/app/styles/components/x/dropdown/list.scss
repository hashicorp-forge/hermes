.x-dropdown-list {
  @apply max-h-[410px];

  &.hds-dropdown__content {
    @apply min-w-[175px];
  }

  &.non-floating-list {
    @apply relative w-full max-w-none;
<<<<<<< HEAD

    .x-dropdown-list-container {
      @apply h-full rounded-none;
    }

    .x-dropdown-list-scroll-container {
      @apply rounded-none;
    }

    .x-dropdown-list-items {
      @apply pb-4;
    }

    .x-dropdown-list-item-link {
      @apply px-6;
    }
  }

=======
  }

>>>>>>> ed905f92
  &.theme--neutral {
    .x-dropdown-list-item-link {
      @apply text-inherit;

      &:not(.is-aria-selected) {
        .check {
          @apply text-inherit;
        }
      }

      &.is-aria-selected {
        @apply bg-color-surface-interactive-hover;
        .flight-icon {
          @apply text-inherit;
        }
      }
    }
  }
}

.x-dropdown-list-container {
  @apply flex flex-col overflow-hidden rounded-md;
}

.x-dropdown-list-default-loading-container {
  @apply mt-2 mb-4 grid h-[20px] w-full place-items-center;
}

.x-dropdown-list-input-container {
  @apply relative border-b border-b-color-border-faint p-1;
}

.x-dropdown-list-scroll-container {
  @apply relative w-full overflow-auto rounded-b-md;
}

.x-dropdown-list-default-empty-state {
  @apply p-12 text-center text-color-foreground-faint;
}

.x-dropdown-list-items {
  @apply pt-1 pb-1.5;
}<|MERGE_RESOLUTION|>--- conflicted
+++ resolved
@@ -7,7 +7,6 @@
 
   &.non-floating-list {
     @apply relative w-full max-w-none;
-<<<<<<< HEAD
 
     .x-dropdown-list-container {
       @apply h-full rounded-none;
@@ -21,15 +20,6 @@
       @apply pb-4;
     }
 
-    .x-dropdown-list-item-link {
-      @apply px-6;
-    }
-  }
-
-=======
-  }
-
->>>>>>> ed905f92
   &.theme--neutral {
     .x-dropdown-list-item-link {
       @apply text-inherit;
