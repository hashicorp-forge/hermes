.x-dropdown-list-item {
  @apply flex;
}

.x-dropdown-list-item-link {
<<<<<<< HEAD
  // this should only have the extra right padding if it's checkable
=======
>>>>>>> 6f6726ec
  @apply flex w-full items-center py-[7px] pl-2.5 pr-8 text-body-200 text-color-foreground-primary no-underline;

  &.is-aria-selected {
    @apply bg-color-foreground-action text-color-foreground-high-contrast outline-none;

    .flight-icon {
      @apply text-inherit;
    }
  }

  &:not(.is-aria-selected) {
    .check {
      @apply text-color-foreground-action;
    }
  }

  .flight-icon {
    @apply shrink-0;

    .x-dropdown-list-item {
      @apply flex;
    }
  }

  .sort-icon {
    @apply mx-3;
  }
}

.x-dropdown-list-item-value {
  @apply w-full truncate whitespace-nowrap;
}

.x-dropdown-list-item-count {
  @apply ml-8 shrink-0;
}

.checkable-item {
  &.checkmark-position--trailing {
    .checkable-item-content {
      @apply order-1;
    }

    .checkable-item-count {
      @apply order-2;
    }

    .check {
      @apply order-3;
    }
  }
}<|MERGE_RESOLUTION|>--- conflicted
+++ resolved
@@ -3,10 +3,7 @@
 }
 
 .x-dropdown-list-item-link {
-<<<<<<< HEAD
   // this should only have the extra right padding if it's checkable
-=======
->>>>>>> 6f6726ec
   @apply flex w-full items-center py-[7px] pl-2.5 pr-8 text-body-200 text-color-foreground-primary no-underline;
 
   &.is-aria-selected {
