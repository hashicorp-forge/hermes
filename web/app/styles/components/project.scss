--- conflicted
+++ resolved
@@ -72,16 +72,6 @@
   .project-resource {
     @apply relative;
 
-<<<<<<< HEAD
-    &:hover,
-    &:focus-within {
-      .visible-with-group {
-        @apply visible;
-      }
-    }
-
-=======
->>>>>>> c636a596
     .title {
       @apply text-display-200 font-semibold text-color-foreground-strong;
     }
