.editable-field-container {
  @apply -mx-[5px];
}

.editable-field {
  @apply relative flex w-full;

  &[disabled] {
    cursor: default;
  }

  &.loading {
    opacity: 0.5;
  }

  &.button-affordance {
    .field-toggle:not([disabled]) {
      &:hover,
      &:focus-visible &:focus {
        @apply border-color-border-input bg-color-page-faint;
      }
    }
  }

  textarea,
  .field-toggle {
    @apply px-[5px] pb-[5px] pt-[7px];
  }

  .field-toggle {
    @apply flex w-full rounded-button-md border border-transparent text-inherit transition-colors;
    @apply min-h-[36px];

    &:not([disabled]) {
      &:hover,
      &:focus-visible &:focus {
        @apply bg-color-palette-neutral-200;

        .edit-affordance {
          @apply visible;

<<<<<<< HEAD
          &::before {
            animation: fadeIn 50ms ease-out forwards 150ms;
          }

          .flight-icon {
            animation: slideLeftPx 250ms ease-out, fadeIn 100ms ease-out;
          }
        }
      }

      h1,
      p {
        @apply text-color-foreground-strong;
      }
    }

    h1 {
      font-size: inherit;
      font-weight: inherit;
      line-height: inherit;
      color: inherit;
    }

    p {
      color: inherit;
=======
    &.saving {
      opacity: 0.5;
>>>>>>> cfc18fd8
    }
  }

  .edit-affordance {
    @apply invisible absolute right-px top-px flex h-[calc(100%-2px)] rounded-button-md rounded-r  pr-[8px] pl-8 pt-[9px];

    &::before {
      content: "";
      @apply bg-gradient-to-l opacity-0;
    }

    .flight-icon-edit {
      @apply -mt-px;
    }

    &.gray {
      &::before {
        @apply from-color-palette-neutral-200 via-color-palette-neutral-200 to-transparent;
      }
    }

    &.light-gray {
      &::before {
        @apply from-color-page-faint via-color-page-faint to-transparent;
      }
    }
  }
<<<<<<< HEAD

  .loading-indicator {
    @apply absolute top-2 right-2;
  }

  .edit-overlay-affordance {
    @apply absolute left-0 bottom-0 flex w-full translate-y-full gap-1 pt-2.5;

    &::before {
      content: "";
      @apply absolute h-full w-full bg-gradient-to-b;
    }

    &.white::before {
      @apply from-white via-white/90 to-white/0;
    }

    &.page-faint::before {
      @apply from-color-page-faint via-color-page-faint-90 to-transparent;
    }

    button {
      &:first-child {
        animation: slideDownXs 300ms cubic-bezier(0, 1, 0.5, 1),
          fadeIn 80ms ease-in-out;
      }

      &:nth-child(2) {
        animation: slideDownXs 600ms cubic-bezier(0, 1, 0.5, 1),
          fadeIn 100ms ease-in-out;
      }
    }
  }
=======
>>>>>>> cfc18fd8
}<|MERGE_RESOLUTION|>--- conflicted
+++ resolved
@@ -9,7 +9,7 @@
     cursor: default;
   }
 
-  &.loading {
+  &.saving {
     opacity: 0.5;
   }
 
@@ -39,13 +39,14 @@
         .edit-affordance {
           @apply visible;
 
-<<<<<<< HEAD
           &::before {
             animation: fadeIn 50ms ease-out forwards 150ms;
           }
 
           .flight-icon {
-            animation: slideLeftPx 250ms ease-out, fadeIn 100ms ease-out;
+            animation:
+              slideLeftPx 250ms ease-out,
+              fadeIn 100ms ease-out;
           }
         }
       }
@@ -65,10 +66,6 @@
 
     p {
       color: inherit;
-=======
-    &.saving {
-      opacity: 0.5;
->>>>>>> cfc18fd8
     }
   }
 
@@ -96,7 +93,6 @@
       }
     }
   }
-<<<<<<< HEAD
 
   .loading-indicator {
     @apply absolute top-2 right-2;
@@ -120,16 +116,16 @@
 
     button {
       &:first-child {
-        animation: slideDownXs 300ms cubic-bezier(0, 1, 0.5, 1),
+        animation:
+          slideDownXs 300ms cubic-bezier(0, 1, 0.5, 1),
           fadeIn 80ms ease-in-out;
       }
 
       &:nth-child(2) {
-        animation: slideDownXs 600ms cubic-bezier(0, 1, 0.5, 1),
+        animation:
+          slideDownXs 600ms cubic-bezier(0, 1, 0.5, 1),
           fadeIn 100ms ease-in-out;
       }
     }
   }
-=======
->>>>>>> cfc18fd8
 }