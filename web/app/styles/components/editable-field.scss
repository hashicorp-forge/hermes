--- conflicted
+++ resolved
@@ -5,15 +5,6 @@
 .editable-field {
   @apply relative flex w-full;
 
-<<<<<<< HEAD
-  &[disabled] {
-    cursor: default;
-  }
-
-  .loading,
-  .saving {
-    opacity: 0.5;
-=======
   &.saving {
     opacity: 0.5;
 
@@ -32,18 +23,13 @@
         @apply bg-transparent;
       }
     }
->>>>>>> b4a3f5f4
   }
 
   &.button-affordance {
     .field-toggle:not([disabled], .disabled) {
       &:hover,
-<<<<<<< HEAD
-      &:focus-visible &:focus {
-=======
       &:focus-visible,
       &:focus {
->>>>>>> b4a3f5f4
         @apply border-color-border-strong bg-color-page-primary;
       }
     }
@@ -52,58 +38,6 @@
   textarea,
   .field-toggle {
     @apply px-[5px] py-[7px];
-<<<<<<< HEAD
-  }
-
-  .field-toggle {
-    @apply border border-transparent flex items-center w-full rounded-button-md text-inherit transition-colors;
-    @apply min-h-[36px];
-
-    &.disabled,
-    &:disabled {
-      @apply cursor-auto items-center;
-    }
-
-    &:not(.disabled, disabled) {
-      &:hover,
-      &:focus-visible &:focus {
-        @apply bg-color-palette-neutral-175;
-
-        .edit-affordance {
-          @apply visible;
-
-          &::before {
-            @apply bg-gradient-to-l;
-            @apply opacity-100;
-          }
-
-          .flight-icon {
-            @apply relative;
-
-            animation:
-              slideLeftPx 200ms ease-out,
-              fadeIn 100ms ease-out;
-          }
-        }
-      }
-
-      h1 {
-        @apply text-color-foreground-strong;
-      }
-
-      .empty-state-text {
-        @apply text-color-foreground-disabled;
-      }
-    }
-
-    h1 {
-      font-size: inherit;
-      font-weight: inherit;
-      line-height: inherit;
-      color: inherit;
-    }
-
-=======
     @apply text-body-200 font-regular;
   }
 
@@ -157,26 +91,17 @@
       color: inherit;
     }
 
->>>>>>> b4a3f5f4
     p {
       color: inherit;
     }
   }
 
   .edit-affordance {
-<<<<<<< HEAD
-    @apply invisible absolute right-px top-px flex h-[calc(100%-2px)] rounded-r-button-md w-14 justify-end pr-[7px] overflow-hidden py-[8px];
-
-    &::before {
-      content: "";
-      @apply w-full h-full absolute top-0 left-0 opacity-0 transition-opacity;
-=======
     @apply invisible absolute right-px top-px flex h-[calc(100%-2px)] w-14 justify-end overflow-hidden rounded-r-button-md py-[8px] pr-[7px];
 
     &::before {
       content: "";
       @apply absolute top-0 left-0 h-full w-full opacity-0 transition-opacity;
->>>>>>> b4a3f5f4
     }
 
     .flight-icon-edit {
@@ -205,15 +130,7 @@
 
     &::before {
       content: "";
-<<<<<<< HEAD
-      @apply absolute h-full w-full bg-gradient-to-b;
-    }
-
-    &.white::before {
-      @apply from-white via-white/90 to-white/0;
-=======
       @apply absolute left-0 h-full w-full bg-gradient-to-b;
->>>>>>> b4a3f5f4
     }
 
     &.page-faint::before {
@@ -223,23 +140,14 @@
     button {
       &:first-child {
         animation:
-<<<<<<< HEAD
-          slideDownXs 300ms cubic-bezier(0, 1, 0.5, 1),
-=======
           slideDownXs 150ms cubic-bezier(0, 1, 0.5, 1),
->>>>>>> b4a3f5f4
           fadeIn 80ms ease-in-out;
       }
 
       &:nth-child(2) {
         animation:
-<<<<<<< HEAD
-          slideDownXs 600ms cubic-bezier(0, 1, 0.5, 1),
-          fadeIn 100ms ease-in-out;
-=======
           slideDownXs 350ms cubic-bezier(0, 1, 0.5, 1),
           fadeIn 120ms ease-in-out;
->>>>>>> b4a3f5f4
       }
     }
   }
