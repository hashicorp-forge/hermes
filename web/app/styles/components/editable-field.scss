--- conflicted
+++ resolved
@@ -22,6 +22,10 @@
     }
   }
 
+  &.saving {
+    opacity: 0.5;
+  }
+
   textarea,
   .field-toggle {
     @apply px-[5px] pb-[5px] pt-[7px];
@@ -39,13 +43,14 @@
         .edit-affordance {
           @apply visible;
 
-<<<<<<< HEAD
           &::before {
             animation: fadeIn 50ms ease-out forwards 150ms;
           }
 
           .flight-icon {
-            animation: slideLeftPx 250ms ease-out, fadeIn 100ms ease-out;
+            animation:
+              slideLeftPx 250ms ease-out,
+              fadeIn 100ms ease-out;
           }
         }
       }
@@ -65,10 +70,6 @@
 
     p {
       color: inherit;
-=======
-    &.saving {
-      opacity: 0.5;
->>>>>>> 6385e7cf
     }
   }
 
@@ -96,7 +97,6 @@
       }
     }
   }
-<<<<<<< HEAD
 
   .loading-indicator {
     @apply absolute top-2 right-2;
@@ -120,16 +120,16 @@
 
     button {
       &:first-child {
-        animation: slideDownXs 300ms cubic-bezier(0, 1, 0.5, 1),
+        animation:
+          slideDownXs 300ms cubic-bezier(0, 1, 0.5, 1),
           fadeIn 80ms ease-in-out;
       }
 
       &:nth-child(2) {
-        animation: slideDownXs 600ms cubic-bezier(0, 1, 0.5, 1),
+        animation:
+          slideDownXs 600ms cubic-bezier(0, 1, 0.5, 1),
           fadeIn 100ms ease-in-out;
       }
     }
   }
-=======
->>>>>>> 6385e7cf
 }