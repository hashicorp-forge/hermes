.doc-tile-title {
  @apply overflow-hidden text-display-200 font-semibold text-color-foreground-strong;
  display: -webkit-box;
  -webkit-box-orient: vertical;
  -webkit-line-clamp: 3;
  line-clamp: 3;
}

.tile {
<<<<<<< HEAD
  @apply relative;

=======
>>>>>>> 4d1e24d3
  .vertical-line {
    @apply text-color-foreground-faint opacity-50;
  }

  .tags {
    @apply flex shrink-0 gap-1;
  }

  h3 {
    @apply text-display-300 text-color-foreground-strong;
  }

  a {
    @apply pointer-events-auto;
  }
}<|MERGE_RESOLUTION|>--- conflicted
+++ resolved
@@ -7,11 +7,6 @@
 }
 
 .tile {
-<<<<<<< HEAD
-  @apply relative;
-
-=======
->>>>>>> 4d1e24d3
   .vertical-line {
     @apply text-color-foreground-faint opacity-50;
   }
