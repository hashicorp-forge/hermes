--- conflicted
+++ resolved
@@ -50,11 +50,7 @@
       @apply h-[52px] w-[52px];
 
       &.approved {
-<<<<<<< HEAD
-        @apply top-1 -right-2;
-=======
         @apply -right-2 top-1;
->>>>>>> b66c3b97
       }
 
       &.obsolete {
