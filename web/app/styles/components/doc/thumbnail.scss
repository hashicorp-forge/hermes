--- conflicted
+++ resolved
@@ -65,11 +65,7 @@
     }
 
     .product-badge {
-<<<<<<< HEAD
-      @apply h-[32px] w-[36px] rounded-bl rounded-tr;
-=======
       @apply rounded-bl rounded-tr;
->>>>>>> 3eda1684
 
       .flight-icon {
         @apply scale-100;
