.doc-thumbnail {
  @apply relative flex w-12 shrink-0 overflow-hidden;

  // Outer border / shadow
  &::after {
    content: "";
    @apply pointer-events-none absolute z-10;
    // Make the element 1px smaller than its container
    // so its shadow picks up colors from the elements below it.
    @apply top-px right-px bottom-px left-px;
    @apply rounded-sm shadow-surface-low;
  }

  .status-icon {
    @apply absolute opacity-75 mix-blend-multiply;
    @apply h-9 w-9;

    &.approved {
      @apply -rotate-6 fill-color-palette-green-200;
      @apply -right-[7px] top-[5px];
    }

    &.obsolete {
      @apply fill-color-palette-neutral-300 opacity-60;
      @apply -left-[8px] top-[3px];
    }
  }

  .product-badge {
<<<<<<< HEAD
    @apply rounded-tl-none rounded-br-none;
    @apply rounded-bl rounded-tr;
=======
    @apply rounded-tl-none rounded-br-none rounded-bl rounded-tr;
>>>>>>> 3c24cb2a

    .flight-icon {
      @apply scale-75;
    }

    &.no-product {
      @apply bg-gradient-to-br from-color-palette-neutral-200 to-color-palette-neutral-300 text-white;
    }
  }

  &.obsolete {
    .product-badge {
      @apply bg-gradient-to-br from-color-palette-neutral-300 to-color-palette-neutral-400 text-color-palette-neutral-50;
    }
  }

  &.medium {
    @apply w-20;

    .product-badge {
      @apply w-8 h-8;
      @apply rounded-bl rounded-tr;

      .flight-icon {
        @apply scale-100;
      }
    }
  }

  &.large {
    // Match the width of the progress bars
    @apply w-28;

    &::after {
      @apply rounded shadow-surface-mid;
    }

    .product-badge {
<<<<<<< HEAD
      @apply rounded-bl rounded-tr;
=======
      @apply h-[32px] w-[36px] rounded-bl rounded-tr;
>>>>>>> 3c24cb2a

      .flight-icon {
        @apply scale-100;
      }
    }

    .status-icon {
      @apply top-[8px] h-[84px] w-[84px];

      &.approved {
        @apply -right-3.5;
      }

      &.obsolete {
        @apply -left-5;
      }
    }

    .product-abbreviation {
      &.letter-count-2,
      &.letter-count-3 {
        @apply text-[13px];
      }
    }
  }
}<|MERGE_RESOLUTION|>--- conflicted
+++ resolved
@@ -27,12 +27,7 @@
   }
 
   .product-badge {
-<<<<<<< HEAD
-    @apply rounded-tl-none rounded-br-none;
-    @apply rounded-bl rounded-tr;
-=======
     @apply rounded-tl-none rounded-br-none rounded-bl rounded-tr;
->>>>>>> 3c24cb2a
 
     .flight-icon {
       @apply scale-75;
@@ -53,7 +48,7 @@
     @apply w-20;
 
     .product-badge {
-      @apply w-8 h-8;
+      @apply h-8 w-8;
       @apply rounded-bl rounded-tr;
 
       .flight-icon {
@@ -71,11 +66,7 @@
     }
 
     .product-badge {
-<<<<<<< HEAD
-      @apply rounded-bl rounded-tr;
-=======
       @apply h-[32px] w-[36px] rounded-bl rounded-tr;
->>>>>>> 3c24cb2a
 
       .flight-icon {
         @apply scale-100;
