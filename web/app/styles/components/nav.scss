--- conflicted
+++ resolved
@@ -2,7 +2,6 @@
   @apply relative flex w-full flex-wrap items-center justify-between md:flex-nowrap;
 
   .header-nav-logo {
-<<<<<<< HEAD
     @apply order-1 mr-6 mt-3.5 flex shrink-0 items-center hover:text-color-foreground-strong md:mt-0 md:mr-0 md:h-[60px];
   }
 
@@ -11,15 +10,6 @@
 
     > a,
     button {
-=======
-    @apply order-1 mr-6 mt-3.5 flex shrink-0 items-center hover:text-color-foreground-strong md:mt-0 md:mr-0 md:h-16;
-  }
-
-  .primary-links {
-    @apply order-3 -ml-2.5 flex h-16 shrink-0 md:order-2 md:mx-6;
-
-    a {
->>>>>>> e00676be
       @apply flex h-full items-center px-2.5 text-color-foreground-faint md:px-3.5;
 
       &:hover {
@@ -27,11 +17,7 @@
       }
 
       &.active {
-<<<<<<< HEAD
         @apply relative text-color-foreground-strong;
-=======
-        @apply relative text-color-palette-blue-200;
->>>>>>> e00676be
 
         /* Active indicator */
         // &::before {
@@ -40,11 +26,7 @@
         // }
         &::before {
           content: "";
-<<<<<<< HEAD
           @apply absolute left-1/2 top-1/2 h-[calc(100%-0px)] w-[calc(100%+4px)] -translate-y-1/2 -translate-x-1/2 bg-gradient-to-b from-color-surface-interactive-hover to-color-page-faint mix-blend-multiply;
-=======
-          @apply absolute left-0 -bottom-px h-1 w-full bg-color-palette-blue-200;
->>>>>>> e00676be
         }
       }
 
@@ -96,13 +78,6 @@
     }
   }
 
-<<<<<<< HEAD
-  .create-draft-button {
-    @apply w-9 rounded-full p-0;
-  }
-
-=======
->>>>>>> e00676be
   .highlighted-new {
     .hds-dropdown-list-item__interactive-text {
       &::after {
