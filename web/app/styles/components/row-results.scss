.row-results {
  @apply w-full;

  .hds-table {
    @apply mb-8 table-auto lg:table-fixed;
    @apply border-0;

<<<<<<< HEAD
    &__th,
    &__td {
      @apply leading-6;
=======
    tr {
      @apply relative;
    }

    th,
    td {
      @apply py-3 pr-5 text-left align-top;
>>>>>>> 3c24cb2a

      &.name {
        @apply w-auto;
        @apply pl-0;
      }

      &.type {
        @apply w-24;
      }

      &.status {
        @apply w-32;
      }

      &.product {
        @apply w-40;
      }

      &.owner {
        @apply w-40;
      }

      &.created {
        @apply w-28 text-right;
        @apply pr-0;
      }
    }

    tbody {
      td {
        @apply border-t border-t-color-border-faint;
      }
    }
  }

  .sort-icon {
    @apply absolute -left-1.5 top-1/2 flex -translate-y-1/2 -translate-x-full;
  }
}

@keyframes sortIconIn {
  from {
    transform: translateX(2px);
  }
}

.sortable-table-header {
  @apply relative;

  .sort-icon {
    @apply text-color-foreground-faint;
  }

  &:not(.active) {
    &:hover,
    &:focus-within {
      .sort-icon {
        @apply visible;
        > .flight-icon {
          animation: sortIconIn 85ms ease-in;
        }
      }
    }
    .sort-icon {
      @apply invisible text-color-foreground-disabled;
    }
  }
}<|MERGE_RESOLUTION|>--- conflicted
+++ resolved
@@ -5,11 +5,6 @@
     @apply mb-8 table-auto lg:table-fixed;
     @apply border-0;
 
-<<<<<<< HEAD
-    &__th,
-    &__td {
-      @apply leading-6;
-=======
     tr {
       @apply relative;
     }
@@ -17,7 +12,6 @@
     th,
     td {
       @apply py-3 pr-5 text-left align-top;
->>>>>>> 3c24cb2a
 
       &.name {
         @apply w-auto;
