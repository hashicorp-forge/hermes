--- conflicted
+++ resolved
@@ -1,31 +1,8 @@
 .product-badge {
-<<<<<<< HEAD
-  @apply absolute grid place-items-center bg-gradient-to-br from-color-palette-neutral-200 to-color-palette-neutral-300 text-color-foreground-primary;
-
-  &.medium {
-    .flight-icon-folder {
-      @apply stroke-0;
-    }
-  }
-
-  &.large {
-    .flight-icon-folder {
-      @apply stroke-0;
-    }
-  }
-
-  .flight-icon-folder {
-    @apply stroke-[.5] stroke-current;
-  }
-
-  &.hcp {
-    @apply from-color-palette-neutral-500 to-color-palette-neutral-600 text-color-foreground-high-contrast;
-=======
   @apply absolute grid place-items-center bg-gradient-to-br from-color-palette-neutral-400 to-color-palette-neutral-500 text-color-foreground-high-contrast;
 
   &.hcp {
     @apply from-color-palette-neutral-500 to-color-palette-neutral-600;
->>>>>>> 78536fed
   }
 
   &.nomad {
