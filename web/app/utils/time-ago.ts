--- conflicted
+++ resolved
@@ -44,9 +44,6 @@
     return `${Math.floor(elapsedHours)} hours ago`;
   }
 
-<<<<<<< HEAD
-  return parseDate(timeInSeconds * 1000);
-=======
   if (options?.limitTo24Hours) {
     return parseDate(timeInSeconds * 1000);
   }
@@ -88,5 +85,4 @@
   }
 
   return `${Math.floor(elapsedYears)} years ago`;
->>>>>>> 48c7fc0f
 }