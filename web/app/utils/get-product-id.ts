<<<<<<< HEAD
export default function getProductID(productName?: string): string | undefined {
=======
export default function getProductId(productName?: string) {
>>>>>>> 78536fed
  if (!productName) {
    return;
  }
  let product = productName.toLowerCase();

  switch (product) {
    case "boundary":
    case "consul":
    case "nomad":
    case "packer":
    case "terraform":
    case "vagrant":
    case "vault":
    case "waypoint":
      return product;
    case "cloud platform":
      return "hcp";
    default:
      return;
  }
}<|MERGE_RESOLUTION|>--- conflicted
+++ resolved
@@ -1,8 +1,4 @@
-<<<<<<< HEAD
-export default function getProductID(productName?: string): string | undefined {
-=======
 export default function getProductId(productName?: string) {
->>>>>>> 78536fed
   if (!productName) {
     return;
   }
