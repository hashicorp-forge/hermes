import { GoogleUser } from "hermes/components/inputs/people-select";

export interface HermesDocument {
  readonly objectID: string;

  status: string;
  product?: string;
  modifiedTime?: number; // Not available on drafts fetched as Hits from backend
<<<<<<< HEAD
  created: string; // E.g., "Aug 15, 2032"
  createdTime: number;
=======
>>>>>>> 6674c895
  docNumber: string;
  docType: string;
  title: string;
  locked?: boolean;
  owners?: string[];
  ownerPhotos?: string[];
  appCreated?: boolean;
  contributors?: HermesUser[];
  approvers?: HermesUser[];
  changesRequestedBy?: string[];
  approvedBy?: string[];
  summary?: string;
  isDraft?: boolean;
  customEditableFields?: CustomEditableFields;
  createdTime: number;
  thumbnail?: string;
  _snippetResult?: {
    content: {
      value: string;
    };
  };
}

export interface CustomEditableFields {
  [key: string]: CustomEditableField;
}

export interface CustomEditableField {
  name?: string;
  displayName: string;
  type: "STRING" | "PEOPLE";
  value?: string | string[];
}

export interface HermesUser {
  email: string;
  imgURL?: string | null;
}<|MERGE_RESOLUTION|>--- conflicted
+++ resolved
@@ -6,11 +6,6 @@
   status: string;
   product?: string;
   modifiedTime?: number; // Not available on drafts fetched as Hits from backend
-<<<<<<< HEAD
-  created: string; // E.g., "Aug 15, 2032"
-  createdTime: number;
-=======
->>>>>>> 6674c895
   docNumber: string;
   docType: string;
   title: string;
