/**
 * NOTE: This is a partial type definition.
 * We are defining it incrementally as we expand TS coverage.
 */
export interface HermesDocument {
  status: string;
  product?: string;
  modifiedAgo: string;
  modifiedTime: number;
  docNumber: string;
  title: string;

  thumbnail?: string;
  _snippetResult?: {
    content: {
      value: string;
    };
  };
  readonly objectID: string;
}

export interface HermesUser {
  email: string;
<<<<<<< HEAD
  imgURL: string | null;
=======
  imgURL?: string | null;
>>>>>>> e77e92fc
}<|MERGE_RESOLUTION|>--- conflicted
+++ resolved
@@ -21,9 +21,5 @@
 
 export interface HermesUser {
   email: string;
-<<<<<<< HEAD
-  imgURL: string | null;
-=======
   imgURL?: string | null;
->>>>>>> e77e92fc
 }