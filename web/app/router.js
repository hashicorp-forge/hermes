import EmberRouter from "@ember/routing/router";
import config from "hermes/config/environment";

export default class Router extends EmberRouter {
  location = config.locationType;
  rootURL = config.rootURL;
}

Router.map(function () {
  this.route("authenticated", { path: "/" }, function () {
    this.route("dashboard");
    this.route("all"); // legacy route; redirects to /documents
    this.route("documents");
<<<<<<< HEAD
    this.route("projects");
=======
>>>>>>> a4dbcc70
    this.route("document", { path: "/document/:document_id" });
    this.route("project", { path: "/project/:project_id" });
    this.route("drafts");
    this.route("my", function () {
      this.route("index");
      this.route("drafts");
      this.route("published");
    });
    this.route("results");
    this.route("settings");
    this.route("new", function () {
      this.route("doc");
      this.route("project");
    });
    this.route("support", function () {
      this.route("document-types");
    });
  });
  this.route("authenticate");
  this.route("404", { path: "/*path" });
});<|MERGE_RESOLUTION|>--- conflicted
+++ resolved
@@ -11,10 +11,7 @@
     this.route("dashboard");
     this.route("all"); // legacy route; redirects to /documents
     this.route("documents");
-<<<<<<< HEAD
     this.route("projects");
-=======
->>>>>>> a4dbcc70
     this.route("document", { path: "/document/:document_id" });
     this.route("project", { path: "/project/:project_id" });
     this.route("drafts");
