--- conflicted
+++ resolved
@@ -20,9 +20,6 @@
     });
   });
   this.route("authenticate");
-<<<<<<< HEAD
   this.route("grass");
-=======
   this.route('404', { path: '/*path' })
->>>>>>> ed127b41
 });