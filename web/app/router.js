import EmberRouter from "@ember/routing/router";
import config from "hermes/config/environment";

export default class Router extends EmberRouter {
  location = config.locationType;
  rootURL = config.rootURL;
}

Router.map(function () {
  this.route("authenticated", { path: "/" }, function () {
<<<<<<< HEAD
    this.route("documents");
    this.route("projects");
=======
>>>>>>> c5daebb4
    this.route("dashboard");
    this.route("all"); // legacy route; redirects to /documents
    this.route("documents");
    this.route("document", { path: "/document/:document_id" });
    this.route("project", { path: "/project/:project_id" });
    this.route("drafts");
    this.route("my");
    this.route("results");
    this.route("settings");
    this.route("new", function () {
      this.route("doc");
    });
  });
  this.route("authenticate");
  this.route("404", { path: "/*path" });
});<|MERGE_RESOLUTION|>--- conflicted
+++ resolved
@@ -8,14 +8,10 @@
 
 Router.map(function () {
   this.route("authenticated", { path: "/" }, function () {
-<<<<<<< HEAD
-    this.route("documents");
-    this.route("projects");
-=======
->>>>>>> c5daebb4
     this.route("dashboard");
     this.route("all"); // legacy route; redirects to /documents
     this.route("documents");
+    this.route("projects");
     this.route("document", { path: "/document/:document_id" });
     this.route("project", { path: "/project/:project_id" });
     this.route("drafts");
