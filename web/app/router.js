import EmberRouter from "@ember/routing/router";
import config from "hermes/config/environment";

export default class Router extends EmberRouter {
  location = config.locationType;
  rootURL = config.rootURL;
}

Router.map(function () {
  this.route("authenticated", { path: "/" }, function () {
<<<<<<< HEAD
    this.route("all");
    this.route("product-area", { path: "/product-area/:product_area_id" });
=======
>>>>>>> 391476d6
    this.route("dashboard");
    this.route("all"); // legacy route; redirects to /documents
    this.route("documents");
    this.route("document", { path: "/document/:document_id" });
    this.route("drafts");
    this.route("my");
    this.route("results");
    this.route("settings");
    this.route("new", function () {
      this.route("doc");
    });

    if (config.environment === "development" || config.environment === "test") {
      this.route("projects", function () {
        this.route("project", { path: "/:project_id" });
      });
    }
  });
  this.route("authenticate");
  this.route("404", { path: "/*path" });
});<|MERGE_RESOLUTION|>--- conflicted
+++ resolved
@@ -8,11 +8,7 @@
 
 Router.map(function () {
   this.route("authenticated", { path: "/" }, function () {
-<<<<<<< HEAD
-    this.route("all");
     this.route("product-area", { path: "/product-area/:product_area_id" });
-=======
->>>>>>> 391476d6
     this.route("dashboard");
     this.route("all"); // legacy route; redirects to /documents
     this.route("documents");
