--- conflicted
+++ resolved
@@ -1,47 +1,14 @@
-<<<<<<< HEAD
-{{#if @onSort}}
-  <Action
-    data-test-sortable-table-header
-    data-test-attribute={{@attribute}}
-    data-test-element="button"
-    class="sortable-table-header {{if this.isActive 'active'}}"
-    {{on "click" @onSort}}
-    ...attributes
-  >
-    <div class="sort-icon">
-      <FlightIcon @name={{this.iconName}} />
-    </div>
-    {{yield}}
-  </Action>
-{{else}}
-  <LinkTo
-    data-test-sortable-table-header
-    data-test-attribute={{@attribute}}
-    data-test-element="anchor"
-    ...attributes
-    @route={{this.currentRoute}}
-    @query={{@queryParam}}
-    class="sortable-table-header {{if this.isActive 'active'}}"
-  >
-    <div class="sort-icon">
-      <FlightIcon @name={{this.iconName}} />
-    </div>
-    {{yield}}
-  </LinkTo>
-{{/if}}
-=======
 <LinkTo
   data-test-sortable-table-header
   data-test-attribute={{@attribute}}
   data-test-element="anchor"
-  ...attributes
   @route={{this.currentRoute}}
   @query={{@queryParam}}
   class="sortable-table-header {{if this.isActive 'active'}}"
+  ...attributes
 >
   <div class="sort-icon">
     <FlightIcon @name={{this.iconName}} />
   </div>
   {{yield}}
-</LinkTo>
->>>>>>> 8a7378b7
+</LinkTo>