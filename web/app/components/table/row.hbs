<<<<<<< HEAD
<tr data-test-table-row ...attributes>
=======
<tr ...attributes>
>>>>>>> 9f1888f7
  <td class="name">
    <LinkTo
      data-test-document-link
      @route="authenticated.document"
      @model="{{@doc.objectID}}"
      @query={{hash draft=this.isDraft}}
      class="inner flex h-full w-full items-start gap-3.5 focus:outline-none"
    >
      <Doc::Thumbnail @product={{@doc.product}} @status={{@doc.status}} />
      <div class="relative overflow-hidden">
        <div>
          <h4
            class="hds-typography-body-200 hds-font-weight-semibold hds-foreground-strong"
          >
            {{@doc.title}}
          </h4>
          {{#if @doc.docNumber}}
            <div class="whitespace-nowrap text-color-foreground-faint">
              {{@doc.docNumber}}
            </div>
          {{/if}}
        </div>
      </div>
    </LinkTo>
  </td>
  <td class="type">
    <div class="inner">
      {{@doc.docType}}
    </div>
  </td>
  <td class="status">
    <div class="inner">
      <Doc::State @state={{@doc.status}} @hideProgress={{true}} />
    </div>
  </td>
  <td class="product">
    <div class="inner">
      <ProductLink
        @product={{@doc.product}}
        class="decoration-color-palette-neutral-300 underline-offset-[3px] hover:underline"
      >
        {{get-product-label @doc.product}}
      </ProductLink>
    </div>
  </td>
  <td data-test-table-row-owner-cell class="owner">
    <div class="inner">
      <Person
        @imgURL={{get @doc.ownerPhotos 0}}
        @email="{{get @doc.owners 0}}"
      />
    </div>
  </td>
  <td class="time">
    <div class="inner">
      <div
        data-test-table-row-time-cell
        class={{if (eq this.time "Unknown") "text-color-foreground-disabled"}}
      >
        {{this.time}}
      </div>
    </div>
  </td>
</tr><|MERGE_RESOLUTION|>--- conflicted
+++ resolved
@@ -1,8 +1,4 @@
-<<<<<<< HEAD
 <tr data-test-table-row ...attributes>
-=======
-<tr ...attributes>
->>>>>>> 9f1888f7
   <td class="name">
     <LinkTo
       data-test-document-link
