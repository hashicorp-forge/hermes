import Component from "@glimmer/component";
import { inject as service } from "@ember/service";
import RouterService from "@ember/routing/router-service";

export enum SortDirection {
  Asc = "asc",
  Desc = "desc",
}

export enum SortAttribute {
  CreatedTime = "createdTime",
  ModifiedTime = "modifiedTime",
  Owner = "owners",
  Product = "product",
  Status = "status",
  DocType = "docType",
  Name = "title",
}

interface TableSortableHeaderSignature {
  Element: HTMLButtonElement | HTMLAnchorElement;
  Args: {
    currentSort: `${SortAttribute}`;
    sortDirection: `${SortDirection}`;
    attribute: `${SortAttribute}`;
<<<<<<< HEAD
    onSort?: () => void;
=======
>>>>>>> 8a7378b7
    defaultSortDirection?: `${SortDirection}`;
    queryParam?: Record<string, unknown>;
  };
  Blocks: {
    default: [];
  };
}

export default class TableSortableHeader extends Component<TableSortableHeaderSignature> {
  @service declare router: RouterService;

  protected get currentRoute() {
    return this.router.currentRouteName;
  }

  protected get iconName() {
    if (this.args.currentSort === this.args.attribute) {
      if (this.args.sortDirection === SortDirection.Asc) {
        return "arrow-up";
      } else {
        return "arrow-down";
      }
    } else {
      return "swap-vertical";
    }
  }

<<<<<<< HEAD
  protected get isReadOnly() {
    if (this.args.attribute === SortAttribute.CreatedTime) {
      return false;
    }

    return true;
  }

=======
>>>>>>> 8a7378b7
  protected get isActive() {
    return this.args.currentSort === this.args.attribute;
  }
}

declare module "@glint/environment-ember-loose/registry" {
  export default interface Registry {
    "Table::SortableHeader": typeof TableSortableHeader;
  }
}<|MERGE_RESOLUTION|>--- conflicted
+++ resolved
@@ -23,10 +23,6 @@
     currentSort: `${SortAttribute}`;
     sortDirection: `${SortDirection}`;
     attribute: `${SortAttribute}`;
-<<<<<<< HEAD
-    onSort?: () => void;
-=======
->>>>>>> 8a7378b7
     defaultSortDirection?: `${SortDirection}`;
     queryParam?: Record<string, unknown>;
   };
@@ -54,17 +50,6 @@
     }
   }
 
-<<<<<<< HEAD
-  protected get isReadOnly() {
-    if (this.args.attribute === SortAttribute.CreatedTime) {
-      return false;
-    }
-
-    return true;
-  }
-
-=======
->>>>>>> 8a7378b7
   protected get isActive() {
     return this.args.currentSort === this.args.attribute;
   }
