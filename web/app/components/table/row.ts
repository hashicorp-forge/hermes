--- conflicted
+++ resolved
@@ -20,20 +20,7 @@
     const { modifiedTime, createdTime } = this.args.doc;
     const { timeColumn } = this.args;
 
-<<<<<<< HEAD
     let time = null;
-=======
-  protected get isDraft() {
-    if (this.args.doc.isDraft) {
-      return true;
-    }
-
-    return this.args.doc.status === "WIP";
-  }
-
-  protected get ownerIsAuthenticatedUser() {
-    const docOwner = this.args.doc.owners?.[0];
->>>>>>> a4dfa046
 
     if (modifiedTime && timeColumn === TimeColumn.Modified) {
       time = modifiedTime;
@@ -47,6 +34,14 @@
 
     return "Unknown";
   }
+
+  protected get isDraft() {
+    if (this.args.doc.isDraft) {
+      return true;
+    }
+
+    return this.args.doc.status === "WIP";
+  }
 }
 
 declare module "@glint/environment-ember-loose/registry" {
