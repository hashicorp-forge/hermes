--- conflicted
+++ resolved
@@ -1,17 +1,8 @@
 import Component from "@glimmer/component";
 import { HermesDocument } from "hermes/types/document";
-<<<<<<< HEAD
-import { inject as service } from "@ember/service";
-import AuthenticatedUserService from "hermes/services/authenticated-user";
-import parseDate from "hermes/utils/parse-date";
-import timeAgo from "hermes/utils/time-ago";
-
-enum TimeColumn {
-=======
 import timeAgo from "hermes/utils/time-ago";
 
 export enum TimeColumn {
->>>>>>> 37237b06
   Modified = "modifiedTime",
   Created = "createdTime",
 }
@@ -21,10 +12,6 @@
   Args: {
     doc: HermesDocument;
     timeColumn: `${TimeColumn}`;
-<<<<<<< HEAD
-    ownerColumnIsHidden?: boolean;
-=======
->>>>>>> 37237b06
   };
 }
 
@@ -43,28 +30,11 @@
       time = createdTime;
     }
 
-<<<<<<< HEAD
-  protected get time() {
-    const { modifiedTime, created } = this.args.doc;
-
-    let label = "Unknown";
-
-    if (this.args.timeColumn === TimeColumn.Modified) {
-      if (modifiedTime) {
-        label = timeAgo(modifiedTime, { limitTo24Hours: true }) as string;
-      }
-    } else {
-      label = parseDate(created) as string;
-    }
-
-    return label;
-=======
     if (time) {
       return timeAgo(time, { limitTo24Hours: true });
     }
 
     return "Unknown";
->>>>>>> 37237b06
   }
 }
 
