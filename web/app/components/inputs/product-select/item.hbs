--- conflicted
+++ resolved
@@ -1,11 +1,5 @@
 <div
   data-test-product-select-item
-<<<<<<< HEAD
-  class="product-select-item relative flex w-full items-center gap-2"
-  ...attributes
->
-  <ProductAvatar @productArea={{@product}} class="relative -translate-x-px" />
-=======
   class="product-select-item relative flex w-full gap-2"
   ...attributes
 >
@@ -14,7 +8,6 @@
     data-test-icon={{or (get-product-id @product) "folder"}}
     @name={{or (get-product-id @product) "folder"}}
   />
->>>>>>> 46c3729e
 
   <div class="flex items-center gap-1.5">
 
@@ -23,11 +16,7 @@
         {{@product}}
       </span>
     {{else}}
-<<<<<<< HEAD
-      <EmptyStateText @text="None selected" />
-=======
       <EmptyStateText data-test-empty-state @value="Select a product/area" />
->>>>>>> 46c3729e
     {{/if}}
 
     {{#if @abbreviation}}
