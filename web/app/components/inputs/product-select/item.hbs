--- conflicted
+++ resolved
@@ -1,15 +1,10 @@
 <div
   data-test-product-select-item
-<<<<<<< HEAD
-  class="relative flex items-center w-full gap-2 items-center"
-=======
-  class="product-select-item relative flex w-full"
->>>>>>> b4a3f5f4
+  class="product-select-item relative flex w-full items-center gap-2"
   ...attributes
 >
   <ProductAvatar @productArea={{@product}} class="relative -translate-x-px" />
 
-<<<<<<< HEAD
   <div class="flex items-center gap-1.5">
 
     {{#if @product}}
@@ -26,20 +21,6 @@
       </span>
     {{/if}}
   </div>
-=======
-  <span data-test-product-select-item-value class="ml-2.5 flex leading-none">
-    {{@product}}
-  </span>
-
-  {{#if @abbreviation}}
-    <span
-      data-test-product-select-item-abbreviation
-      class="ml-2 inline-flex text-body-100 leading-none opacity-50"
-    >
-      {{@abbreviation}}
-    </span>
-  {{/if}}
->>>>>>> b4a3f5f4
 
   {{#if @isSelected}}
     <FlightIcon
