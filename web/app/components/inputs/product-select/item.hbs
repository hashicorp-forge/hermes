<div
  data-test-product-select-item
<<<<<<< HEAD
  class="relative flex w-full gap-2 items-center"
=======
  class="product-select-item relative flex w-full"
>>>>>>> f02b9eb3
  ...attributes
>
  <ProductAvatar @productArea={{@product}} class="relative -translate-x-px" />

<<<<<<< HEAD
  <div class="flex items-center gap-1.5">

    {{#if @product}}
      <span data-test-selected-value>
        {{@product}}
      </span>
    {{else}}
      <CustomEditableFields::EmptyState />
    {{/if}}

    {{#if @abbreviation}}
      <span class="product-select-toggle-abbreviation">
        {{@abbreviation}}
      </span>
    {{/if}}
  </div>
=======
  <span data-test-product-select-item-value class="ml-2.5 flex leading-none">
    {{@product}}
  </span>

  {{#if @abbreviation}}
    <span
      data-test-product-select-item-abbreviation
      class="ml-2 inline-flex text-body-100 leading-none opacity-50"
    >
      {{@abbreviation}}
    </span>
  {{/if}}
>>>>>>> f02b9eb3

  {{#if @isSelected}}
    <FlightIcon
      data-test-product-select-item-selected
      @name="check"
      class="check absolute right-0 top-1/2 -translate-y-1/2"
    />
  {{/if}}
</div><|MERGE_RESOLUTION|>--- conflicted
+++ resolved
@@ -1,32 +1,10 @@
 <div
   data-test-product-select-item
-<<<<<<< HEAD
-  class="relative flex w-full gap-2 items-center"
-=======
   class="product-select-item relative flex w-full"
->>>>>>> f02b9eb3
   ...attributes
 >
   <ProductAvatar @productArea={{@product}} class="relative -translate-x-px" />
 
-<<<<<<< HEAD
-  <div class="flex items-center gap-1.5">
-
-    {{#if @product}}
-      <span data-test-selected-value>
-        {{@product}}
-      </span>
-    {{else}}
-      <CustomEditableFields::EmptyState />
-    {{/if}}
-
-    {{#if @abbreviation}}
-      <span class="product-select-toggle-abbreviation">
-        {{@abbreviation}}
-      </span>
-    {{/if}}
-  </div>
-=======
   <span data-test-product-select-item-value class="ml-2.5 flex leading-none">
     {{@product}}
   </span>
@@ -39,7 +17,6 @@
       {{@abbreviation}}
     </span>
   {{/if}}
->>>>>>> f02b9eb3
 
   {{#if @isSelected}}
     <FlightIcon
