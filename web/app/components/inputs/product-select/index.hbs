--- conflicted
+++ resolved
@@ -32,12 +32,8 @@
         @placement={{@placement}}
         @isSaving={{@isSaving}}
         @renderOut={{@renderOut}}
-<<<<<<< HEAD
         @matchAnchorWidth={{true}}
         class="product-select-dropdown-list"
-=======
-        class="product-select-dropdown-list w-[300px]"
->>>>>>> 4e4a9b00
         ...attributes
       >
         <:anchor as |dd|>
