{{! https://www.w3.org/WAI/ARIA/apg/patterns/combobox/examples/combobox-select-only/ }}
<div data-test-product-select>
  {{#if this.products}}
    {{#if @formatIsBadge}}
      <Inputs::BadgeDropdownList
        @items={{this.products}}
        @listIsOrdered={{true}}
        @onItemClick={{this.onChange}}
        @selected={{@selected}}
        @placement={{@placement}}
        @isSaving={{@isSaving}}
        @renderOut={{@renderOut}}
        @icon={{this.icon}}
        class="w-80 product-select-dropdown-list"
        ...attributes
      >
        <:item as |dd|>
          <dd.Action data-test-product-select-badge-dropdown-item>
            <Inputs::ProductSelect::Item
              @product={{dd.value}}
<<<<<<< HEAD
              @isSelected={{dd.isSelected}}
=======
              @isSelected={{dd.selected}}
>>>>>>> 07273b2b
            />
          </dd.Action>
        </:item>
      </Inputs::BadgeDropdownList>
    {{else}}
      <X::DropdownList
        @items={{this.products}}
        @listIsOrdered={{true}}
        @onItemClick={{this.onChange}}
        @selected={{@selected}}
        @placement={{@placement}}
        @isSaving={{@isSaving}}
        @renderOut={{@renderOut}}
        class="w-[300px] product-select-dropdown-list"
        ...attributes
      >
        <:anchor as |dd|>
          <dd.ToggleAction
            class="x-dropdown-list-toggle-select product-select-default-toggle hds-button hds-button--color-secondary hds-button--size-medium"
          >
            <FlightIcon @name={{or (get-product-id @selected) "folder"}} />

            <span
              class="product-select-selected-value
                {{unless @selected 'text-color-foreground-faint'}}"
            >
              {{or @selected "Select a product/area"}}
            </span>

            {{#if this.selectedProductAbbreviation}}
              <span class="product-select-toggle-abbreviation">
                {{this.selectedProductAbbreviation}}
              </span>
            {{/if}}

            <FlightIcon @name="caret" class="product-select-toggle-caret" />
          </dd.ToggleAction>
        </:anchor>
        <:item as |dd|>
          <dd.Action class="pr-5">
            <Inputs::ProductSelect::Item
              @product={{dd.value}}
<<<<<<< HEAD
              @isSelected={{dd.isSelected}}
=======
              @isSelected={{dd.selected}}
>>>>>>> 07273b2b
              @abbreviation={{dd.attrs.abbreviation}}
            />
          </dd.Action>
        </:item>
      </X::DropdownList>
    {{/if}}
  {{else if this.fetchProducts.isRunning}}
    <FlightIcon data-test-product-select-spinner @name="loading" />
  {{else}}
    <div
      class="absolute top-0 left-0"
      {{did-insert (perform this.fetchProducts)}}
    ></div>
  {{/if}}
</div><|MERGE_RESOLUTION|>--- conflicted
+++ resolved
@@ -18,11 +18,7 @@
           <dd.Action data-test-product-select-badge-dropdown-item>
             <Inputs::ProductSelect::Item
               @product={{dd.value}}
-<<<<<<< HEAD
-              @isSelected={{dd.isSelected}}
-=======
               @isSelected={{dd.selected}}
->>>>>>> 07273b2b
             />
           </dd.Action>
         </:item>
@@ -65,11 +61,7 @@
           <dd.Action class="pr-5">
             <Inputs::ProductSelect::Item
               @product={{dd.value}}
-<<<<<<< HEAD
-              @isSelected={{dd.isSelected}}
-=======
               @isSelected={{dd.selected}}
->>>>>>> 07273b2b
               @abbreviation={{dd.attrs.abbreviation}}
             />
           </dd.Action>
