--- conflicted
+++ resolved
@@ -20,13 +20,8 @@
     placement?: Placement;
     isSaving?: boolean;
     renderOut?: boolean;
-<<<<<<< HEAD
-    isFullWidth?: boolean;
-    productAbbreviationIsHidden?: boolean;
-=======
     offset?: OffsetOptions;
     matchAnchorWidth?: MatchAnchorWidthOptions;
->>>>>>> 3c24cb2a
   };
 }
 
@@ -59,17 +54,6 @@
       return;
     }
 
-<<<<<<< HEAD
-    if (!this.products) {
-      return;
-    }
-
-    if (this.args.productAbbreviationIsHidden) {
-      return;
-    }
-
-=======
->>>>>>> 3c24cb2a
     const selectedProduct = this.products?.[this.selected];
 
     if (selectedProduct) {
