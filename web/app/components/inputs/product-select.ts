import { assert } from "@ember/debug";
import { action } from "@ember/object";
import { inject as service } from "@ember/service";
import { OffsetOptions, Placement } from "@floating-ui/dom";
import Component from "@glimmer/component";
import { tracked } from "@glimmer/tracking";
import { MatchAnchorWidthOptions } from "hermes/components/floating-u-i/content";
import FetchService from "hermes/services/fetch";
import ProductAreasService, {
  ProductArea,
} from "hermes/services/product-areas";
<<<<<<< HEAD
import getProductID from "hermes/utils/get-product-id";
=======
import getProductId from "hermes/utils/get-product-id";
import { MatchAnchorWidthOptions } from "../floating-u-i/content";
>>>>>>> 6f6726ec

interface InputsProductSelectSignature {
  Element: HTMLDivElement;
  Args: {
    selected?: string;
    onChange: (value: string, attributes: ProductArea) => void;
    formatIsBadge?: boolean;
    placement?: Placement;
    isSaving?: boolean;
    renderOut?: boolean;
    offset?: OffsetOptions;
    matchAnchorWidth?: MatchAnchorWidthOptions;
  };
}

export default class InputsProductSelectComponent extends Component<InputsProductSelectSignature> {
  @service("fetch") declare fetchSvc: FetchService;
  @service declare productAreas: ProductAreasService;

  @tracked selected = this.args.selected;

  get products() {
    return this.productAreas.index;
  }

  protected get matchAnchorWidth() {
    if (this.args.matchAnchorWidth === undefined) {
      return;
    }
  }

  get icon(): string {
    let icon = "folder";
    if (this.selected && getProductID(this.selected)) {
      icon = getProductID(this.selected) as string;
    }
    return icon;
  }

  get selectedProductAbbreviation(): string | undefined {
    if (!this.selected) {
      return;
    }

    const selectedProduct = this.products?.[this.selected];

    if (selectedProduct) {
      return selectedProduct.abbreviation;
    } else {
      return;
    }
  }

  @action onChange(newValue: any, attributes: ProductArea) {
    this.selected = newValue;
    this.args.onChange(newValue, attributes);
  }
}

declare module "@glint/environment-ember-loose/registry" {
  export default interface Registry {
    "Inputs::ProductSelect": typeof InputsProductSelectComponent;
  }
}<|MERGE_RESOLUTION|>--- conflicted
+++ resolved
@@ -9,12 +9,7 @@
 import ProductAreasService, {
   ProductArea,
 } from "hermes/services/product-areas";
-<<<<<<< HEAD
-import getProductID from "hermes/utils/get-product-id";
-=======
 import getProductId from "hermes/utils/get-product-id";
-import { MatchAnchorWidthOptions } from "../floating-u-i/content";
->>>>>>> 6f6726ec
 
 interface InputsProductSelectSignature {
   Element: HTMLDivElement;
@@ -48,8 +43,8 @@
 
   get icon(): string {
     let icon = "folder";
-    if (this.selected && getProductID(this.selected)) {
-      icon = getProductID(this.selected) as string;
+    if (this.selected && getProductId(this.selected)) {
+      icon = getProductId(this.selected) as string;
     }
     return icon;
   }
