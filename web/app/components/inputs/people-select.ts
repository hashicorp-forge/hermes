--- conflicted
+++ resolved
@@ -11,12 +11,8 @@
 import { Select } from "ember-power-select/components/power-select";
 import { next, schedule } from "@ember/runloop";
 import calculatePosition from "ember-basic-dropdown/utils/calculate-position";
-<<<<<<< HEAD
-import { assert } from "@ember/debug";
 import GroupModel from "hermes/models/group";
-=======
 import AuthenticatedUserService from "hermes/services/authenticated-user";
->>>>>>> 37de695a
 
 export interface GoogleUser {
   emailAddresses: { value: string }[];
@@ -61,10 +57,7 @@
     onChange: (value: string[]) => void;
     renderInPlace?: boolean;
     disabled?: boolean;
-<<<<<<< HEAD
-    onKeydown?: (dropdown: Select, event: KeyboardEvent) => void;
     includeGroups?: boolean;
-=======
     onKeydown?: (dropdown: any, event: KeyboardEvent) => void;
 
     /**
@@ -85,7 +78,6 @@
      * to be associated with the input for accessibility purposes.
      */
     triggerId?: string;
->>>>>>> 37de695a
   };
 }
 
