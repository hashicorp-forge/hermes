--- conflicted
+++ resolved
@@ -5,24 +5,20 @@
 import { action } from "@ember/object";
 import ConfigService from "hermes/services/config";
 import FetchService from "hermes/services/fetch";
+import { HermesUser } from "hermes/types/document";
 import Ember from "ember";
-import StoreService from "hermes/services/store";
 
 export interface GoogleUser {
   emailAddresses: { value: string }[];
-<<<<<<< HEAD
-  names: { displayName: string }[];
-=======
   names: { displayName: string; givenName: string }[];
->>>>>>> 09c21405
   photos: { url: string }[];
 }
 
 interface InputsPeopleSelectComponentSignature {
   Element: HTMLDivElement;
   Args: {
-    selected: string[];
-    onChange: (value: string[]) => void;
+    selected: HermesUser[];
+    onChange: (value: HermesUser[]) => void;
     renderInPlace?: boolean;
     disabled?: boolean;
     onKeydown?: (dropdown: any, event: KeyboardEvent) => void;
@@ -35,7 +31,6 @@
 export default class InputsPeopleSelectComponent extends Component<InputsPeopleSelectComponentSignature> {
   @service("config") declare configSvc: ConfigService;
   @service("fetch") declare fetchSvc: FetchService;
-  @service declare store: StoreService;
 
   /**
    * The list of people to display in the dropdown.
@@ -73,50 +68,31 @@
       let retryDelay = INITIAL_RETRY_DELAY;
 
       try {
-        // TODO: replace this with EmberData solution
-        // so that names and images are loaded into the store
-
-        await this.store.query("person", {
-          query: query,
-        });
-
-        // OR
-        // push these into the store manually
-
-        let people = await this.fetchSvc
-          .fetch(`/api/${this.configSvc.config.api_version}/people`, {
+        let response = await this.fetchSvc.fetch(
+          `/api/${this.configSvc.config.api_version}/people`,
+          {
             method: "POST",
             headers: { "Content-Type": "application/json" },
             body: JSON.stringify({
               query: query,
             }),
-          })
-          .then((response) => response?.json());
+          },
+        );
 
-        if (people) {
-          this.people = people
+        const peopleJson = await response?.json();
+
+        if (peopleJson) {
+          this.people = peopleJson
             .map((p: GoogleUser) => {
-              // push the record into the store as a person
-              // this also updates existing records
-              console.log("pPpPp", p);
-              this.store.push({
-                data: {
-                  id: p.emailAddresses[0]?.value,
-                  type: "person",
-                  attributes: {
-                    name: p.names?.[0]?.displayName,
-                    email: p.emailAddresses[0]?.value,
-                    imgURL: p.photos?.[0]?.url,
-                  },
-                },
-              });
-
-              return p.emailAddresses[0]?.value;
+              return {
+                email: p.emailAddresses[0]?.value,
+                imgURL: p.photos?.[0]?.url,
+              };
             })
-            .filter((person: string) => {
+            .filter((person: HermesUser) => {
               // filter out any people already selected
               return !this.args.selected.find(
-                (selectedPerson) => selectedPerson === person,
+                (selectedPerson) => selectedPerson.email === person.email,
               );
             });
         } else {
