import Component from "@glimmer/component";
import { tracked } from "@glimmer/tracking";
import { inject as service } from "@ember/service";
import { restartableTask, timeout } from "ember-concurrency";
import { action } from "@ember/object";
import FetchService from "hermes/services/fetch";
<<<<<<< HEAD
import { assert } from "@ember/debug";
import { HermesUser } from "hermes/types/document";
=======
import Ember from "ember";
>>>>>>> ed127b41

export interface GoogleUser {
  emailAddresses: { value: string }[];
  photos: { url: string }[];
}

interface PeopleSelectComponentSignature {
  Args: {
    selected: HermesUser[];
    onBlur?: () => void;
    onChange: (people: GoogleUser[]) => void;
  };
}

const MAX_RETRIES = 3;
const INITIAL_RETRY_DELAY = Ember.testing ? 0 : 500;

export default class PeopleSelectComponent extends Component<PeopleSelectComponentSignature> {
  @service("fetch") declare fetchSvc: FetchService;

  /**
   * The list of people to display in the dropdown.
   * Instantiated empty and populated by the `searchDirectory` task.
   */
  @tracked protected people = [];

  /**
   * An action occurring on every keystroke.
   * Handles cases where the user clears the input,
   * since `onChange` is not called in that case.
   * See: https://ember-power-select.com/docs/custom-search-action
   */
  @action onInput(inputValue: string) {
    if (inputValue === "") {
      this.people = [];
    }
  }

  /**
   * The action taken when focus leaves the component.
   * Clears the people list and calls `this.args.onBlur` if it exists.
   */
  @action onClose() {
    this.people = [];
    if (this.args.onBlur) {
      this.args.onBlur();
    }
  }

  /**
   * A task that queries the server for people matching the given query.
   * Used as the `search` action for the `ember-power-select` component.
   * Sets `this.people` to the results of the query.
   */
<<<<<<< HEAD
  protected searchDirectory = task(async (query) => {
    try {
      const res = await this.fetchSvc.fetch("/api/v1/people", {
        method: "POST",
        headers: { "Content-Type": "application/json" },
        body: JSON.stringify({
          query: query,
        }),
      });

      assert("response must be defined", res);
      const peopleJson = await res.json();

      if (peopleJson) {
        this.people = peopleJson
          .map((person: GoogleUser) => {
            return {
              email: person.emailAddresses[0]?.value,
              imgURL: person.photos?.[0]?.url,
            };
          })
          .filter((person: HermesUser) => {
            // filter out any people already selected
            return !this.args.selected.find(
              (selectedPerson) => selectedPerson.email === person.email
            );
          });
      } else {
        this.people = [];
=======
  protected searchDirectory = restartableTask(async (query: string) => {
    for (let i = 0; i < MAX_RETRIES; i++) {
      let retryDelay = INITIAL_RETRY_DELAY;

      try {
        let response = await this.fetchSvc.fetch("/api/v1/people", {
          method: "POST",
          headers: { "Content-Type": "application/json" },
          body: JSON.stringify({
            query: query,
          }),
        });

        const peopleJson = await response?.json();

        if (peopleJson) {
          this.people = peopleJson.map((p: GoogleUser) => {
            return {
              email: p.emailAddresses[0]?.value,
              imgURL: p.photos?.[0]?.url,
            };
          });
        } else {
          this.people = [];
        }
        // stop the loop if the query was successful
        return;
      } catch (e) {
        // Throw an error if this is the last retry.
        if (i === MAX_RETRIES - 1) {
          console.error(`Error querying people: ${e}`);
          throw e;
        }

        // Otherwise, wait and try again.
        await timeout(retryDelay);

        // Double the retry delay for the next retry.
        retryDelay *= 2;
>>>>>>> ed127b41
      }
    }
  });
}<|MERGE_RESOLUTION|>--- conflicted
+++ resolved
@@ -4,12 +4,8 @@
 import { restartableTask, timeout } from "ember-concurrency";
 import { action } from "@ember/object";
 import FetchService from "hermes/services/fetch";
-<<<<<<< HEAD
-import { assert } from "@ember/debug";
 import { HermesUser } from "hermes/types/document";
-=======
 import Ember from "ember";
->>>>>>> ed127b41
 
 export interface GoogleUser {
   emailAddresses: { value: string }[];
@@ -64,37 +60,6 @@
    * Used as the `search` action for the `ember-power-select` component.
    * Sets `this.people` to the results of the query.
    */
-<<<<<<< HEAD
-  protected searchDirectory = task(async (query) => {
-    try {
-      const res = await this.fetchSvc.fetch("/api/v1/people", {
-        method: "POST",
-        headers: { "Content-Type": "application/json" },
-        body: JSON.stringify({
-          query: query,
-        }),
-      });
-
-      assert("response must be defined", res);
-      const peopleJson = await res.json();
-
-      if (peopleJson) {
-        this.people = peopleJson
-          .map((person: GoogleUser) => {
-            return {
-              email: person.emailAddresses[0]?.value,
-              imgURL: person.photos?.[0]?.url,
-            };
-          })
-          .filter((person: HermesUser) => {
-            // filter out any people already selected
-            return !this.args.selected.find(
-              (selectedPerson) => selectedPerson.email === person.email
-            );
-          });
-      } else {
-        this.people = [];
-=======
   protected searchDirectory = restartableTask(async (query: string) => {
     for (let i = 0; i < MAX_RETRIES; i++) {
       let retryDelay = INITIAL_RETRY_DELAY;
@@ -116,6 +81,11 @@
               email: p.emailAddresses[0]?.value,
               imgURL: p.photos?.[0]?.url,
             };
+          }).filter((person: HermesUser) => {
+            // filter out any people already selected
+            return !this.args.selected.find(
+              (selectedPerson) => selectedPerson.email === person.email
+            );
           });
         } else {
           this.people = [];
@@ -134,7 +104,6 @@
 
         // Double the retry delay for the next retry.
         retryDelay *= 2;
->>>>>>> ed127b41
       }
     }
   });
