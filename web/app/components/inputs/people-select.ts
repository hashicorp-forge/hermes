import Component from "@glimmer/component";
import { tracked } from "@glimmer/tracking";
import { inject as service } from "@ember/service";
import { restartableTask, timeout } from "ember-concurrency";
import { action } from "@ember/object";
import ConfigService from "hermes/services/config";
import FetchService from "hermes/services/fetch";
import Ember from "ember";
import StoreService from "hermes/services/store";
import PersonModel from "hermes/models/person";
<<<<<<< HEAD
import calculatePosition from "ember-basic-dropdown/utils/calculate-position";
import PowerSelectMultiple, {
  PowerSelectMultipleArgs,
} from "ember-power-select/components/power-select-multiple";
import {
  PowerSelectArgs,
  Select,
} from "ember-power-select/components/power-select";
import { next } from "@ember/runloop";
=======
import { Select } from "ember-power-select/components/power-select";
import { next } from "@ember/runloop";
import calculatePosition from "ember-basic-dropdown/utils/calculate-position";
import { assert } from "@ember/debug";
>>>>>>> 0090e59d

export interface GoogleUser {
  emailAddresses: { value: string }[];
  names: { displayName: string; givenName: string }[];
  photos: { url: string }[];
}

<<<<<<< HEAD
interface PeopleSelectGroup {
  groupName: string;
  options: string[];
=======
enum ComputedVerticalPosition {
  Above = "above",
  Below = "below",
}

enum ComputedHorizontalPosition {
  Left = "left",
  Right = "right",
}

interface CalculatePositionOptions {
  horizontalPosition: ComputedHorizontalPosition;
  verticalPosition: ComputedVerticalPosition;
  matchTriggerWidth: boolean;
  previousHorizontalPosition?: ComputedHorizontalPosition;
  previousVerticalPosition?: ComputedVerticalPosition;
  renderInPlace: boolean;
  dropdown: any;
>>>>>>> 0090e59d
}

interface InputsPeopleSelectComponentSignature {
  Element: HTMLDivElement;
  Args: {
    selected: string[];
    onChange: (value: string[]) => void;
    renderInPlace?: boolean;
    disabled?: boolean;
    onKeydown?: (dropdown: any, event: KeyboardEvent) => void;
  };
}

const MAX_RETRIES = 3;
const INITIAL_RETRY_DELAY = Ember.testing ? 0 : 500;

export default class InputsPeopleSelectComponent extends Component<InputsPeopleSelectComponentSignature> {
  @service("config") declare configSvc: ConfigService;
  @service("fetch") declare fetchSvc: FetchService;
  @service declare store: StoreService;

  /**
   * The list of people to display in the dropdown.
   * Instantiated empty and populated by the `searchDirectory` task.
   */
  @tracked protected people: string[] = [];
  @tracked protected groups: string[] = [];

  protected get peopleAndGroups() {
    let groups = undefined;
    let people = undefined;

    if (this.people.length > 0) {
      people = {
        groupName: "People",
        options: this.people,
      };
    }

    if (this.groups.length > 0) {
      groups = {
        groupName: "Groups",
        options: this.groups,
      };
    }

    return [people, groups].compact();
  }

  @action onClick(e: MouseEvent) {
    // check if the query is empty.
    // if it is, prevent default and stop propagation

    const target = e.target as HTMLElement;
    const input = target.closest(".ember-power-select-trigger") as HTMLElement;

    if (input) {
      const value = input.querySelector("input")?.value;
      if (value === "") {
        // Prevent EmberPowerSelect from showing a "type to search" message
        e.stopImmediatePropagation();
      }
    }
  }

  /**
   * The action to run when the PowerSelect input is clicked.
   * Prevents the dropdown from opening when the input is empty.
   */
  @action protected onClick(e: MouseEvent) {
    const target = e.target as HTMLElement;
    const input = target.closest(".ember-power-select-trigger") as HTMLElement;

    if (input) {
      const value = input.querySelector("input")?.value;
      if (value === "") {
        e.stopImmediatePropagation();
      }
    }
  }

  /**
   * An action occurring on every keystroke.
   * Handles cases where the user clears the input,
   * since `onChange` is not called in that case.
   * See: https://ember-power-select.com/docs/custom-search-action
   */
<<<<<<< HEAD
  @action onInput(inputValue: string, select: Select) {
    if (inputValue === "") {
      this.people = [];

      // Prevent redundant "type to search" message from appearing
      next(() => {
        select.actions.close();
      });
    }
  }

  @action onFocus(dropdown: Select) {
    if (dropdown.searchText) {
      dropdown.actions.open();
=======
  @action protected onInput(inputValue: string, select: Select) {
    if (inputValue === "") {
      this.people = [];

      /**
       * Stop the redundant "type to search" message
       * from appearing when the last character is deleted.
       */
      next(() => {
        select.actions.close();
      });
>>>>>>> 0090e59d
    }
  }

  /**
   * The action taken when focus leaves the component.
   * Clears the people list and calls `this.args.onBlur` if it exists.
   */
  @action protected onClose() {
    this.people = [];
  }

  @action calculatePosition(
    trigger: HTMLElement,
    content: HTMLElement,
    destination: HTMLElement,
    options: any,
  ) {
    const position = calculatePosition(trigger, content, destination, options);
    // this should be conditional
    position.style["min-width"] = `320px`;
    return position;
  }

  /**
   * Custom position-calculating function for the dropdown.
   * Ensures the dropdown is at least 320px wide, instead of 100% of the trigger.
   * Improves dropdown appearance when the trigger is small, e.g., in the sidebar.
   */
  @action protected calculatePosition(
    trigger: HTMLElement,
    content: HTMLElement,
    destination: HTMLElement,
    options: CalculatePositionOptions,
  ) {
    const position = calculatePosition(trigger, content, destination, options);

    const extraOffsetLeft = 4;
    const extraOffsetBelow = 2;
    const extraOffsetAbove = extraOffsetBelow + 2;

    const { verticalPosition, horizontalPosition } = position;

    let { top, left, width } = position.style;

    assert("top must be a number", typeof top === "number");
    assert("left must be a number", typeof left === "number");
    assert("width must be a number", typeof width === "number");

    switch (verticalPosition) {
      case ComputedVerticalPosition.Above:
        top -= extraOffsetAbove;
        break;
      case ComputedVerticalPosition.Below:
        top += extraOffsetBelow;
        break;
    }

    switch (horizontalPosition) {
      case ComputedHorizontalPosition.Left:
        left -= extraOffsetLeft;
        break;
    }

    position.style.top = top;
    position.style.left = left;
    position.style.width = width + extraOffsetLeft * 2;
    position.style["min-width"] = `320px`;

    return position;
  }

  /**
   * A task that queries the server for people matching the given query.
   * Used as the `search` action for the `ember-power-select` component.
   * Sets `this.people` to the results of the query.
   */
  protected searchDirectory = restartableTask(async (query: string) => {
    for (let i = 0; i < MAX_RETRIES; i++) {
      let retryDelay = INITIAL_RETRY_DELAY;

      try {
        const people = await this.store.query("person", {
          query,
        });

        if (people) {
          this.people = people
            .map((p: PersonModel) => p.email)
            .filter((email: string) => {
              // filter out any people already selected
              return !this.args.selected.find(
                (selectedEmail) => selectedEmail === email,
              );
            });
        } else {
          this.people = [];
        }
        // stop the loop if the query was successful
        return;
      } catch (e) {
        // Throw an error if this is the last retry.
        if (i === MAX_RETRIES - 1) {
          console.error(`Error querying people: ${e}`);
          throw e;
        }

        // Otherwise, wait and try again.
        await timeout(retryDelay);

        // Double the retry delay for the next retry.
        retryDelay *= 2;
      }
    }
  });
}

declare module "@glint/environment-ember-loose/registry" {
  export default interface Registry {
    "Inputs::PeopleSelect": typeof InputsPeopleSelectComponent;
  }
}<|MERGE_RESOLUTION|>--- conflicted
+++ resolved
@@ -8,22 +8,10 @@
 import Ember from "ember";
 import StoreService from "hermes/services/store";
 import PersonModel from "hermes/models/person";
-<<<<<<< HEAD
-import calculatePosition from "ember-basic-dropdown/utils/calculate-position";
-import PowerSelectMultiple, {
-  PowerSelectMultipleArgs,
-} from "ember-power-select/components/power-select-multiple";
-import {
-  PowerSelectArgs,
-  Select,
-} from "ember-power-select/components/power-select";
-import { next } from "@ember/runloop";
-=======
 import { Select } from "ember-power-select/components/power-select";
 import { next } from "@ember/runloop";
 import calculatePosition from "ember-basic-dropdown/utils/calculate-position";
 import { assert } from "@ember/debug";
->>>>>>> 0090e59d
 
 export interface GoogleUser {
   emailAddresses: { value: string }[];
@@ -31,11 +19,6 @@
   photos: { url: string }[];
 }
 
-<<<<<<< HEAD
-interface PeopleSelectGroup {
-  groupName: string;
-  options: string[];
-=======
 enum ComputedVerticalPosition {
   Above = "above",
   Below = "below",
@@ -54,7 +37,6 @@
   previousVerticalPosition?: ComputedVerticalPosition;
   renderInPlace: boolean;
   dropdown: any;
->>>>>>> 0090e59d
 }
 
 interface InputsPeopleSelectComponentSignature {
@@ -104,22 +86,6 @@
     return [people, groups].compact();
   }
 
-  @action onClick(e: MouseEvent) {
-    // check if the query is empty.
-    // if it is, prevent default and stop propagation
-
-    const target = e.target as HTMLElement;
-    const input = target.closest(".ember-power-select-trigger") as HTMLElement;
-
-    if (input) {
-      const value = input.querySelector("input")?.value;
-      if (value === "") {
-        // Prevent EmberPowerSelect from showing a "type to search" message
-        e.stopImmediatePropagation();
-      }
-    }
-  }
-
   /**
    * The action to run when the PowerSelect input is clicked.
    * Prevents the dropdown from opening when the input is empty.
@@ -142,22 +108,6 @@
    * since `onChange` is not called in that case.
    * See: https://ember-power-select.com/docs/custom-search-action
    */
-<<<<<<< HEAD
-  @action onInput(inputValue: string, select: Select) {
-    if (inputValue === "") {
-      this.people = [];
-
-      // Prevent redundant "type to search" message from appearing
-      next(() => {
-        select.actions.close();
-      });
-    }
-  }
-
-  @action onFocus(dropdown: Select) {
-    if (dropdown.searchText) {
-      dropdown.actions.open();
-=======
   @action protected onInput(inputValue: string, select: Select) {
     if (inputValue === "") {
       this.people = [];
@@ -169,7 +119,6 @@
       next(() => {
         select.actions.close();
       });
->>>>>>> 0090e59d
     }
   }
 
@@ -179,18 +128,6 @@
    */
   @action protected onClose() {
     this.people = [];
-  }
-
-  @action calculatePosition(
-    trigger: HTMLElement,
-    content: HTMLElement,
-    destination: HTMLElement,
-    options: any,
-  ) {
-    const position = calculatePosition(trigger, content, destination, options);
-    // this should be conditional
-    position.style["min-width"] = `320px`;
-    return position;
   }
 
   /**
