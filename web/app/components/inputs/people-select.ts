import Component from "@glimmer/component";
import { tracked } from "@glimmer/tracking";
import { inject as service } from "@ember/service";
import { task } from "ember-concurrency";
import { action } from "@ember/object";

export interface GoogleUser {
  emailAddresses: { value: string }[];
  photos: { url: string }[];
}

interface InputsPeopleSelectComponentSignature {
  Element: HTMLDivElement;
  Args: {
    selected: GoogleUser[];
    onBlur?: () => void;
<<<<<<< HEAD
    onChange: (people: Person[]) => void;
    renderInPlace?: boolean;
    disabled?: boolean;
=======
    onChange: (people: GoogleUser[]) => void;
>>>>>>> 01a40bee
  };
}

export default class InputsPeopleSelectComponent extends Component<InputsPeopleSelectComponentSignature> {
  // @ts-ignore
  // FetchService not yet in the registry
  @service("fetch") declare fetchSvc: any;

  /**
   * The list of people to display in the dropdown.
   * Instantiated empty and populated by the `searchDirectory` task.
   */
  @tracked protected people = [];

  /**
   * An action occurring on every keystroke.
   * Handles cases where the user clears the input,
   * since `onChange` is not called in that case.
   * See: https://ember-power-select.com/docs/custom-search-action
   */
  @action onInput(inputValue: string) {
    if (inputValue === "") {
      this.people = [];
    }
  }

  /**
   * The action taken when focus leaves the component.
   * Clears the people list and calls `this.args.onBlur` if it exists.
   */
  @action onClose() {
    this.people = [];
    if (this.args.onBlur) {
      this.args.onBlur();
    }
  }

  /**
   * A task that queries the server for people matching the given query.
   * Used as the `search` action for the `ember-power-select` component.
   * Sets `this.people` to the results of the query.
   */
  protected searchDirectory = task(async (query) => {
    try {
      const res = await this.fetchSvc.fetch("/api/v1/people", {
        method: "POST",
        headers: { "Content-Type": "application/json" },
        body: JSON.stringify({
          query: query,
        }),
      });

      const peopleJson = await res.json();

      if (peopleJson) {
        this.people = peopleJson.map((p: GoogleUser) => {
          return {
            email: p.emailAddresses[0]?.value,
            imgURL: p.photos?.[0]?.url,
          };
        });
      } else {
        this.people = [];
      }
    } catch (err) {
      console.log(`Error querying people: ${err}`);
      throw err;
    }
  });
}

declare module "@glint/environment-ember-loose/registry" {
  export default interface Registry {
    "Inputs::PeopleSelect": typeof InputsPeopleSelectComponent;
  }
}<|MERGE_RESOLUTION|>--- conflicted
+++ resolved
@@ -14,13 +14,9 @@
   Args: {
     selected: GoogleUser[];
     onBlur?: () => void;
-<<<<<<< HEAD
-    onChange: (people: Person[]) => void;
+    onChange: (people: GoogleUser[]) => void;
     renderInPlace?: boolean;
     disabled?: boolean;
-=======
-    onChange: (people: GoogleUser[]) => void;
->>>>>>> 01a40bee
   };
 }
 
