import Component from "@glimmer/component";
import { tracked } from "@glimmer/tracking";
import { inject as service } from "@ember/service";
import { restartableTask, timeout } from "ember-concurrency";
import { action } from "@ember/object";
import FetchService from "hermes/services/fetch";
import Ember from "ember";

export interface GoogleUser {
  emailAddresses: { value: string }[];
  photos: { url: string }[];
}

interface InputsPeopleSelectComponentSignature {
  Element: HTMLDivElement;
  Args: {
    selected: GoogleUser[];
    onBlur?: () => void;
    onChange: (people: GoogleUser[]) => void;
    renderInPlace?: boolean;
    disabled?: boolean;
  };
}

<<<<<<< HEAD
export default class InputsPeopleSelectComponent extends Component<InputsPeopleSelectComponentSignature> {
  // @ts-ignore
  // FetchService not yet in the registry
  @service("fetch") declare fetchSvc: any;
=======
const MAX_RETRIES = 3;
const INITIAL_RETRY_DELAY = Ember.testing ? 0 : 500;

export default class PeopleSelectComponent extends Component<PeopleSelectComponentSignature> {
  @service("fetch") declare fetchSvc: FetchService;
>>>>>>> abf60e8d

  /**
   * The list of people to display in the dropdown.
   * Instantiated empty and populated by the `searchDirectory` task.
   */
  @tracked protected people = [];

  /**
   * An action occurring on every keystroke.
   * Handles cases where the user clears the input,
   * since `onChange` is not called in that case.
   * See: https://ember-power-select.com/docs/custom-search-action
   */
  @action onInput(inputValue: string) {
    if (inputValue === "") {
      this.people = [];
    }
  }

  /**
   * The action taken when focus leaves the component.
   * Clears the people list and calls `this.args.onBlur` if it exists.
   */
  @action onClose() {
    this.people = [];
    if (this.args.onBlur) {
      this.args.onBlur();
    }
  }

  /**
   * A task that queries the server for people matching the given query.
   * Used as the `search` action for the `ember-power-select` component.
   * Sets `this.people` to the results of the query.
   */
  protected searchDirectory = restartableTask(async (query: string) => {
    for (let i = 0; i < MAX_RETRIES; i++) {
      let retryDelay = INITIAL_RETRY_DELAY;

      try {
        let response = await this.fetchSvc.fetch("/api/v1/people", {
          method: "POST",
          headers: { "Content-Type": "application/json" },
          body: JSON.stringify({
            query: query,
          }),
        });

        const peopleJson = await response?.json();

        if (peopleJson) {
          this.people = peopleJson.map((p: GoogleUser) => {
            return {
              email: p.emailAddresses[0]?.value,
              imgURL: p.photos?.[0]?.url,
            };
          });
        } else {
          this.people = [];
        }
        // stop the loop if the query was successful
        return;
      } catch (e) {
        // Throw an error if this is the last retry.
        if (i === MAX_RETRIES - 1) {
          console.error(`Error querying people: ${e}`);
          throw e;
        }

        // Otherwise, wait and try again.
        await timeout(retryDelay);

        // Double the retry delay for the next retry.
        retryDelay *= 2;
      }
    }
  });
}

declare module "@glint/environment-ember-loose/registry" {
  export default interface Registry {
    "Inputs::PeopleSelect": typeof InputsPeopleSelectComponent;
  }
}<|MERGE_RESOLUTION|>--- conflicted
+++ resolved
@@ -22,18 +22,11 @@
   };
 }
 
-<<<<<<< HEAD
-export default class InputsPeopleSelectComponent extends Component<InputsPeopleSelectComponentSignature> {
-  // @ts-ignore
-  // FetchService not yet in the registry
-  @service("fetch") declare fetchSvc: any;
-=======
 const MAX_RETRIES = 3;
 const INITIAL_RETRY_DELAY = Ember.testing ? 0 : 500;
 
-export default class PeopleSelectComponent extends Component<PeopleSelectComponentSignature> {
+export default class InputsPeopleSelectComponent extends Component<InputsPeopleSelectComponentSignature> {
   @service("fetch") declare fetchSvc: FetchService;
->>>>>>> abf60e8d
 
   /**
    * The list of people to display in the dropdown.
