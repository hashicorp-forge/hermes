<X::DropdownList
  @items={{@items}}
  @listIsOrdered={{@listIsOrdered}}
  @onItemClick={{@onItemClick}}
  @selected={{@selected}}
  @placement={{@placement}}
  @renderOut={{@renderOut}}
  ...attributes
>
  <:anchor as |dd|>
    <div class="relative w-full" data-test-badge-dropdown-list>
      {{#if @isSaving}}
        <div class="absolute right-0 top-1/2 -translate-y-1/2">
          <FlightIcon
            data-test-badge-dropdown-list-saving-icon
            @name="loading"
          />
        </div>
      {{/if}}
      <dd.ToggleAction
        data-test-badge-dropdown-trigger
        class="relative {{if @isSaving 'opacity-50'}}"
      >
        <Hds::Badge
          data-test-badge-dropdown-list-icon
          data-test-icon={{if @selected (get-product-id @selected)}}
          @text={{or @selected "--"}}
          @icon={{@icon}}
          class="hds-badge-dropdown"
        />
        <FlightIcon
          data-test-badge-dropdown-list-chevron-icon
          data-test-chevron-position={{if dd.contentIsShown "up" "down"}}
          @name={{if dd.contentIsShown "chevron-up" "chevron-down"}}
          class="dropdown-caret"
        />
      </dd.ToggleAction>
    </div>
  </:anchor>
  <:item as |dd|>
    {{#if (has-block "item")}}
      {{yield dd to="item"}}
    {{else}}
      <dd.Action data-test-badge-dropdown-list-default-action>
        <X::DropdownList::CheckableItem
<<<<<<< HEAD
          @isSelected={{dd.isSelected}}
=======
          @isSelected={{dd.selected}}
>>>>>>> 07273b2b
          @value={{dd.value}}
        />
      </dd.Action>
    {{/if}}
  </:item>
</X::DropdownList><|MERGE_RESOLUTION|>--- conflicted
+++ resolved
@@ -43,11 +43,7 @@
     {{else}}
       <dd.Action data-test-badge-dropdown-list-default-action>
         <X::DropdownList::CheckableItem
-<<<<<<< HEAD
-          @isSelected={{dd.isSelected}}
-=======
           @isSelected={{dd.selected}}
->>>>>>> 07273b2b
           @value={{dd.value}}
         />
       </dd.Action>
