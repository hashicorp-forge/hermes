<<<<<<< HEAD
{{#unless (and (not this.issue) (not @isLoading) @isReadOnly)}}
=======
<div
  class="jira-widget relative flex h-[36px] w-full max-w-3xl items-center"
  ...attributes
>
>>>>>>> fbae5dcd
  <div
    class="jira-widget relative flex min-h-[36px] w-full items-start"
    ...attributes
  >
    <div
<<<<<<< HEAD
      class="inner relative flex w-full
        {{if
          (and this.issue @isNewProjectForm)
          'h-9 items-center rounded-button-md pr-2 shadow-surface-low'
        }}"
=======
      class="relative flex
        {{unless this.issue 'w-full'}}
        {{if @isNewProjectForm 'min-h-[24px] items-center'}}"
>>>>>>> fbae5dcd
    >
      <div
        class="relative flex
          {{unless this.issue 'w-full'}}
          {{if @isNewProjectForm 'min-h-[24px] items-center'}}"
      >

<<<<<<< HEAD
        {{#unless (or (not this.issue) @isNewProjectForm)}}
          <div
            data-test-jira-icon
            class="pointer-events-none relative z-10 mr-3 flex h-6 items-center"
          >
            <div class="mr-3 flex shrink-0 gap-2">
              <FlightIcon @name="jira" />
=======
      {{#unless (or (not this.issue) @isNewProjectForm)}}
        <div
          data-test-jira-icon
          class="relative z-10 mr-3 flex h-6 items-center"
        >
          <div class="mr-3 flex shrink-0 gap-2">
            <FlightIcon @name="jira" />
          </div>
          <div
            class="absolute top-1/2 right-0 h-5 w-px -translate-y-1/2 bg-color-border-strong"
          />
        </div>
      {{/unless}}

      {{#if this.issue}}
        <ExternalLink
          data-test-jira-link
          href={{if @isNewProjectForm "" this.issue.url}}
          class="mr-8
            {{if
              @isNewProjectForm
              'disabled pointer-events-none block'
              'inline-flex'
            }}"
        >

          {{! Content }}
          <div class="attached-jira-issue {{if @isNewProjectForm 'pl-2.5'}}">
            <img
              data-test-jira-issue-type-icon
              width="16"
              height="16"
              alt="{{this.issueType}}"
              src="{{this.issueTypeImage}}"
              class="h-4 w-4"
            />
            <div
              class="primary-text w-full truncate text-color-foreground-faint"
            >
              <span
                data-test-jira-key
                class={{if (eq this.issueStatus "done") "line-through"}}
              >
                {{this.issue.key}}
              </span>
              <span data-test-jira-summary>
                {{this.issue.summary}}
              </span>
>>>>>>> fbae5dcd
            </div>
            <div
              class="absolute top-1/2 right-0 h-5 w-px -translate-y-1/2 bg-color-border-strong"
            />
          </div>
        {{/unless}}

<<<<<<< HEAD
        {{#if this.issue}}
          <ExternalLink
            data-test-jira-link
            href={{if @isNewProjectForm "" this.issue.url}}
            class="{{if
                @isNewProjectForm
                'pointer-events-none block'
                'inline-flex'
              }}"
          >
            {{! Click area }}
            {{#unless @isNewProjectForm}}
              <div class="click-area" />
            {{/unless}}

            {{! Content }}
            <div class="attached-jira-issue {{if @isNewProjectForm 'pl-2.5'}}">
              <img
                data-test-jira-issue-type-icon
                width="16"
                height="16"
                alt="{{this.issueType}}"
                src="{{this.issueTypeImage}}"
                class="h-4 w-4"
              />
              <div class="w-full truncate text-color-foreground-faint">
                <span
                  data-test-jira-key
                  class={{if (eq this.issueStatus "done") "line-through"}}
=======
          {{#if (or this.issuePriority this.issueAssignee this.issueStatus)}}
            <div class="relative flex h-6 shrink-0 items-center gap-2">
              {{#if this.issuePriority}}
                <img
                  data-test-jira-priority-icon
                  width="16"
                  height="16"
                  alt={{this.issuePriority}}
                  src={{this.issuePriorityImage}}
                  class="h-4 w-4"
                />
              {{/if}}
              {{#if this.issueAssignee}}
                <Person::Avatar
                  data-test-jira-assignee-avatar-wrapper
                  @email={{this.issueAssignee}}
                  @imgURL={{this.assigneeAvatar}}
                  @size="small"
                />
              {{/if}}
              {{#if this.issueStatus}}
                <div
                  data-test-jira-status
                  class="{{dasherize this.issueStatus}}
                    ignore-underline rounded-sm px-1.5 py-px text-body-100 font-medium uppercase"
>>>>>>> fbae5dcd
                >
                  {{this.issue.key}}
                </span>
                <span class="ml-0.5" data-test-jira-summary>
                  {{this.issue.summary}}
                </span>
              </div>
            </div>

<<<<<<< HEAD
            {{#if (or this.issuePriority this.issueAssignee this.issueStatus)}}
              <div class="relative flex h-6 shrink-0 items-center gap-2">
                {{#if this.issuePriority}}
                  <img
                    data-test-jira-priority-icon
                    width="16"
                    height="16"
                    alt={{this.issuePriority}}
                    src={{this.issuePriorityImage}}
                    class="h-4 w-4"
                  />
                {{/if}}
                {{#if this.issueAssignee}}
                  <Person::Avatar
                    data-test-jira-assignee-avatar-wrapper
                    @email={{this.issueAssignee}}
                    @imgURL={{this.assigneeAvatar}}
                    @size="small"
                  />
                {{/if}}
                {{#if this.issueStatus}}
                  <div
                    data-test-jira-status
                    class="jira-status-badge
                      {{dasherize this.issueStatus}}
                      rounded-sm px-1.5 py-px text-body-100 font-medium uppercase"
                  >
                    {{this.issueStatus}}
                  </div>
                {{/if}}
              </div>
            {{/if}}
          </ExternalLink>
          {{#unless @isReadOnly}}
            <X::DropdownList
              @items={{hash
                unlink=(hash
                  label="Remove Jira issue"
                  icon="x-circle"
                  action=(fn this.removeIssue)
                )
              }}
              @placement="bottom-end"
              @renderOut={{true}}
            >
              <:anchor as |dd|>
                <dd.ToggleAction
                  data-test-jira-overflow-button
                  class="quarternary-button relative grid h-6 w-6 shrink-0 place-items-center items-center p-0
                    {{if dd.contentIsShown 'open'}}"
                >
                  <FlightIcon @name="more-vertical" />
                </dd.ToggleAction>
              </:anchor>
              <:item as |dd|>
                <dd.Action
                  data-test-remove-button
                  {{on "click" dd.attrs.action}}
                  class="flex items-center gap-2"
=======
        <X::DropdownList
          @items={{hash
            unlink=(hash
              label="Remove Jira issue"
              icon="x-circle"
              action=(fn this.removeIssue)
            )
          }}
          @placement="bottom-end"
          @renderOut={{true}}
        >
          <:anchor as |dd|>
            <dd.ToggleAction
              data-test-jira-overflow-button
              class="quarternary-button absolute right-0 top-0 grid h-6 w-6 place-items-center items-center p-0
                {{if dd.contentIsShown 'open'}}"
            >
              <FlightIcon @name="more-vertical" />
            </dd.ToggleAction>
          </:anchor>
          <:item as |dd|>
            <dd.Action
              data-test-remove-button
              {{on "click" dd.attrs.action}}
              class="flex items-center gap-2"
            >
              <FlightIcon @name={{dd.attrs.icon}} />
              {{dd.attrs.label}}
            </dd.Action>
          </:item>
        </X::DropdownList>
      {{else if @isLoading}}
        <FlightIcon data-test-jira-loading @name="loading" class="mt-[3px]" />
      {{else}}
        {{! + Add Jira issue }}
        <X::DropdownList
          @inputIsShown={{false}}
          @onItemClick={{this.onIssueSelect}}
          @items={{this.results}}
          @matchAnchorWidth={{true}}
          {{will-destroy this.onDropdownClose}}
          class="theme--neutral"
          data-test-jira-picker-dropdown
        >
          <:anchor as |dd|>
            <div
              class="relative h-9 w-full
                {{unless @isNewProjectForm 'X-mt-1.5 -ml-1.5'}}"
              {{did-insert (fn this.registerDropdown dd)}}
              {{did-insert dd.registerAnchor}}
            >
              {{#if this.inputIsShown}}
                <Hds::Form::TextInput::Base
                  data-test-add-jira-input
                  {{on "input" this.onInput}}
                  {{on "focusout" this.hideInput}}
                  {{(unless @isNewProjectForm (modifier "autofocus"))}}
                  @value={{this.query}}
                  disabled={{@isDisabled}}
                  id="jira-search-input"
                  placeholder={{if
                    @isNewProjectForm
                    "Search issues..."
                    "Add Jira issue"
                  }}
                  class="jira-input relative"
                  @type="search"
                />
                {{! search icon  }}
                <div class="absolute left-2 top-1/2 h-4 w-4 -translate-y-1/2">
                  <FlightIcon
                    data-test-search-icon
                    @name="search"
                    class="text-color-foreground-faint
                      {{unless @isNewProjectForm 'animated-icon'}}"
                  />
                </div>
              {{else}}
                <Action
                  data-test-add-jira-button
                  disabled={{@isDisabled}}
                  class="add-jira-issue-button absolute flex h-full w-auto items-center gap-2 text-body-200 text-color-foreground-faint"
                  {{on "click" this.showInput}}
                >
                  <FlightIcon
                    data-test-add-jira-button-plus
                    @name="plus"
                    class={{if this.plusIconShouldAnimate "animated-icon"}}
                  />
                  Add Jira issue...
                </Action>
              {{/if}}

              {{#if this.searchJiraIssues.isRunning}}
                <div
                  data-test-related-resources-search-loading-icon
                  class="absolute top-1/2 right-3 flex -translate-y-1/2 bg-white"
>>>>>>> fbae5dcd
                >
                  <FlightIcon @name={{dd.attrs.icon}} />
                  {{dd.attrs.label}}
                </dd.Action>
              </:item>
            </X::DropdownList>
          {{/unless}}
        {{else if @isLoading}}
          <FlightIcon data-test-jira-loading @name="loading" class="mt-[3px]" />
        {{else}}
          {{! + Add Jira issue }}
          <X::DropdownList
            @inputIsShown={{false}}
            @onItemClick={{this.onIssueSelect}}
            @items={{this.results}}
            @matchAnchorWidth={{true}}
            {{will-destroy this.onDropdownClose}}
            data-test-jira-picker-dropdown
          >
            <:anchor as |dd|>
              <div
                class="relative h-9 w-full
                  {{unless @isNewProjectForm '-mt-1.5 -ml-1.5'}}"
                {{did-insert (fn this.registerDropdown dd)}}
                {{did-insert dd.registerAnchor}}
              >
                {{#if this.inputIsShown}}
                  <Hds::Form::TextInput::Base
                    data-test-add-jira-input
                    {{on "input" this.onInput}}
                    {{on "focusout" this.hideInput}}
                    {{(unless @isNewProjectForm (modifier "autofocus"))}}
                    @value={{this.query}}
                    disabled={{@isDisabled}}
                    id="jira-search-input"
                    placeholder={{if
                      @isNewProjectForm
                      "Search issues..."
                      "Add Jira issue..."
                    }}
                    class="jira-input relative"
                    @type="search"
                  />
                  {{! animate the search icon  }}
                  <div class="absolute left-2 top-1/2 h-4 w-4 -translate-y-1/2">
                    <FlightIcon
                      @name="search"
                      class="text-color-foreground-faint
                        {{unless @isNewProjectForm 'search-input-icon'}}"
                    />
                  </div>
                {{else}}
                  <Action
                    data-test-add-jira-button
                    disabled={{@isDisabled}}
                    class="quarternary-input-button absolute flex h-full w-auto items-center gap-2 text-body-200 text-color-foreground-faint"
                    {{on "click" this.showInput}}
                  >
                    <FlightIcon
                      @name="plus"
                      class={{if
                        this.plusIconShouldAnimate
                        "search-input-icon"
                      }}
                    />
                    Add Jira issue...
                  </Action>
                {{/if}}

                {{#if this.searchJiraIssues.isRunning}}
                  <div
                    data-test-related-resources-search-loading-icon
                    class="absolute top-1/2 right-3 flex -translate-y-1/2 bg-white"
                  >
                    <FlightIcon @name="loading" />
                  </div>
                {{/if}}
              </div>
            </:anchor>
            <:no-matches>
              {{#unless (lt this.query.length 1)}}
                <div
                  data-test-no-matches
                  class="x-dropdown-list-default-empty-state"
                >
                  {{#unless this.searchJiraIssues.isRunning}}
                    No matches
                  {{/unless}}
                </div>
              {{/unless}}
            </:no-matches>
            <:item as |dd|>
              <dd.Action data-test-jira-picker-result class="block py-1">
                <div class="flex items-center gap-1.5">
                  <img width="16" height="16" src={{dd.attrs.issueTypeImage}} />
                  <div class="truncate">
                    {{dd.attrs.key}}
                    {{dd.attrs.summary}}
                  </div>
                </div>
              </dd.Action>
            </:item>
          </X::DropdownList>
        {{/if}}
      </div>
    </div>
  </div>
{{/unless}}<|MERGE_RESOLUTION|>--- conflicted
+++ resolved
@@ -1,27 +1,14 @@
-<<<<<<< HEAD
 {{#unless (and (not this.issue) (not @isLoading) @isReadOnly)}}
-=======
-<div
-  class="jira-widget relative flex h-[36px] w-full max-w-3xl items-center"
-  ...attributes
->
->>>>>>> fbae5dcd
   <div
     class="jira-widget relative flex min-h-[36px] w-full items-start"
     ...attributes
   >
     <div
-<<<<<<< HEAD
       class="inner relative flex w-full
         {{if
           (and this.issue @isNewProjectForm)
           'h-9 items-center rounded-button-md pr-2 shadow-surface-low'
         }}"
-=======
-      class="relative flex
-        {{unless this.issue 'w-full'}}
-        {{if @isNewProjectForm 'min-h-[24px] items-center'}}"
->>>>>>> fbae5dcd
     >
       <div
         class="relative flex
@@ -29,64 +16,13 @@
           {{if @isNewProjectForm 'min-h-[24px] items-center'}}"
       >
 
-<<<<<<< HEAD
         {{#unless (or (not this.issue) @isNewProjectForm)}}
           <div
             data-test-jira-icon
-            class="pointer-events-none relative z-10 mr-3 flex h-6 items-center"
+            class="relative z-10 mr-3 flex h-6 items-center"
           >
             <div class="mr-3 flex shrink-0 gap-2">
               <FlightIcon @name="jira" />
-=======
-      {{#unless (or (not this.issue) @isNewProjectForm)}}
-        <div
-          data-test-jira-icon
-          class="relative z-10 mr-3 flex h-6 items-center"
-        >
-          <div class="mr-3 flex shrink-0 gap-2">
-            <FlightIcon @name="jira" />
-          </div>
-          <div
-            class="absolute top-1/2 right-0 h-5 w-px -translate-y-1/2 bg-color-border-strong"
-          />
-        </div>
-      {{/unless}}
-
-      {{#if this.issue}}
-        <ExternalLink
-          data-test-jira-link
-          href={{if @isNewProjectForm "" this.issue.url}}
-          class="mr-8
-            {{if
-              @isNewProjectForm
-              'disabled pointer-events-none block'
-              'inline-flex'
-            }}"
-        >
-
-          {{! Content }}
-          <div class="attached-jira-issue {{if @isNewProjectForm 'pl-2.5'}}">
-            <img
-              data-test-jira-issue-type-icon
-              width="16"
-              height="16"
-              alt="{{this.issueType}}"
-              src="{{this.issueTypeImage}}"
-              class="h-4 w-4"
-            />
-            <div
-              class="primary-text w-full truncate text-color-foreground-faint"
-            >
-              <span
-                data-test-jira-key
-                class={{if (eq this.issueStatus "done") "line-through"}}
-              >
-                {{this.issue.key}}
-              </span>
-              <span data-test-jira-summary>
-                {{this.issue.summary}}
-              </span>
->>>>>>> fbae5dcd
             </div>
             <div
               class="absolute top-1/2 right-0 h-5 w-px -translate-y-1/2 bg-color-border-strong"
@@ -94,21 +30,17 @@
           </div>
         {{/unless}}
 
-<<<<<<< HEAD
         {{#if this.issue}}
           <ExternalLink
             data-test-jira-link
             href={{if @isNewProjectForm "" this.issue.url}}
-            class="{{if
+            class="mr-8
+              {{if
                 @isNewProjectForm
-                'pointer-events-none block'
+                'disabled pointer-events-none block'
                 'inline-flex'
               }}"
           >
-            {{! Click area }}
-            {{#unless @isNewProjectForm}}
-              <div class="click-area" />
-            {{/unless}}
 
             {{! Content }}
             <div class="attached-jira-issue {{if @isNewProjectForm 'pl-2.5'}}">
@@ -120,47 +52,21 @@
                 src="{{this.issueTypeImage}}"
                 class="h-4 w-4"
               />
-              <div class="w-full truncate text-color-foreground-faint">
+              <div
+                class="primary-text w-full truncate text-color-foreground-faint"
+              >
                 <span
                   data-test-jira-key
                   class={{if (eq this.issueStatus "done") "line-through"}}
-=======
-          {{#if (or this.issuePriority this.issueAssignee this.issueStatus)}}
-            <div class="relative flex h-6 shrink-0 items-center gap-2">
-              {{#if this.issuePriority}}
-                <img
-                  data-test-jira-priority-icon
-                  width="16"
-                  height="16"
-                  alt={{this.issuePriority}}
-                  src={{this.issuePriorityImage}}
-                  class="h-4 w-4"
-                />
-              {{/if}}
-              {{#if this.issueAssignee}}
-                <Person::Avatar
-                  data-test-jira-assignee-avatar-wrapper
-                  @email={{this.issueAssignee}}
-                  @imgURL={{this.assigneeAvatar}}
-                  @size="small"
-                />
-              {{/if}}
-              {{#if this.issueStatus}}
-                <div
-                  data-test-jira-status
-                  class="{{dasherize this.issueStatus}}
-                    ignore-underline rounded-sm px-1.5 py-px text-body-100 font-medium uppercase"
->>>>>>> fbae5dcd
                 >
                   {{this.issue.key}}
                 </span>
-                <span class="ml-0.5" data-test-jira-summary>
+                <span data-test-jira-summary>
                   {{this.issue.summary}}
                 </span>
               </div>
             </div>
 
-<<<<<<< HEAD
             {{#if (or this.issuePriority this.issueAssignee this.issueStatus)}}
               <div class="relative flex h-6 shrink-0 items-center gap-2">
                 {{#if this.issuePriority}}
@@ -184,9 +90,8 @@
                 {{#if this.issueStatus}}
                   <div
                     data-test-jira-status
-                    class="jira-status-badge
-                      {{dasherize this.issueStatus}}
-                      rounded-sm px-1.5 py-px text-body-100 font-medium uppercase"
+                    class="{{dasherize this.issueStatus}}
+                      ignore-underline rounded-sm px-1.5 py-px text-body-100 font-medium uppercase"
                   >
                     {{this.issueStatus}}
                   </div>
@@ -194,138 +99,38 @@
               </div>
             {{/if}}
           </ExternalLink>
-          {{#unless @isReadOnly}}
-            <X::DropdownList
-              @items={{hash
-                unlink=(hash
-                  label="Remove Jira issue"
-                  icon="x-circle"
-                  action=(fn this.removeIssue)
-                )
-              }}
-              @placement="bottom-end"
-              @renderOut={{true}}
-            >
-              <:anchor as |dd|>
-                <dd.ToggleAction
-                  data-test-jira-overflow-button
-                  class="quarternary-button relative grid h-6 w-6 shrink-0 place-items-center items-center p-0
-                    {{if dd.contentIsShown 'open'}}"
-                >
-                  <FlightIcon @name="more-vertical" />
-                </dd.ToggleAction>
-              </:anchor>
-              <:item as |dd|>
-                <dd.Action
-                  data-test-remove-button
-                  {{on "click" dd.attrs.action}}
-                  class="flex items-center gap-2"
-=======
-        <X::DropdownList
-          @items={{hash
-            unlink=(hash
-              label="Remove Jira issue"
-              icon="x-circle"
-              action=(fn this.removeIssue)
-            )
-          }}
-          @placement="bottom-end"
-          @renderOut={{true}}
-        >
-          <:anchor as |dd|>
-            <dd.ToggleAction
-              data-test-jira-overflow-button
-              class="quarternary-button absolute right-0 top-0 grid h-6 w-6 place-items-center items-center p-0
-                {{if dd.contentIsShown 'open'}}"
-            >
-              <FlightIcon @name="more-vertical" />
-            </dd.ToggleAction>
-          </:anchor>
-          <:item as |dd|>
-            <dd.Action
-              data-test-remove-button
-              {{on "click" dd.attrs.action}}
-              class="flex items-center gap-2"
-            >
-              <FlightIcon @name={{dd.attrs.icon}} />
-              {{dd.attrs.label}}
-            </dd.Action>
-          </:item>
-        </X::DropdownList>
-      {{else if @isLoading}}
-        <FlightIcon data-test-jira-loading @name="loading" class="mt-[3px]" />
-      {{else}}
-        {{! + Add Jira issue }}
-        <X::DropdownList
-          @inputIsShown={{false}}
-          @onItemClick={{this.onIssueSelect}}
-          @items={{this.results}}
-          @matchAnchorWidth={{true}}
-          {{will-destroy this.onDropdownClose}}
-          class="theme--neutral"
-          data-test-jira-picker-dropdown
-        >
-          <:anchor as |dd|>
-            <div
-              class="relative h-9 w-full
-                {{unless @isNewProjectForm 'X-mt-1.5 -ml-1.5'}}"
-              {{did-insert (fn this.registerDropdown dd)}}
-              {{did-insert dd.registerAnchor}}
-            >
-              {{#if this.inputIsShown}}
-                <Hds::Form::TextInput::Base
-                  data-test-add-jira-input
-                  {{on "input" this.onInput}}
-                  {{on "focusout" this.hideInput}}
-                  {{(unless @isNewProjectForm (modifier "autofocus"))}}
-                  @value={{this.query}}
-                  disabled={{@isDisabled}}
-                  id="jira-search-input"
-                  placeholder={{if
-                    @isNewProjectForm
-                    "Search issues..."
-                    "Add Jira issue"
-                  }}
-                  class="jira-input relative"
-                  @type="search"
-                />
-                {{! search icon  }}
-                <div class="absolute left-2 top-1/2 h-4 w-4 -translate-y-1/2">
-                  <FlightIcon
-                    data-test-search-icon
-                    @name="search"
-                    class="text-color-foreground-faint
-                      {{unless @isNewProjectForm 'animated-icon'}}"
-                  />
-                </div>
-              {{else}}
-                <Action
-                  data-test-add-jira-button
-                  disabled={{@isDisabled}}
-                  class="add-jira-issue-button absolute flex h-full w-auto items-center gap-2 text-body-200 text-color-foreground-faint"
-                  {{on "click" this.showInput}}
-                >
-                  <FlightIcon
-                    data-test-add-jira-button-plus
-                    @name="plus"
-                    class={{if this.plusIconShouldAnimate "animated-icon"}}
-                  />
-                  Add Jira issue...
-                </Action>
-              {{/if}}
-
-              {{#if this.searchJiraIssues.isRunning}}
-                <div
-                  data-test-related-resources-search-loading-icon
-                  class="absolute top-1/2 right-3 flex -translate-y-1/2 bg-white"
->>>>>>> fbae5dcd
-                >
-                  <FlightIcon @name={{dd.attrs.icon}} />
-                  {{dd.attrs.label}}
-                </dd.Action>
-              </:item>
-            </X::DropdownList>
-          {{/unless}}
+
+          <X::DropdownList
+            @items={{hash
+              unlink=(hash
+                label="Remove Jira issue"
+                icon="x-circle"
+                action=(fn this.removeIssue)
+              )
+            }}
+            @placement="bottom-end"
+            @renderOut={{true}}
+          >
+            <:anchor as |dd|>
+              <dd.ToggleAction
+                data-test-jira-overflow-button
+                class="quarternary-button absolute right-0 top-0 grid h-6 w-6 place-items-center items-center p-0
+                  {{if dd.contentIsShown 'open'}}"
+              >
+                <FlightIcon @name="more-vertical" />
+              </dd.ToggleAction>
+            </:anchor>
+            <:item as |dd|>
+              <dd.Action
+                data-test-remove-button
+                {{on "click" dd.attrs.action}}
+                class="flex items-center gap-2"
+              >
+                <FlightIcon @name={{dd.attrs.icon}} />
+                {{dd.attrs.label}}
+              </dd.Action>
+            </:item>
+          </X::DropdownList>
         {{else if @isLoading}}
           <FlightIcon data-test-jira-loading @name="loading" class="mt-[3px]" />
         {{else}}
@@ -336,12 +141,13 @@
             @items={{this.results}}
             @matchAnchorWidth={{true}}
             {{will-destroy this.onDropdownClose}}
+            class="theme--neutral"
             data-test-jira-picker-dropdown
           >
             <:anchor as |dd|>
               <div
                 class="relative h-9 w-full
-                  {{unless @isNewProjectForm '-mt-1.5 -ml-1.5'}}"
+                  {{unless @isNewProjectForm 'X-mt-1.5 -ml-1.5'}}"
                 {{did-insert (fn this.registerDropdown dd)}}
                 {{did-insert dd.registerAnchor}}
               >
@@ -357,32 +163,31 @@
                     placeholder={{if
                       @isNewProjectForm
                       "Search issues..."
-                      "Add Jira issue..."
+                      "Add Jira issue"
                     }}
                     class="jira-input relative"
                     @type="search"
                   />
-                  {{! animate the search icon  }}
+                  {{! search icon  }}
                   <div class="absolute left-2 top-1/2 h-4 w-4 -translate-y-1/2">
                     <FlightIcon
+                      data-test-search-icon
                       @name="search"
                       class="text-color-foreground-faint
-                        {{unless @isNewProjectForm 'search-input-icon'}}"
+                        {{unless @isNewProjectForm 'animated-icon'}}"
                     />
                   </div>
                 {{else}}
                   <Action
                     data-test-add-jira-button
                     disabled={{@isDisabled}}
-                    class="quarternary-input-button absolute flex h-full w-auto items-center gap-2 text-body-200 text-color-foreground-faint"
+                    class="add-jira-issue-button absolute flex h-full w-auto items-center gap-2 text-body-200 text-color-foreground-faint"
                     {{on "click" this.showInput}}
                   >
                     <FlightIcon
+                      data-test-add-jira-button-plus
                       @name="plus"
-                      class={{if
-                        this.plusIconShouldAnimate
-                        "search-input-icon"
-                      }}
+                      class={{if this.plusIconShouldAnimate "animated-icon"}}
                     />
                     Add Jira issue...
                   </Action>
