--- conflicted
+++ resolved
@@ -107,13 +107,14 @@
   }
 
   /**
-<<<<<<< HEAD
    * A single array of all resources. Used by the "Add..." modal
    * to prevent duplicate resources from being added.
    */
   protected get relatedResources() {
     return [...this.hermesDocuments, ...this.externalLinks];
-=======
+  }
+
+  /**
    * Whether the JiraWidget should be shown.
    * True if the project is active, or if the project has a Jira issue
    * (that may or may not be loading)
@@ -131,7 +132,6 @@
     ) {
       return true;
     }
->>>>>>> d3bbbf2b
   }
 
   /**
