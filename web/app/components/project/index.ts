import { action } from "@ember/object";
import Component from "@glimmer/component";
import { tracked } from "@glimmer/tracking";
import {
  RelatedExternalLink,
  RelatedHermesDocument,
  RelatedResource,
} from "../related-resources";
import { RelatedResourceSelector } from "hermes/components/related-resources";
import { inject as service } from "@ember/service";
import FetchService from "hermes/services/fetch";
import { enqueueTask, restartableTask, task, timeout } from "ember-concurrency";
import { HermesProject, JiraPickerResult } from "hermes/types/project";
import {
  ProjectStatus,
  projectStatusObjects,
} from "hermes/types/project-status";
import { assert } from "@ember/debug";
import ConfigService from "hermes/services/config";
import HermesFlashMessagesService from "hermes/services/flash-messages";
import { FLASH_MESSAGES_LONG_TIMEOUT } from "hermes/utils/ember-cli-flash/timeouts";
import updateRelatedResourcesSortOrder from "hermes/utils/update-related-resources-sort-order";
import Ember from "ember";

interface ProjectIndexComponentSignature {
  Args: {
    project: HermesProject;
  };
}

export default class ProjectIndexComponent extends Component<ProjectIndexComponentSignature> {
  @service("fetch") declare fetchSvc: FetchService;
  @service("config") declare configSvc: ConfigService;
  @service declare flashMessages: HermesFlashMessagesService;

  /**
   * The array of possible project statuses.
   * Used in the status dropdown.
   */
  protected statuses = projectStatusObjects;

  /**
   * Locally tracked project attributes.
   * Initially set to the project's attributes;
   * updated as the user makes changes.
   */
  @tracked protected title = this.args.project.title;
  @tracked protected description = this.args.project.description;
  @tracked protected status = this.args.project.status;

  @tracked protected jiraIssue?: JiraPickerResult;
  @tracked protected hermesDocuments: RelatedHermesDocument[] =
    this.args.project.hermesDocuments ?? [];
  @tracked protected externalLinks: RelatedExternalLink[] =
    this.args.project.externalLinks ?? [];

  @tracked titleIsSaving = false;
  @tracked descriptionIsSaving = false;

  /**
   * Whether the "edit external link" modal is shown.
   */
  @tracked protected editModalIsShown = false;

  /**
   * The external link that's currently being edited.
   * Used by the modal to display current values and
   * run the save action.
   */
  @tracked protected resourceToEdit?: RelatedExternalLink;

  /**
   * The index of the resource to edit.
   * Used to update the resource in the array.
   */
  @tracked private resourceToEditIndex?: number;

  /**
   * Whether Jira is configured for the project.
   * Determines whether to show the Jira-related UI.
   */
  protected get jiraIsEnabled() {
    return !!this.configSvc.config.jira_url;
  }

  /**
   * The label for the status dropdown.
   * Represents the current status of the project.
   */
  protected get statusLabel() {
    return this.statuses[this.status].label;
  }

  /**
   * The URL of the project. Used by the CopyURLButton.
   */
  protected get url() {
    return window.location.href;
  }

  /**
   * Whether the project is in the "active" state.
   * Determines if project metadata is editable.
   */
  protected get projectIsActive() {
    return this.status === ProjectStatus.Active;
  }

  /**
   * The related resources object, minimally formatted for a PUT request to the API.
   */
  private get formattedRelatedResources(): {
    hermesDocuments: Partial<RelatedHermesDocument>[];
    externalLinks: Partial<RelatedExternalLink>[];
  } {
    updateRelatedResourcesSortOrder(this.hermesDocuments, this.externalLinks);

    const hermesDocuments = this.hermesDocuments.map((doc) => {
      return {
        googleFileID: doc.googleFileID,
        sortOrder: doc.sortOrder,
      };
    });

    const externalLinks = this.externalLinks.map((link) => {
      return {
        name: link.name,
        url: link.url,
        sortOrder: link.sortOrder,
      };
    });

    return {
      externalLinks,
      hermesDocuments,
    };
  }

  /**
   * The action to run when the "edit external link" modal is dismissed.
   * Hides the modal and resets the local state.
   */
  @action protected hideEditModal(): void {
    this.editModalIsShown = false;
    this.resourceToEdit = undefined;
    this.resourceToEditIndex = undefined;
  }

  /**
   * The action to add a resource to a project.
   * Used by the `RelatedResources` component to add a resource.
   * Adds the resource to the correct array, then saves the project.
   */
  @action protected addResource(resource: RelatedResource): void {
    if ("googleFileID" in resource) {
      this.addDocument(resource);
    } else {
      this.addLink(resource);
    }
  }

  /**
   * The action to kick off the Jira issue loading task.
   * Runs when the component is inserted and the project has a Jira issue.
   */
  @action maybeLoadJiraInfo() {
    if (this.args.project.jiraIssueID) {
      // kick off a task to load the jira issue
      void this.loadJiraIssue.perform();
    }
  }

  /**
   * The action to delete a resource from a project.
   * Accessible in the overflow menu of a project resource.
   * Removes the resource from the correct array, then saves the project.
   */
  @action protected deleteResource(doc: RelatedResource): void {
    const cachedDocuments = this.hermesDocuments.slice();
    const cachedLinks = this.externalLinks.slice();

    if ("googleFileID" in doc) {
      this.hermesDocuments.removeObject(doc);
    } else {
      this.externalLinks.removeObject(doc);
    }
    void this.saveProjectResources.perform(cachedDocuments, cachedLinks);
  }

  /**
   * The action to change the project's status.
   * Updates the local status, then saves the project.
   * Runs when a user selects a new status from the dropdown.
   */
  @action protected changeStatus(status: ProjectStatus): void {
    this.status = status;
    void this.saveProjectInfo.perform("status", status);
  }

  /**
   * The action to save the project's title.
   * Updates the local title, then saves the project.
   * Runs when the user accepts the EditableField changes.
   */
  @action protected saveTitle(newValue: string): void {
    this.title = newValue;
    this.titleIsSaving = true;
    void this.saveProjectInfo.perform("title", newValue);
  }

  /**
   * The action to save the project's description.
   * Updates the local description, then saves the project.
   * Runs when the user accepts the EditableField changes.
   */
  @action protected saveDescription(newValue: string): void {
    this.description = newValue;
    this.descriptionIsSaving = true;
    void this.saveProjectInfo.perform("description", newValue);
  }

  /**
   * The action for adding a Jira object, passed to the JiraWidget
   * as `onIssueSelect`. Updates the local Jira object,
   * then saves the project.
   */
  @action protected addJiraIssue(issue: JiraPickerResult): void {
    this.jiraIssue = issue;
    void this.saveProjectInfo.perform("jiraIssueID", issue.key);
    void this.loadJiraIssue.perform(issue.key);
  }

  /**
   * The action to remove a Jira object from a project.
   * Updates the local Jira object, then saves the project.
   * Accessible in the overflow menu of a project resource.
   */
  @action protected removeJiraIssue(): void {
    this.jiraIssue = undefined;
    void this.saveProjectInfo.perform("jiraIssueID", "");
  }

  /**
   * The action to show the "edit external link" modal.
   * Run when a user clicks the "edit" button in the overflow menu.
   * Sets the local resource references and shows the modal.
   */
  @action protected showEditModal(resource: RelatedResource, index: number) {
    this.resourceToEdit = resource as RelatedExternalLink;
    this.resourceToEditIndex = index;
    this.editModalIsShown = true;
  }

  /**
   * The action to add a document to a project.
   * Adds a resource to the correct array, then saves the project.
   */
  @action protected addDocument(resource: RelatedHermesDocument) {
    void this.getOwnerPhoto.perform(resource.googleFileID);

    const cachedDocuments = this.hermesDocuments.slice();

    this.hermesDocuments.unshiftObject(resource);

    void this.saveProjectResources.perform(
      cachedDocuments,
      this.externalLinks.slice(),
      RelatedResourceSelector.HermesDocument,
    );
  }

  /**
   * The action to add a link to a project.
   * Adds a resource to the correct array, then saves the project.
   */
  @action protected addLink(resource: RelatedExternalLink) {
    const cachedLinks = this.externalLinks.slice();

    this.externalLinks.unshiftObject(resource);

    void this.saveProjectResources.perform(
      this.hermesDocuments.slice(),
      cachedLinks,
      RelatedResourceSelector.ExternalLink,
    );
  }

  @action protected saveExternalLink(link: RelatedExternalLink) {
    const cachedLinks = this.externalLinks.slice();

    assert(
      "resourceToEditIndex must exist",
      this.resourceToEditIndex !== undefined,
    );

    this.externalLinks[this.resourceToEditIndex] = link;

    // Replacing an individual link doesn't cause the getter
    // to recompute, so we manually save the array.
    this.externalLinks = this.externalLinks;

    void this.saveProjectResources.perform(
      this.hermesDocuments.slice(),
      cachedLinks,
      this.resourceToEditIndex,
    );

    this.editModalIsShown = false;
    this.resourceToEdit = undefined;
    this.resourceToEditIndex = undefined;
  }

  /**
   * The task to get the owner photo for a document.
   */
  private getOwnerPhoto = enqueueTask(async (docID: string) => {
    const doc = await this.fetchSvc
      .fetch(`/api/${this.configSvc.config.api_version}/documents/${docID}`)
      .then((response) => response?.json());

    const ownerPhoto = doc.ownerPhotos[0];

    if (ownerPhoto) {
      const hermesDoc = this.hermesDocuments.find(
        (doc) => doc.googleFileID === docID,
      );

      if (hermesDoc) {
        hermesDoc.ownerPhotos = [ownerPhoto];
      }
    }
  });

  /**
   * The action to save basic project attributes,
   * such as title, description, and status.
   */
<<<<<<< HEAD
  protected saveProjectInfo = restartableTask(
=======
  protected saveProjectInfo = enqueueTask(
>>>>>>> da25ac0d
    async (key: string, newValue?: string) => {
      try {
        const valueToSave = { [key]: newValue };

        const savePromise = this.fetchSvc.fetch(
          `/api/${this.configSvc.config.api_version}/projects/${this.args.project.id}`,
          {
            method: "PATCH",
            body: JSON.stringify(valueToSave),
          },
        );
        await Promise.all([savePromise, timeout(Ember.testing ? 0 : 750)]);
      } catch (e) {
        this.flashMessages.critical((e as any).message, {
          title: "Unable to save",
          timeout: FLASH_MESSAGES_LONG_TIMEOUT,
        });
      } finally {
<<<<<<< HEAD
        this.titleIsSaving = false;
        this.descriptionIsSaving = false;
=======
        switch (key) {
          case "title":
            this.titleIsSaving = false;
            break;
          case "description":
            this.descriptionIsSaving = false;
            break;
        }
>>>>>>> da25ac0d
      }
    },
  );

  /**
   * The task to load a Jira issue from an ID.
   * Used to populate the JiraWidget when the component is inserted,
   * or when a user adds a Jira issue to a project.
   */
  loadJiraIssue = task(async (jiraIssueID?: string) => {
    const id = jiraIssueID ?? this.args.project.jiraIssueID;
    const issue = await this.fetchSvc
      .fetch(`/api/${this.configSvc.config.api_version}/jira/issues/${id}`)
      .then((response) => response?.json());
    this.jiraIssue = issue;
  });

  /**
   * The task to save the document's related resources.
   * Creates a PUT request to the DB and conditionally triggers
   * the resource-highlight animation.
   */
  protected saveProjectResources = task(
    async (
      cachedDocuments,
      cachedLinks,
      elementSelectorToHighlight?: string | number,
    ) => {
      if (elementSelectorToHighlight) {
        // void this.animateHighlight.perform(elementSelectorToHighlight);
      }

      try {
        await this.fetchSvc.fetch(
          `/api/${this.configSvc.config.api_version}/projects/${this.args.project.id}/related-resources`,
          {
            method: "PUT",
            body: JSON.stringify(this.formattedRelatedResources),
            headers: {
              "Content-Type": "application/json",
            },
          },
        );
      } catch (e) {
        this.externalLinks = cachedLinks;
        this.hermesDocuments = cachedDocuments;

        this.flashMessages.critical((e as any).message, {
          title: "Unable to save resource",
          timeout: FLASH_MESSAGES_LONG_TIMEOUT,
        });
      }
    },
  );
}

declare module "@glint/environment-ember-loose/registry" {
  export default interface Registry {
    Project: typeof ProjectIndexComponent;
  }
}<|MERGE_RESOLUTION|>--- conflicted
+++ resolved
@@ -335,11 +335,7 @@
    * The action to save basic project attributes,
    * such as title, description, and status.
    */
-<<<<<<< HEAD
-  protected saveProjectInfo = restartableTask(
-=======
   protected saveProjectInfo = enqueueTask(
->>>>>>> da25ac0d
     async (key: string, newValue?: string) => {
       try {
         const valueToSave = { [key]: newValue };
@@ -358,10 +354,6 @@
           timeout: FLASH_MESSAGES_LONG_TIMEOUT,
         });
       } finally {
-<<<<<<< HEAD
-        this.titleIsSaving = false;
-        this.descriptionIsSaving = false;
-=======
         switch (key) {
           case "title":
             this.titleIsSaving = false;
@@ -370,7 +362,6 @@
             this.descriptionIsSaving = false;
             break;
         }
->>>>>>> da25ac0d
       }
     },
   );
