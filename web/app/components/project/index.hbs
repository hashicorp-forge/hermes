--- conflicted
+++ resolved
@@ -83,7 +83,6 @@
       @isSaving={{this.titleIsSaving}}
     />
   </div>
-<<<<<<< HEAD
   {{#if (or this.projectIsActive this.description)}}
     {{! Description }}
     <div class="flex">
@@ -97,20 +96,6 @@
       />
     </div>
   {{/if}}
-=======
-
-  {{! Description }}
-  <div class="flex">
-    <EditableField
-      class="project-description"
-      data-test-project-description
-      @value="{{this.description}}"
-      @onSave={{this.saveDescription}}
-      @placeholder="Add a description"
-      @isSaving={{this.descriptionIsSaving}}
-    />
-  </div>
->>>>>>> bac43a63
 </div>
 
 {{#if this.jiraIsEnabled}}
