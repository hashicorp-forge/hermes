--- conflicted
+++ resolved
@@ -9,12 +9,11 @@
         Status:
       </span> }}
 
-<<<<<<< HEAD
         <X::DropdownList
           @items={{this.statuses}}
           @placement="bottom-start"
           @selected={{this.status}}
-          class="w-[220px]"
+          class="theme--neutral w-[220px]"
         >
           <:anchor as |dd|>
             <dd.ToggleAction
@@ -33,49 +32,6 @@
           </:anchor>
           <:header>
             <div class="mt-3 px-3.5">
-=======
-      <X::DropdownList
-        @items={{this.statuses}}
-        @placement="bottom"
-        @selected={{this.status}}
-        class="theme--neutral"
-      >
-        <:anchor as |dd|>
-          <dd.ToggleAction
-            data-test-project-status-toggle
-            class="hds-button hds-button--size-medium hds-button--color-secondary rounded-r-full rounded-l-full border-color-border-strong"
-            @hasChevron={{true}}
-          >
-            <Project::StatusIcon @status={{dd.selected}} />
-            <span class="ml-1 mr-1">
-              {{this.statusLabel}}
-            </span>
-          </dd.ToggleAction>
-        </:anchor>
-        <:item as |dd|>
-          <dd.Action
-            data-test-status-action={{dd.value}}
-            {{on "click" (fn this.changeStatus dd.value)}}
-          >
-            <X::DropdownList::CheckableItem
-              @isSelected={{dd.isSelected}}
-              @checkmarkPosition="trailing"
-              class=""
-            >
-              <:default>
-                <div class="flex items-center gap-2 pl-1.5">
-                  <Project::StatusIcon @status={{dd.value}} />
-                  <span>
-                    {{dd.attrs.label}}
-                  </span>
-                </div>
-              </:default>
-            </X::DropdownList::CheckableItem>
-          </dd.Action>
-        </:item>
-      </X::DropdownList>
-    </div>
->>>>>>> 41aefd6a
 
               <h4 class="hermes-h4">Project status</h4>
             </div>
