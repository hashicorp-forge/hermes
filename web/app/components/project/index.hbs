<div class="relative min-h-[210px]">

  <div class="project-header mt-1 flex w-full justify-between">

    <div class="flex h-9 items-center gap-1.5">
      <div class="flex gap-2.5">

        {{! <span class="self-center text-color-foreground-faint">
        Status:
      </span> }}

        <X::DropdownList
          @items={{this.statuses}}
          @placement="bottom-start"
          @selected={{this.status}}
          class="theme--neutral w-[220px]"
        >
          <:anchor as |dd|>
            <dd.ToggleAction
              data-test-project-status-toggle
              class="hds-button hds-button--size-medium hds-button--color-secondary rounded-r-full rounded-l-full border-color-border-strong"
              {{!-- {{if
                  (eq this.status 'active')
                  'border-[#C1834D]/60 bg-color-surface-warning'
                }}
                {{if
                  (eq this.status 'completed')
                  'border-[#608D5F]/50 bg-color-surface-success'
                }}
                {{if
                  (eq this.status 'archived')
                  'bg-color-palette-neutral-100'
                }} --}}
              @hasChevron={{true}}
            >
              {{!-- <FlightIcon @name={{get-project-status-icon this.status}} /> --}}
              <Project::StatusIcon @status={{dd.selected}} class="-mr-1" />
              <span class="status ml-2 mr-0.5">
                {{this.statusLabel}}
              </span>
            </dd.ToggleAction>
          </:anchor>
          <:header>
            <div class="mt-3 px-3.5">

              <h4 class="hermes-h4">Project status</h4>
            </div>
          </:header>
          <:item as |dd|>
            <dd.Action
              data-test-status-action={{dd.value}}
              {{on "click" (fn this.changeStatus dd.value)}}
            >
              <X::DropdownList::CheckableItem
                @isSelected={{dd.isSelected}}
                @checkmarkPosition="trailing"
                class=""
              >
                <:default>
                  <div class="flex items-center gap-2 pl-1">
                    {{!-- <FlightIcon @name={{get-project-status-icon dd.value}} /> --}}

                    <Project::StatusIcon @status={{dd.value}} />
                    <span class="status">
                      {{dd.attrs.label}}
                    </span>
                  </div>
                </:default>
              </X::DropdownList::CheckableItem>
            </dd.Action>
          </:item>
        </X::DropdownList>
      </div>

      <CopyURLButton
        @isIconOnly={{true}}
        @url={{this.url}}
        class="hds-button hds-button--color-secondary h-9 w-9 justify-center rounded-full border-color-border-strong p-0"
      />

      {{!-- <span
        class="ml-2.5 text-body-100 text-color-foreground-disabled"
        data-test-modified-time
      >
        {{! if this has a completedTime or archivedTime, show a different label }}
        Modified
        {{! this doesn't update in real time }}
        {{time-ago @project.modifiedTime}}
      </span> --}}

    </div>

    <div
      class="absolute right-0 top-1/2 -z-10 aspect-square h-[200%] -translate-y-1/2"
    >
      <FlightIcon
        @name={{get-project-status-icon this.status}}
        @size="24"
        class="h-full w-full text-color-palette-neutral-300 opacity-40"
      />
      <div
        class="absolute top-0 left-0 h-full w-full bg-gradient-to-tr from-white to-white/0"
      />
    </div>
  </div>
</div>
<div class="relative z-20 max-w-3xl">

  {{! Title }}
  <div class="mt-7 flex">
    <EditableField
      class="project-title text-display-600"
      data-test-project-title
      @value={{this.title}}
      @tag="h1"
      @placeholder="Add project title"
      @buttonSize="medium"
      @onSave={{this.saveTitle}}
      @isReadOnly={{not this.projectIsActive}}
      @isRequired={{true}}
      @isSaving={{this.titleIsSaving}}
    />
  </div>
  {{#if (or this.projectIsActive this.description)}}
    {{! Description }}
    <div class="flex">
      <EditableField
        class="project-title text-display-600"
        data-test-project-title
        @value={{this.title}}
        @tag="h1"
        @placeholder="Add project title"
        @buttonSize="medium"
        @onSave={{this.saveTitle}}
        @isReadOnly={{not this.projectIsActive}}
        @isRequired={{true}}
        @isSaving={{this.titleIsSaving}}
      />
    </div>
    {{#if (or this.projectIsActive this.description)}}
      {{! Description }}
      <div class="flex">
        <EditableField
          class="project-description"
          data-test-project-description
          @value="{{this.description}}"
          @onSave={{this.saveDescription}}
          @isReadOnly={{not this.projectIsActive}}
          @isSaving={{this.descriptionIsSaving}}
          @placeholder="Add a description"
          @buttonSize="medium"
        />
      </div>
    {{/if}}
  </div>

<<<<<<< HEAD
  {{#if this.jiraIsEnabled}}
    {{! Jira }}
    <div
      class="mt-10 flex w-full max-w-3xl gap-2 px-2"
=======
{{#if this.jiraIsEnabled}}
  {{! Jira }}
  <div class="mt-10 flex w-full max-w-3xl">
    <Project::JiraWidget
>>>>>>> fbae5dcd
      {{did-insert this.maybeLoadJiraInfo}}
    >
      {{! Jira }}
      <Project::JiraWidget
        @issue={{this.jiraIssue}}
        @onIssueRemove={{this.removeJiraIssue}}
        @onIssueSelect={{this.addJiraIssue}}
        @isLoading={{this.loadJiraIssue.isRunning}}
        @isReadOnly={{not (eq this.status "active")}}
      />
    </div>
  {{/if}}
</div>

<div
  class="relative mt-4 border-t border-t-color-border-primary bg-color-page-primary"
>

  {{! Plus button }}
  <RelatedResources
    @modalHeaderTitle="Add project resource"
    @modalInputPlaceholder="Search docs or paste a URL..."
    @addResource={{this.addResource}}
  >
    <:header as |rr|>
      <div class="absolute right-14 top-0 -translate-y-1/2">
        <Action
          disabled={{not this.projectIsActive}}
          data-test-add-project-resource-button
          {{on "click" rr.showModal}}
          class="hds-button hds-button--color-primary add-project-resource-button pointer-events-auto ml-auto grid h-20 w-20 place-items-center rounded-full"
        >
          <FlightIcon @name="plus" @size="24" class="h-9 w-9" />
        </Action>
      </div>
    </:header>
  </RelatedResources>

  {{! Resources }}
  <div class="max-w-3xl">
    {{#if (or this.hermesDocuments.length this.externalLinks.length)}}
      {{#if this.hermesDocuments.length}}

        {{! Documents }}
        <div class="mt-7 flex h-6 items-center gap-2">
          <h3 data-test-documents-header class="hermes-h4">
            Documents
          </h3>
          {{!-- <Hds::BadgeCount
            data-test-document-count
            @text="{{this.hermesDocuments.length}}"
          /> --}}
        </div>
        <ol data-test-document-list class="divided-list mt-3">
          {{#each this.hermesDocuments as |document|}}
            <li class="group relative" data-test-document-list-item>
              <Project::Resource
                @isReadOnly={{not this.projectIsActive}}
                @overflowMenuItems={{hash
                  delete=(hash
                    label="Remove"
                    icon="trash"
                    action=(fn this.deleteResource document)
                  )
                }}
              >
                <Doc::TileMedium
                  @doc={{document}}
                  @avatarIsLoading={{this.getOwnerPhoto.isRunning}}
                />
              </Project::Resource>
            </li>
          {{/each}}
        </ol>
      {{/if}}

      {{#if this.externalLinks.length}}
        {{! External links }}
        <div class="mt-7 flex h-6 items-center gap-2">
          <h3 data-test-external-links-header class="hermes-h4">
            External links
          </h3>
          {{!-- <Hds::BadgeCount
            data-test-external-link-count
            @text="{{this.externalLinks.length}}"
          /> --}}
        </div>
        <ol data-test-external-link-list class="divided-list mt-5">
          {{#each this.externalLinks as |link i|}}
            <li class="group" data-test-document-list-item>
              <Project::Resource
                @isReadOnly={{not this.projectIsActive}}
                @overflowMenuItems={{hash
                  edit=(hash
                    label="Edit"
                    icon="edit"
                    action=(fn this.showEditModal link i)
                  )
                  delete=(hash
                    label="Remove"
                    icon="trash"
                    action=(fn this.deleteResource link)
                  )
                }}
              >
                <ExternalLink
                  data-test-related-link
                  href={{link.url}}
                  class="block px-2 pt-2.5 pb-2.5 group-hover:bg-color-surface-faint"
                >
                  <div class="flex items-center gap-4">
                    <div class="flex w-9 justify-end">
                      <Favicon @url={{link.url}} />
                    </div>
                    <div class="flex w-full gap-2">
                      <h4
                        class="max-w-[65%] truncate text-display-300 font-semibold text-color-foreground-strong"
                      >
                        {{link.name}}
                      </h4>
                      <div
                        class="mt-1 max-w-[35%] truncate text-[11px] text-color-foreground-faint"
                      >
                        {{link.url}}
                      </div>
                    </div>
                  </div>
                </ExternalLink>
              </Project::Resource>
            </li>
          {{/each}}
        </ol>
      {{/if}}
    {{else}}
      <div
        data-test-empty-body
        class="mt-7 flex h-48 flex-col items-start justify-center"
      >
        <div class="text-display-300 font-bold text-color-foreground-strong">
          Nothing here yet
        </div>
        <div class="mt-1.5 text-body-200">
          Add documents and links using the + button
        </div>
      </div>
    {{/if}}

    <div class="mt-20 -mb-5 text-body-100 text-color-foreground-faint">
      <span data-test-created-time>
        Created
        {{time-ago @project.createdTime}}
        by
        {{@project.creator}}
      </span>
    </div>
  </div>
</div>

{{#if this.editModalIsShown}}
  <RelatedResources::AddOrEditExternalResourceModal
    @resource={{this.resourceToEdit}}
    @onClose={{this.hideEditModal}}
    @onSave={{this.saveExternalLink}}
  />
{{/if}}<|MERGE_RESOLUTION|>--- conflicted
+++ resolved
@@ -154,17 +154,10 @@
     {{/if}}
   </div>
 
-<<<<<<< HEAD
   {{#if this.jiraIsEnabled}}
     {{! Jira }}
     <div
-      class="mt-10 flex w-full max-w-3xl gap-2 px-2"
-=======
-{{#if this.jiraIsEnabled}}
-  {{! Jira }}
-  <div class="mt-10 flex w-full max-w-3xl">
-    <Project::JiraWidget
->>>>>>> fbae5dcd
+      class="mt-10 flex w-full max-w-3xl"
       {{did-insert this.maybeLoadJiraInfo}}
     >
       {{! Jira }}
