<div class="relative">

  <div class="project-header mt-1 flex w-full justify-between">

    <div class="flex h-9 gap-1.5">
      <div class="flex gap-2.5">

        {{! <span class="self-center text-color-foreground-faint">
        Status:
      </span> }}

<<<<<<< HEAD
        <X::DropdownList
          @items={{this.statuses}}
          @placement="bottom-start"
          @selected={{this.status}}
          class="w-[220px]"
        >
          <:anchor as |dd|>
            <dd.ToggleAction
              data-test-project-status-toggle
              class="hds-button hds-button--size-medium hds-button--color-secondary rounded-r-full rounded-l-full border-color-border-strong"
              @hasChevron={{true}}
            >
              <FlightIcon @name={{this.statusIcon}} class="-mr-1" />
              <span class="status ml-2">
                {{this.statusLabel}}
              </span>
            </dd.ToggleAction>
          </:anchor>
          <:header>
            <div class="mt-3 px-3.5">
=======
      <X::DropdownList
        @items={{this.statuses}}
        @placement="bottom"
        @selected={{this.status}}
        class="theme--neutral"
      >
        <:anchor as |dd|>
          <dd.ToggleAction
            data-test-project-status-toggle
            class="hds-button hds-button--size-medium hds-button--color-secondary rounded-r-full rounded-l-full border-color-border-strong"
            @hasChevron={{true}}
          >
            <FlightIcon
              @name={{get-project-status-icon dd.selected}}
              class="-mr-1"
            />
            <span class="status ml-2">
              {{this.statusLabel}}
            </span>
          </dd.ToggleAction>
        </:anchor>
        <:item as |dd|>
          <dd.Action
            data-test-status-action={{dd.value}}
            {{on "click" (fn this.changeStatus dd.value)}}
          >
            <X::DropdownList::CheckableItem
              @isSelected={{dd.isSelected}}
              @checkmarkPosition="trailing"
              class=""
            >
              <:default>
                <div class="flex items-center gap-2 pl-1">
                  <FlightIcon @name={{get-project-status-icon dd.value}} />
                  <span class="status">
                    {{dd.attrs.label}}
                  </span>
                </div>
              </:default>
            </X::DropdownList::CheckableItem>
          </dd.Action>
        </:item>
      </X::DropdownList>
    </div>
>>>>>>> d366a26e

              <h4 class="hermes-h4">Project status</h4>
            </div>
          </:header>
          <:item as |dd|>
            <dd.Action
              data-test-status-action={{dd.value}}
              {{on "click" (fn this.changeStatus dd.value)}}
            >
              <X::DropdownList::CheckableItem
                @isSelected={{dd.isSelected}}
                @checkmarkPosition="trailing"
                class=""
              >
                <:default>
                  <div class="flex items-center gap-2 pl-1">
                    <FlightIcon @name={{dd.attrs.icon}} class="" />
                    <span class="status">
                      {{dd.attrs.label}}
                    </span>
                  </div>
                </:default>
              </X::DropdownList::CheckableItem>
            </dd.Action>
          </:item>
        </X::DropdownList>
      </div>

      <CopyURLButton
        @isIconOnly={{true}}
        @url={{this.url}}
        class="hds-button hds-button--color-secondary w-9 justify-center rounded-full border-color-border-strong p-0"
      />

    </div>
    <div
      class="- absolute -right-6 top-1/2 -z-10 h-[500px] w-[500px] -translate-y-[52.5%]"
    >
      <FlightIcon
        @name={{this.statusIcon}}
        @size="24"
        class="h-full w-full text-color-palette-neutral-300 opacity-30"
      />
      <div
        class="absolute top-0 left-0 h-full w-full bg-gradient-to-tr from-white to-white/0"
      />
    </div>
  </div>
  <div class="max-w-3xl">

    {{! Title }}
    <div class="mt-7 flex">
      <EditableField
        class="project-title text-display-600"
        data-test-project-title
        @value={{this.title}}
        @tag="h1"
        @placeholder="Add project title"
        @onSave={{this.saveTitle}}
        @isReadOnly={{not (eq this.status "active")}}
        @isRequired={{true}}
      />
    </div>

    {{! Description }}
    <div class="flex">
      <EditableField
        class="project-description"
        data-test-project-description
        @value="{{this.description}}"
        @onSave={{this.saveDescription}}
        @isReadOnly={{not (eq this.status "active")}}
        @placeholder="Add a description"
      />
    </div>
  </div>

  {{#if this.jiraIsEnabled}}
    {{! Jira }}
    <div class="mt-10 flex w-full max-w-3xl gap-2 px-2">
      <Project::JiraWidget
        {{did-insert this.maybeLoadJiraInfo}}
        @issue={{this.jiraIssue}}
        @onIssueRemove={{this.removeJiraIssue}}
        @onIssueSelect={{this.addJiraIssue}}
        @isLoading={{this.loadJiraIssue.isRunning}}
      />
    </div>
  {{/if}}
</div>

<div
  class="relative mt-6 border-t border-t-color-border-primary bg-color-page-primary"
>

  {{! Plus button }}
  <RelatedResources
    @modalHeaderTitle="Add project resource"
    @modalInputPlaceholder="Search docs or paste a URL..."
    @addResource={{this.addResource}}
  >
    <:header as |rr|>
      <div class="sticky top-24 -mb-20 pr-14">
        <div class="pointer-events-none -translate-y-1/2">
          <Action
            data-test-add-project-resource-button
            {{on "click" rr.showModal}}
            class="hds-button hds-button--color-primary add-project-resource-button pointer-events-auto ml-auto grid h-20 w-20 place-items-center rounded-full"
          >
            <FlightIcon @name="plus" @size="24" class="h-9 w-9" />
          </Action>
        </div>
      </div>
    </:header>
  </RelatedResources>

  {{! Resources }}
  <div class="max-w-3xl">
    {{#if (or this.hermesDocuments.length this.externalLinks.length)}}
      {{#if this.hermesDocuments.length}}

        {{! Documents }}
        <div class="mt-7 flex h-6 items-center gap-2">
          <h3 data-test-documents-header class="hermes-h4">
            Documents
          </h3>
          <Hds::BadgeCount
            data-test-document-count
            @text="{{this.hermesDocuments.length}}"
          />
        </div>
        <ol data-test-document-list class="divided-list mt-3">
          {{#each this.hermesDocuments as |document|}}
            <li class="group relative" data-test-document-list-item>
              <Project::Resource
                @overflowMenuItems={{hash
                  delete=(hash
                    label="Remove"
                    icon="trash"
                    action=(fn this.deleteResource document)
                  )
                }}
              >
                <Doc::TileMedium
                  @doc={{document}}
                  @avatarIsLoading={{this.getOwnerPhoto.isRunning}}
                />
              </Project::Resource>
            </li>
          {{/each}}
        </ol>
      {{/if}}

      {{#if this.externalLinks.length}}
        {{! External links }}
        <div class="mt-7 flex h-6 items-center gap-2">
          <h3 data-test-external-links-header class="hermes-h4">
            External links
          </h3>
          <Hds::BadgeCount
            data-test-external-link-count
            @text="{{this.externalLinks.length}}"
          />
        </div>
        <ol data-test-external-link-list class="divided-list mt-5">
          {{#each this.externalLinks as |link i|}}
            <li class="group" data-test-document-list-item>
              <Project::Resource
                @overflowMenuItems={{hash
                  edit=(hash
                    label="Edit"
                    icon="edit"
                    action=(fn this.showEditModal link i)
                  )
                  delete=(hash
                    label="Remove"
                    icon="trash"
                    action=(fn this.deleteResource link)
                  )
                }}
              >
                <ExternalLink
                  data-test-related-link
                  href={{link.url}}
                  class="block px-2 pt-2.5 pb-2.5 group-hover:bg-color-surface-faint"
                >
                  <div class="flex items-center gap-4">
                    <div class="flex w-9 justify-end">
                      <Favicon @url={{link.url}} />
                    </div>
                    <div class="flex w-full gap-2">
                      <h4
                        class="max-w-[65%] truncate text-display-300 font-semibold text-color-foreground-strong"
                      >
                        {{link.name}}
                      </h4>
                      <div
                        class="mt-1 max-w-[35%] truncate text-[11px] text-color-foreground-faint"
                      >
                        {{link.url}}
                      </div>
                    </div>
                  </div>
                </ExternalLink>
              </Project::Resource>
            </li>
          {{/each}}
        </ol>
      {{/if}}
    {{else}}
      <div
        data-test-empty-body
        class="mt-7 flex h-48 flex-col items-start justify-center"
      >
        <div class="text-display-300 font-bold text-color-foreground-strong">
          Nothing here yet
        </div>
        <div class="mt-1.5 text-body-200">
          Add documents and links using the + button
        </div>
      </div>
    {{/if}}

    <div
      class="mt-14 -mb-6 flex gap-[5px] text-body-100 text-color-foreground-disabled"
    >
      <span data-test-created-time>
        Created
        {{time-ago @project.createdTime}}
        by
        {{@project.creator}}
      </span>
      <span class="opacity-50">|</span>
      <span data-test-modified-time>
        Last modified
        {{time-ago @project.modifiedTime}}
      </span>
    </div>
  </div>
</div>

{{#if this.editModalIsShown}}
  <RelatedResources::AddOrEditExternalResourceModal
    @resource={{this.resourceToEdit}}
    @onClose={{this.hideEditModal}}
    @onSave={{this.saveExternalLink}}
  />
{{/if}}<|MERGE_RESOLUTION|>--- conflicted
+++ resolved
@@ -9,7 +9,6 @@
         Status:
       </span> }}
 
-<<<<<<< HEAD
         <X::DropdownList
           @items={{this.statuses}}
           @placement="bottom-start"
@@ -22,7 +21,10 @@
               class="hds-button hds-button--size-medium hds-button--color-secondary rounded-r-full rounded-l-full border-color-border-strong"
               @hasChevron={{true}}
             >
-              <FlightIcon @name={{this.statusIcon}} class="-mr-1" />
+              <FlightIcon
+                @name={{get-project-status-icon dd.selected}}
+                class="-mr-1"
+              />
               <span class="status ml-2">
                 {{this.statusLabel}}
               </span>
@@ -30,52 +32,6 @@
           </:anchor>
           <:header>
             <div class="mt-3 px-3.5">
-=======
-      <X::DropdownList
-        @items={{this.statuses}}
-        @placement="bottom"
-        @selected={{this.status}}
-        class="theme--neutral"
-      >
-        <:anchor as |dd|>
-          <dd.ToggleAction
-            data-test-project-status-toggle
-            class="hds-button hds-button--size-medium hds-button--color-secondary rounded-r-full rounded-l-full border-color-border-strong"
-            @hasChevron={{true}}
-          >
-            <FlightIcon
-              @name={{get-project-status-icon dd.selected}}
-              class="-mr-1"
-            />
-            <span class="status ml-2">
-              {{this.statusLabel}}
-            </span>
-          </dd.ToggleAction>
-        </:anchor>
-        <:item as |dd|>
-          <dd.Action
-            data-test-status-action={{dd.value}}
-            {{on "click" (fn this.changeStatus dd.value)}}
-          >
-            <X::DropdownList::CheckableItem
-              @isSelected={{dd.isSelected}}
-              @checkmarkPosition="trailing"
-              class=""
-            >
-              <:default>
-                <div class="flex items-center gap-2 pl-1">
-                  <FlightIcon @name={{get-project-status-icon dd.value}} />
-                  <span class="status">
-                    {{dd.attrs.label}}
-                  </span>
-                </div>
-              </:default>
-            </X::DropdownList::CheckableItem>
-          </dd.Action>
-        </:item>
-      </X::DropdownList>
-    </div>
->>>>>>> d366a26e
 
               <h4 class="hermes-h4">Project status</h4>
             </div>
@@ -92,7 +48,7 @@
               >
                 <:default>
                   <div class="flex items-center gap-2 pl-1">
-                    <FlightIcon @name={{dd.attrs.icon}} class="" />
+                    <FlightIcon @name={{get-project-status-icon dd.value}} />
                     <span class="status">
                       {{dd.attrs.label}}
                     </span>
