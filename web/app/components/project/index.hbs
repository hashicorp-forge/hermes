<div class="project-header mt-1 flex w-full justify-between">

  <div class="flex h-9 items-center gap-1">
    <div class="flex w-9 justify-center">
      {{! Placeholder until we have ProductAvatars  }}
      <FlightIcon @name="grid" @size="24" />
    </div>
  </div>

  <div class="flex h-9 gap-1.5">
    <div class="flex gap-2.5">

      <span class="self-center text-color-foreground-faint">
        Status:
      </span>

      <X::DropdownList
        @items={{this.statuses}}
        @placement="bottom"
        @selected={{this.status}}
        class="theme--neutral"
      >
        <:anchor as |dd|>
          <dd.ToggleAction
            data-test-project-status-toggle
            class="hds-button hds-button--size-medium hds-button--color-secondary rounded-r-full rounded-l-full border-color-border-strong"
            @hasChevron={{true}}
          >
            <Project::StatusIcon @status={{dd.selected}} />
            <span class="ml-1 mr-0.5">
              {{this.statusLabel}}
            </span>
          </dd.ToggleAction>
        </:anchor>
        <:item as |dd|>
          <dd.Action
            data-test-status-action={{dd.value}}
            {{on "click" (fn this.changeStatus dd.value)}}
          >
            <X::DropdownList::CheckableItem
              @isSelected={{dd.isSelected}}
              @checkmarkPosition="trailing"
              class=""
            >
              <:default>
                <div class="flex items-center gap-2 pl-1.5">
                  <Project::StatusIcon @status={{dd.value}} />
                  <span>
                    {{dd.attrs.label}}
                  </span>
                </div>
              </:default>
            </X::DropdownList::CheckableItem>
          </dd.Action>
        </:item>
      </X::DropdownList>
    </div>

    <CopyURLButton
      @isIconOnly={{true}}
      @url={{this.url}}
      class="hds-button hds-button--color-secondary w-9 justify-center rounded-full border-color-border-strong p-0"
    />

  </div>
</div>

<AnimatedContainer @motion={{this.motion}} class="">
  <div class="relative z-20 max-w-3xl">

    {{! Title }}
    <div class="mt-7 flex">
      <EditableField
        class="project-title text-display-600"
        data-test-project-title
        @value={{this.title}}
        @tag="h1"
        @placeholder="Add project title"
        @buttonSize="medium"
        @onSave={{this.saveTitle}}
        @isReadOnly={{not this.projectIsActive}}
        @isRequired={{true}}
        @isSaving={{this.titleIsSaving}}
      />
    </div>
<<<<<<< HEAD
    {{#animated-if (or this.projectIsActive this.description)}}
      {{! Description }}
      <div class="flex">
        <EditableField
          class="project-description"
          data-test-project-description
          @value="{{this.description}}"
          @onSave={{this.saveDescription}}
          @isReadOnly={{not this.projectIsActive}}
          @isSaving={{this.descriptionIsSaving}}
          @placeholder="Add a description"
          @buttonSize="medium"
        />
      </div>
    {{/animated-if}}
=======
  {{/if}}
</div>

{{#if this.jiraIsEnabled}}
  {{! Jira }}
  <div class="mt-10 flex w-full max-w-3xl">
    <Project::JiraWidget
      {{did-insert this.maybeLoadJiraInfo}}
      @issue={{this.jiraIssue}}
      @onIssueRemove={{this.removeJiraIssue}}
      @onIssueSelect={{this.addJiraIssue}}
      @isLoading={{this.loadJiraIssue.isRunning}}
      @isReadOnly={{not this.projectIsActive}}
    />
>>>>>>> 9293f04c
  </div>

  {{#if this.jiraIsEnabled}}
    {{! Jira }}
    <div class="mt-10 flex w-full max-w-3xl gap-2 px-2">
      <Project::JiraWidget
        {{did-insert this.maybeLoadJiraInfo}}
        @issue={{this.jiraIssue}}
        @onIssueRemove={{this.removeJiraIssue}}
        @onIssueSelect={{this.addJiraIssue}}
        @isLoading={{this.loadJiraIssue.isRunning}}
      />
    </div>
  {{/if}}
</AnimatedContainer>

<div class="relative mt-6 border-t border-t-color-border-primary">

  {{! Plus button }}
  <RelatedResources
    @modalHeaderTitle="Add project resource"
    @modalInputPlaceholder="Search docs or paste a URL..."
    @addResource={{this.addResource}}
  >
    <:header as |rr|>
      {{#animated-if
        this.projectIsActive
        rules=this.plusButtonTransitionRules
        initialInsertion=true
        finalRemoval=true
      }}
        <div class="absolute right-14 top-0 -translate-y-1/2">
          <Action
            disabled={{not this.projectIsActive}}
            data-test-add-project-resource-button
            {{on "click" rr.showModal}}
            class="hds-button hds-button--color-primary add-project-resource-button pointer-events-auto ml-auto grid h-20 w-20 place-items-center rounded-full"
          >
            <FlightIcon @name="plus" @size="24" class="h-9 w-9" />
          </Action>
        </div>
      {{/animated-if}}
    </:header>
  </RelatedResources>

  {{! Resources }}
  <div class="max-w-3xl">
    {{#if (or this.hermesDocuments.length this.externalLinks.length)}}
      {{#if this.hermesDocuments.length}}

        {{! Documents }}
        <div class="mt-7 flex h-6 items-center gap-2">
          <h3 data-test-documents-header class="hermes-h4">
            Documents
          </h3>
          <Hds::BadgeCount
            data-test-document-count
            @text="{{this.hermesDocuments.length}}"
          />
        </div>
        <ol data-test-document-list class="divided-list mt-3">
          {{#each this.hermesDocuments as |document|}}
            <li class="group relative" data-test-document-list-item>
              <Project::Resource
                @isReadOnly={{not this.projectIsActive}}
                @overflowMenuItems={{hash
                  delete=(hash
                    label="Remove"
                    icon="trash"
                    action=(fn this.deleteResource document)
                  )
                }}
              >
                <Doc::TileMedium
                  @doc={{document}}
                  @avatarIsLoading={{this.getOwnerPhoto.isRunning}}
                />
              </Project::Resource>
            </li>
          {{/each}}
        </ol>
      {{/if}}

      {{#if this.externalLinks.length}}
        {{! External links }}
        <div class="mt-7 flex h-6 items-center gap-2">
          <h3 data-test-external-links-header class="hermes-h4">
            External links
          </h3>
          <Hds::BadgeCount
            data-test-external-link-count
            @text="{{this.externalLinks.length}}"
          />
        </div>
        <ol data-test-external-link-list class="divided-list mt-5">
          {{#each this.externalLinks as |link i|}}
            <li class="group" data-test-document-list-item>
              <Project::Resource
                @isReadOnly={{not this.projectIsActive}}
                @overflowMenuItems={{hash
                  edit=(hash
                    label="Edit"
                    icon="edit"
                    action=(fn this.showEditModal link i)
                  )
                  delete=(hash
                    label="Remove"
                    icon="trash"
                    action=(fn this.deleteResource link)
                  )
                }}
              >
                <ExternalLink
                  data-test-related-link
                  href={{link.url}}
                  class="block px-2 pt-2.5 pb-2.5 group-hover:bg-color-surface-faint"
                >
                  <div class="flex items-center gap-4">
                    <div class="flex w-9 justify-end">
                      <Favicon @url={{link.url}} />
                    </div>
                    <div class="flex w-full gap-2">
                      <h4
                        class="max-w-[65%] truncate text-display-300 font-semibold text-color-foreground-strong"
                      >
                        {{link.name}}
                      </h4>
                      <div
                        class="mt-1 max-w-[35%] truncate text-[11px] text-color-foreground-faint"
                      >
                        {{link.url}}
                      </div>
                    </div>
                  </div>
                </ExternalLink>
              </Project::Resource>
            </li>
          {{/each}}
        </ol>
      {{/if}}
    {{else}}
      <div
        data-test-empty-body
        class="mt-7 flex h-48 flex-col items-start justify-center"
      >
        <div class="text-display-300 font-bold text-color-foreground-strong">
          Nothing here yet
        </div>
        <div class="mt-1.5 text-body-200">
          Add documents and links using the + button
        </div>
      </div>
    {{/if}}

    <div
      class="mt-14 -mb-6 flex gap-[5px] text-body-100 text-color-foreground-disabled"
    >
      <span data-test-created-time>
        Created
        {{time-ago @project.createdTime}}
        by
        {{@project.creator}}
      </span>
      <span class="opacity-50">|</span>
      <span data-test-modified-time>
        Last modified
        {{time-ago @project.modifiedTime}}
      </span>
    </div>
  </div>
</div>

{{#if this.editModalIsShown}}
  <RelatedResources::AddOrEditExternalResourceModal
    @resource={{this.resourceToEdit}}
    @onClose={{this.hideEditModal}}
    @onSave={{this.saveExternalLink}}
  />
{{/if}}<|MERGE_RESOLUTION|>--- conflicted
+++ resolved
@@ -83,7 +83,6 @@
         @isSaving={{this.titleIsSaving}}
       />
     </div>
-<<<<<<< HEAD
     {{#animated-if (or this.projectIsActive this.description)}}
       {{! Description }}
       <div class="flex">
@@ -99,33 +98,18 @@
         />
       </div>
     {{/animated-if}}
-=======
-  {{/if}}
-</div>
-
-{{#if this.jiraIsEnabled}}
-  {{! Jira }}
-  <div class="mt-10 flex w-full max-w-3xl">
-    <Project::JiraWidget
-      {{did-insert this.maybeLoadJiraInfo}}
-      @issue={{this.jiraIssue}}
-      @onIssueRemove={{this.removeJiraIssue}}
-      @onIssueSelect={{this.addJiraIssue}}
-      @isLoading={{this.loadJiraIssue.isRunning}}
-      @isReadOnly={{not this.projectIsActive}}
-    />
->>>>>>> 9293f04c
   </div>
 
   {{#if this.jiraIsEnabled}}
     {{! Jira }}
-    <div class="mt-10 flex w-full max-w-3xl gap-2 px-2">
+    <div class="mt-10 flex w-full max-w-3xl">
       <Project::JiraWidget
         {{did-insert this.maybeLoadJiraInfo}}
         @issue={{this.jiraIssue}}
         @onIssueRemove={{this.removeJiraIssue}}
         @onIssueSelect={{this.addJiraIssue}}
         @isLoading={{this.loadJiraIssue.isRunning}}
+        @isReadOnly={{not this.projectIsActive}}
       />
     </div>
   {{/if}}
