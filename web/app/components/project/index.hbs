--- conflicted
+++ resolved
@@ -90,7 +90,6 @@
 
     </div>
 
-<<<<<<< HEAD
     <div
       class="Xhidden absolute -right-6 top-1/2 -z-10 h-[500px] w-[500px] -translate-y-[52.5%]"
     >
@@ -115,48 +114,24 @@
         @tag="h1"
         @placeholder="Add project title"
         @onSave={{this.saveTitle}}
+        @isReadOnly={{not this.projectIsActive}}
         @isRequired={{true}}
-        @isSaving={{this.titleIsSaving}}
       />
     </div>
-
-=======
-  {{! Title }}
-  <div class="mt-7 flex">
-    <EditableField
-      class="project-title text-display-600"
-      data-test-project-title
-      @value={{this.title}}
-      @tag="h1"
-      @placeholder="Add project title"
-      @onSave={{this.saveTitle}}
-      @isReadOnly={{not this.projectIsActive}}
-      @isRequired={{true}}
-    />
+    {{#if (or this.projectIsActive this.description)}}
+      {{! Description }}
+      <div class="flex">
+        <EditableField
+          class="project-description"
+          data-test-project-description
+          @value="{{this.description}}"
+          @onSave={{this.saveDescription}}
+          @isReadOnly={{not this.projectIsActive}}
+          @placeholder="Add a description"
+        />
+      </div>
+    {{/if}}
   </div>
-  {{#if (or this.projectIsActive this.description)}}
->>>>>>> d7cf69d8
-    {{! Description }}
-    <div class="flex">
-      <EditableField
-        class="project-description"
-        data-test-project-description
-        @value="{{this.description}}"
-        @onSave={{this.saveDescription}}
-<<<<<<< HEAD
-        @placeholder="Add a description"
-        @isSaving={{this.descriptionIsSaving}}
-      />
-    </div>
-  </div>
-=======
-        @isReadOnly={{not this.projectIsActive}}
-        @placeholder="Add a description"
-      />
-    </div>
-  {{/if}}
-</div>
->>>>>>> d7cf69d8
 
   <div class="mt-10 flex min-h-[8px] w-full max-w-3xl gap-2 px-2">
     {{#if this.jiraIsEnabled}}
