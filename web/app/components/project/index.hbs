--- conflicted
+++ resolved
@@ -90,7 +90,6 @@
 
     </div>
 
-<<<<<<< HEAD
     <div
       class="Xhidden absolute -right-6 top-1/2 -z-10 h-[500px] w-[500px] -translate-y-[52.5%]"
     >
@@ -103,24 +102,9 @@
         class="absolute top-0 left-0 h-full w-full bg-gradient-to-tr from-white to-white/0"
       />
     </div>
-=======
-  {{! Title }}
-  <div class="mt-7 flex">
-    <EditableField
-      class="project-title text-display-600"
-      data-test-project-title
-      @value={{this.title}}
-      @tag="h1"
-      @placeholder="Add project title"
-      @onSave={{this.saveTitle}}
-      @isRequired={{true}}
-      @isSaving={{this.titleIsSaving}}
-    />
->>>>>>> 099f6933
   </div>
   <div class="max-w-3xl">
 
-<<<<<<< HEAD
     {{! Title }}
     <div class="mt-7 flex">
       <EditableField
@@ -130,8 +114,8 @@
         @tag="h1"
         @placeholder="Add project title"
         @onSave={{this.saveTitle}}
-        @isReadOnly={{not (eq this.status "active")}}
         @isRequired={{true}}
+        @isSaving={{this.titleIsSaving}}
       />
     </div>
 
@@ -142,22 +126,10 @@
         data-test-project-description
         @value="{{this.description}}"
         @onSave={{this.saveDescription}}
-        @isReadOnly={{not (eq this.status "active")}}
         @placeholder="Add a description"
-      />
-    </div>
-=======
-  {{! Description }}
-  <div class="flex">
-    <EditableField
-      class="project-description"
-      data-test-project-description
-      @value="{{this.description}}"
-      @onSave={{this.saveDescription}}
-      @placeholder="Add a description"
-      @isSaving={{this.descriptionIsSaving}}
-    />
->>>>>>> 099f6933
+        @isSaving={{this.descriptionIsSaving}}
+      />
+    </div>
   </div>
 
   <div class="mt-10 flex min-h-[8px] w-full max-w-3xl gap-2 px-2">
