<div class="relative">

  <div class="project-header mt-1 flex w-full justify-between">

    <div class="flex h-9 items-center gap-1.5">
      <div class="flex gap-2.5">

        {{! <span class="self-center text-color-foreground-faint">
        Status:
      </span> }}

        <X::DropdownList
          @items={{this.statuses}}
          @placement="bottom-start"
          @selected={{this.status}}
          class="theme--neutral w-[220px]"
        >
          <:anchor as |dd|>
            <dd.ToggleAction
              data-test-project-status-toggle
              class="hds-button hds-button--size-medium hds-button--color-secondary rounded-r-full rounded-l-full border-color-border-strong"
              {{!-- {{if
                  (eq this.status 'active')
                  'border-[#C1834D]/60 bg-color-surface-warning'
                }}
                {{if
                  (eq this.status 'completed')
                  'border-[#608D5F]/50 bg-color-surface-success'
                }}
                {{if
                  (eq this.status 'archived')
                  'bg-color-palette-neutral-100'
                }} --}}
              @hasChevron={{true}}
            >
              {{!-- <FlightIcon @name={{get-project-status-icon this.status}} /> --}}
              <Project::StatusIcon @status={{dd.selected}} class="-mr-1" />
              <span class="status ml-2 mr-0.5">
                {{this.statusLabel}}
              </span>
            </dd.ToggleAction>
          </:anchor>
          <:header>
            <div class="mt-3 px-3.5">

              <h4 class="hermes-h4">Project status</h4>
            </div>
          </:header>
          <:item as |dd|>
            <dd.Action
              data-test-status-action={{dd.value}}
              {{on "click" (fn this.changeStatus dd.value)}}
            >
              <X::DropdownList::CheckableItem
                @isSelected={{dd.isSelected}}
                @checkmarkPosition="trailing"
                class=""
              >
                <:default>
                  <div class="flex items-center gap-2 pl-1">
                    {{!-- <FlightIcon @name={{get-project-status-icon dd.value}} /> --}}

                    <Project::StatusIcon @status={{dd.value}} />
                    <span class="status">
                      {{dd.attrs.label}}
                    </span>
                  </div>
                </:default>
              </X::DropdownList::CheckableItem>
            </dd.Action>
          </:item>
        </X::DropdownList>
      </div>

      <CopyURLButton
        @isIconOnly={{true}}
        @url={{this.url}}
        class="hds-button hds-button--color-secondary h-9 w-9 justify-center rounded-full border-color-border-strong p-0"
      />

      {{!-- <span
        class="ml-2.5 text-body-100 text-color-foreground-disabled"
        data-test-modified-time
      >
        {{! if this has a completedTime or archivedTime, show a different label }}
        Modified
        {{! this doesn't update in real time }}
        {{time-ago @project.modifiedTime}}
      </span> --}}

    </div>

    <div
      class="Xhidden absolute -right-6 top-1/2 -z-10 h-[500px] w-[500px] -translate-y-[52.5%]"
    >
      <FlightIcon
        @name={{get-project-status-icon this.status}}
        @size="24"
        class="h-full w-full text-color-palette-neutral-300 opacity-40"
      />
      <div
        class="absolute top-0 left-0 h-full w-full bg-gradient-to-tr from-white to-white/0"
      />
    </div>
  </div>
  <div class="max-w-3xl">

    {{! Title }}
    <div class="mt-7 flex">
      <EditableField
        class="project-title text-display-600"
        data-test-project-title
        @value={{this.title}}
        @tag="h1"
        @placeholder="Add project title"
        @onSave={{this.saveTitle}}
        @isReadOnly={{not this.projectIsActive}}
        @isRequired={{true}}
      />
    </div>
    {{#if (or this.projectIsActive this.description)}}
      {{! Description }}
      <div class="flex">
        <EditableField
          class="project-description"
          data-test-project-description
          @value="{{this.description}}"
          @onSave={{this.saveDescription}}
          @isReadOnly={{not this.projectIsActive}}
          @placeholder="Add a description"
        />
      </div>
    {{/if}}
  </div>

  <div class="mt-10 flex min-h-[8px] w-full max-w-3xl gap-2 px-2">
    {{#if this.jiraIsEnabled}}
      {{! Jira }}
      <Project::JiraWidget
        {{did-insert this.maybeLoadJiraInfo}}
        @issue={{this.jiraIssue}}
        @onIssueRemove={{this.removeJiraIssue}}
        @onIssueSelect={{this.addJiraIssue}}
        @isLoading={{this.loadJiraIssue.isRunning}}
        @isReadOnly={{not (eq this.status "active")}}
      />
    {{/if}}
  </div>
</div>

<div
  class="relative mt-4 border-t border-t-color-border-primary bg-color-page-primary"
>

<<<<<<< HEAD
  {{#if (eq this.status "active")}}
    {{! Plus button }}
    <RelatedResources
      @modalHeaderTitle="Add project resource"
      @modalInputPlaceholder="Search docs or paste a URL..."
      @addResource={{this.addResource}}
    >
      <:header as |rr|>
        <div class="sticky top-24 -mb-20 pr-14">
          <div class="pointer-events-none -translate-y-1/2">
            <Action
              data-test-add-project-resource-button
              {{on "click" rr.showModal}}
              class="hds-button hds-button--color-primary add-project-resource-button pointer-events-auto ml-auto grid h-20 w-20 place-items-center rounded-full"
            >
              <FlightIcon @name="plus" @size="24" class="h-9 w-9" />
            </Action>
          </div>
        </div>
      </:header>
    </RelatedResources>
  {{/if}}
=======
  {{! Plus button }}
  <RelatedResources
    @modalHeaderTitle="Add project resource"
    @modalInputPlaceholder="Search docs or paste a URL..."
    @addResource={{this.addResource}}
  >
    <:header as |rr|>
      <div class="absolute right-14 top-0 -translate-y-1/2">
        <Action
          disabled={{not this.projectIsActive}}
          data-test-add-project-resource-button
          {{on "click" rr.showModal}}
          class="hds-button hds-button--color-primary add-project-resource-button pointer-events-auto ml-auto grid h-20 w-20 place-items-center rounded-full"
        >
          <FlightIcon @name="plus" @size="24" class="h-9 w-9" />
        </Action>
      </div>
    </:header>
  </RelatedResources>
>>>>>>> 6c431d8e

  {{! Resources }}
  <div class="max-w-3xl">
    {{#if (or this.hermesDocuments.length this.externalLinks.length)}}
      {{#if this.hermesDocuments.length}}

        {{! Documents }}
        <div class="mt-7 flex h-6 items-center gap-2">
          <h3 data-test-documents-header class="hermes-h4">
            Documents
          </h3>
          {{!-- <Hds::BadgeCount
            data-test-document-count
            @text="{{this.hermesDocuments.length}}"
          /> --}}
        </div>
        <ol data-test-document-list class="divided-list mt-3">
          {{#each this.hermesDocuments as |document|}}
            <li class="group relative" data-test-document-list-item>
              <Project::Resource
                @isReadOnly={{not this.projectIsActive}}
                @overflowMenuItems={{hash
                  delete=(hash
                    label="Remove"
                    icon="trash"
                    action=(fn this.deleteResource document)
                  )
                }}
              >
                <Doc::TileMedium
                  @doc={{document}}
                  @avatarIsLoading={{this.getOwnerPhoto.isRunning}}
                />
              </Project::Resource>
            </li>
          {{/each}}
        </ol>
      {{/if}}

      {{#if this.externalLinks.length}}
        {{! External links }}
        <div class="mt-7 flex h-6 items-center gap-2">
          <h3 data-test-external-links-header class="hermes-h4">
            External links
          </h3>
          {{!-- <Hds::BadgeCount
            data-test-external-link-count
            @text="{{this.externalLinks.length}}"
          /> --}}
        </div>
        <ol data-test-external-link-list class="divided-list mt-5">
          {{#each this.externalLinks as |link i|}}
            <li class="group" data-test-document-list-item>
              <Project::Resource
                @isReadOnly={{not this.projectIsActive}}
                @overflowMenuItems={{hash
                  edit=(hash
                    label="Edit"
                    icon="edit"
                    action=(fn this.showEditModal link i)
                  )
                  delete=(hash
                    label="Remove"
                    icon="trash"
                    action=(fn this.deleteResource link)
                  )
                }}
              >
                <ExternalLink
                  data-test-related-link
                  href={{link.url}}
                  class="block px-2 pt-2.5 pb-2.5 group-hover:bg-color-surface-faint"
                >
                  <div class="flex items-center gap-4">
                    <div class="flex w-9 justify-end">
                      <Favicon @url={{link.url}} />
                    </div>
                    <div class="flex w-full gap-2">
                      <h4
                        class="max-w-[65%] truncate text-display-300 font-semibold text-color-foreground-strong"
                      >
                        {{link.name}}
                      </h4>
                      <div
                        class="mt-1 max-w-[35%] truncate text-[11px] text-color-foreground-faint"
                      >
                        {{link.url}}
                      </div>
                    </div>
                  </div>
                </ExternalLink>
              </Project::Resource>
            </li>
          {{/each}}
        </ol>
      {{/if}}
    {{else}}
      <div
        data-test-empty-body
        class="mt-7 flex h-48 flex-col items-start justify-center"
      >
        <div class="text-display-300 font-bold text-color-foreground-strong">
          Nothing here yet
        </div>
        <div class="mt-1.5 text-body-200">
          Add documents and links using the + button
        </div>
      </div>
    {{/if}}

    <div class="mt-20 -mb-5 text-body-100 text-color-foreground-faint">
      <span data-test-created-time>
        Created
        {{time-ago @project.createdTime}}
        by
        {{@project.creator}}
      </span>
    </div>
  </div>
</div>

{{#if this.editModalIsShown}}
  <RelatedResources::AddOrEditExternalResourceModal
    @resource={{this.resourceToEdit}}
    @onClose={{this.hideEditModal}}
    @onSave={{this.saveExternalLink}}
  />
{{/if}}<|MERGE_RESOLUTION|>--- conflicted
+++ resolved
@@ -152,30 +152,8 @@
   class="relative mt-4 border-t border-t-color-border-primary bg-color-page-primary"
 >
 
-<<<<<<< HEAD
-  {{#if (eq this.status "active")}}
-    {{! Plus button }}
-    <RelatedResources
-      @modalHeaderTitle="Add project resource"
-      @modalInputPlaceholder="Search docs or paste a URL..."
-      @addResource={{this.addResource}}
-    >
-      <:header as |rr|>
-        <div class="sticky top-24 -mb-20 pr-14">
-          <div class="pointer-events-none -translate-y-1/2">
-            <Action
-              data-test-add-project-resource-button
-              {{on "click" rr.showModal}}
-              class="hds-button hds-button--color-primary add-project-resource-button pointer-events-auto ml-auto grid h-20 w-20 place-items-center rounded-full"
-            >
-              <FlightIcon @name="plus" @size="24" class="h-9 w-9" />
-            </Action>
-          </div>
-        </div>
-      </:header>
-    </RelatedResources>
-  {{/if}}
-=======
+<div class="relative mt-6 border-t border-t-color-border-primary">
+
   {{! Plus button }}
   <RelatedResources
     @modalHeaderTitle="Add project resource"
@@ -195,7 +173,6 @@
       </div>
     </:header>
   </RelatedResources>
->>>>>>> 6c431d8e
 
   {{! Resources }}
   <div class="max-w-3xl">
