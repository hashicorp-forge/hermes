<div class="relative min-h-[210px]">

  <div class="project-header mt-1 flex w-full justify-between">

    <div class="flex h-9 items-center gap-1.5">
      <div class="flex gap-2.5">

        {{! <span class="self-center text-color-foreground-faint">
        Status:
      </span> }}

        <X::DropdownList
          @items={{this.statuses}}
          @placement="bottom-start"
          @selected={{this.status}}
          class="theme--neutral w-[220px]"
        >
          <:anchor as |dd|>
            <dd.ToggleAction
              data-test-project-status-toggle
              class="hds-button hds-button--size-medium hds-button--color-secondary rounded-r-full rounded-l-full border-color-border-strong"
              {{!-- {{if
                  (eq this.status 'active')
                  'border-[#C1834D]/60 bg-color-surface-warning'
                }}
                {{if
                  (eq this.status 'completed')
                  'border-[#608D5F]/50 bg-color-surface-success'
                }}
                {{if
                  (eq this.status 'archived')
                  'bg-color-palette-neutral-100'
                }} --}}
              @hasChevron={{true}}
            >
              {{!-- <FlightIcon @name={{get-project-status-icon this.status}} /> --}}
              <Project::StatusIcon @status={{dd.selected}} class="-mr-1" />
              <span class="status ml-2 mr-0.5">
                {{this.statusLabel}}
              </span>
            </dd.ToggleAction>
          </:anchor>
          <:header>
            <div class="mt-3 px-3.5">

              <h4 class="hermes-h4">Project status</h4>
            </div>
          </:header>
          <:item as |dd|>
            <dd.Action
              data-test-status-action={{dd.value}}
              {{on "click" (fn this.changeStatus dd.value)}}
            >
              <X::DropdownList::CheckableItem
                @isSelected={{dd.isSelected}}
                @checkmarkPosition="trailing"
                class=""
              >
                <:default>
                  <div class="flex items-center gap-2 pl-1">
                    {{!-- <FlightIcon @name={{get-project-status-icon dd.value}} /> --}}

                    <Project::StatusIcon @status={{dd.value}} />
                    <span class="status">
                      {{dd.attrs.label}}
                    </span>
                  </div>
                </:default>
              </X::DropdownList::CheckableItem>
            </dd.Action>
          </:item>
        </X::DropdownList>
      </div>

      <CopyURLButton
        @isIconOnly={{true}}
        @url={{this.url}}
        class="hds-button hds-button--color-secondary h-9 w-9 justify-center rounded-full border-color-border-strong p-0"
      />

      {{!-- <span
        class="ml-2.5 text-body-100 text-color-foreground-disabled"
        data-test-modified-time
      >
        {{! if this has a completedTime or archivedTime, show a different label }}
        Modified
        {{! this doesn't update in real time }}
        {{time-ago @project.modifiedTime}}
      </span> --}}

    </div>

<<<<<<< HEAD
    <div
      class="absolute right-0 top-1/2 -z-10 aspect-square h-[200%] -translate-y-1/2"
    >
      <FlightIcon
        @name={{get-project-status-icon this.status}}
        @size="24"
        class="h-full w-full text-color-palette-neutral-300 opacity-40"
      />
      <div
        class="absolute top-0 left-0 h-full w-full bg-gradient-to-tr from-white to-white/0"
      />
    </div>
  </div>
  <div class="max-w-3xl">

    {{! Title }}
    <div class="mt-7 flex">
      <EditableField
        class="project-title text-display-600"
        data-test-project-title
        @value={{this.title}}
        @tag="h1"
        @placeholder="Add project title"
        @buttonSize="medium"
        @onSave={{this.saveTitle}}
        @isReadOnly={{not this.projectIsActive}}
        @isRequired={{true}}
      />
    </div>
    {{#if (or this.projectIsActive this.description)}}
      {{! Description }}
      <div class="flex">
        <EditableField
          class="project-description"
          data-test-project-description
          @value="{{this.description}}"
          @onSave={{this.saveDescription}}
          @isReadOnly={{not this.projectIsActive}}
          @placeholder="Add a description"
          @buttonSize="medium"
        />
      </div>
    {{/if}}
  </div>
=======
  {{! Title }}
  <div class="mt-7 flex">
    <EditableField
      class="project-title text-display-600"
      data-test-project-title
      @value={{this.title}}
      @tag="h1"
      @placeholder="Add project title"
      @onSave={{this.saveTitle}}
      @isReadOnly={{not this.projectIsActive}}
      @isRequired={{true}}
      @isSaving={{this.titleIsSaving}}
    />
  </div>
  {{#if (or this.projectIsActive this.description)}}
    {{! Description }}
    <div class="flex">
      <EditableField
        class="project-description"
        data-test-project-description
        @value="{{this.description}}"
        @onSave={{this.saveDescription}}
        @isReadOnly={{not this.projectIsActive}}
        @isSaving={{this.descriptionIsSaving}}
        @placeholder="Add a description"
      />
    </div>
  {{/if}}
</div>
>>>>>>> da25ac0d

  {{#if this.jiraIsEnabled}}
    <div
      class="mt-10 flex w-full max-w-3xl gap-2 px-2"
      {{did-insert this.maybeLoadJiraInfo}}
    >
      {{! Jira }}
      <Project::JiraWidget
        @issue={{this.jiraIssue}}
        @onIssueRemove={{this.removeJiraIssue}}
        @onIssueSelect={{this.addJiraIssue}}
        @isLoading={{this.loadJiraIssue.isRunning}}
        @isReadOnly={{not (eq this.status "active")}}
      />
    </div>
  {{/if}}
</div>

<div
  class="relative mt-4 border-t border-t-color-border-primary bg-color-page-primary"
>

  {{! Plus button }}
  <RelatedResources
    @modalHeaderTitle="Add project resource"
    @modalInputPlaceholder="Search docs or paste a URL..."
    @addResource={{this.addResource}}
  >
    <:header as |rr|>
      <div class="absolute right-14 top-0 -translate-y-1/2">
        <Action
          disabled={{not this.projectIsActive}}
          data-test-add-project-resource-button
          {{on "click" rr.showModal}}
          class="hds-button hds-button--color-primary add-project-resource-button pointer-events-auto ml-auto grid h-20 w-20 place-items-center rounded-full"
        >
          <FlightIcon @name="plus" @size="24" class="h-9 w-9" />
        </Action>
      </div>
    </:header>
  </RelatedResources>

  {{! Resources }}
  <div class="max-w-3xl">
    {{#if (or this.hermesDocuments.length this.externalLinks.length)}}
      {{#if this.hermesDocuments.length}}

        {{! Documents }}
        <div class="mt-7 flex h-6 items-center gap-2">
          <h3 data-test-documents-header class="hermes-h4">
            Documents
          </h3>
          {{!-- <Hds::BadgeCount
            data-test-document-count
            @text="{{this.hermesDocuments.length}}"
          /> --}}
        </div>
        <ol data-test-document-list class="divided-list mt-3">
          {{#each this.hermesDocuments as |document|}}
            <li class="group relative" data-test-document-list-item>
              <Project::Resource
                @isReadOnly={{not this.projectIsActive}}
                @overflowMenuItems={{hash
                  delete=(hash
                    label="Remove"
                    icon="trash"
                    action=(fn this.deleteResource document)
                  )
                }}
              >
                <Doc::TileMedium
                  @doc={{document}}
                  @avatarIsLoading={{this.getOwnerPhoto.isRunning}}
                />
              </Project::Resource>
            </li>
          {{/each}}
        </ol>
      {{/if}}

      {{#if this.externalLinks.length}}
        {{! External links }}
        <div class="mt-7 flex h-6 items-center gap-2">
          <h3 data-test-external-links-header class="hermes-h4">
            External links
          </h3>
          {{!-- <Hds::BadgeCount
            data-test-external-link-count
            @text="{{this.externalLinks.length}}"
          /> --}}
        </div>
        <ol data-test-external-link-list class="divided-list mt-5">
          {{#each this.externalLinks as |link i|}}
            <li class="group" data-test-document-list-item>
              <Project::Resource
                @isReadOnly={{not this.projectIsActive}}
                @overflowMenuItems={{hash
                  edit=(hash
                    label="Edit"
                    icon="edit"
                    action=(fn this.showEditModal link i)
                  )
                  delete=(hash
                    label="Remove"
                    icon="trash"
                    action=(fn this.deleteResource link)
                  )
                }}
              >
                <ExternalLink
                  data-test-related-link
                  href={{link.url}}
                  class="block px-2 pt-2.5 pb-2.5 group-hover:bg-color-surface-faint"
                >
                  <div class="flex items-center gap-4">
                    <div class="flex w-9 justify-end">
                      <Favicon @url={{link.url}} />
                    </div>
                    <div class="flex w-full gap-2">
                      <h4
                        class="max-w-[65%] truncate text-display-300 font-semibold text-color-foreground-strong"
                      >
                        {{link.name}}
                      </h4>
                      <div
                        class="mt-1 max-w-[35%] truncate text-[11px] text-color-foreground-faint"
                      >
                        {{link.url}}
                      </div>
                    </div>
                  </div>
                </ExternalLink>
              </Project::Resource>
            </li>
          {{/each}}
        </ol>
      {{/if}}
    {{else}}
      <div
        data-test-empty-body
        class="mt-7 flex h-48 flex-col items-start justify-center"
      >
        <div class="text-display-300 font-bold text-color-foreground-strong">
          Nothing here yet
        </div>
        <div class="mt-1.5 text-body-200">
          Add documents and links using the + button
        </div>
      </div>
    {{/if}}

    <div class="mt-20 -mb-5 text-body-100 text-color-foreground-faint">
      <span data-test-created-time>
        Created
        {{time-ago @project.createdTime}}
        by
        {{@project.creator}}
      </span>
    </div>
  </div>
</div>

{{#if this.editModalIsShown}}
  <RelatedResources::AddOrEditExternalResourceModal
    @resource={{this.resourceToEdit}}
    @onClose={{this.hideEditModal}}
    @onSave={{this.saveExternalLink}}
  />
{{/if}}<|MERGE_RESOLUTION|>--- conflicted
+++ resolved
@@ -90,7 +90,6 @@
 
     </div>
 
-<<<<<<< HEAD
     <div
       class="absolute right-0 top-1/2 -z-10 aspect-square h-[200%] -translate-y-1/2"
     >
@@ -106,36 +105,6 @@
   </div>
   <div class="max-w-3xl">
 
-    {{! Title }}
-    <div class="mt-7 flex">
-      <EditableField
-        class="project-title text-display-600"
-        data-test-project-title
-        @value={{this.title}}
-        @tag="h1"
-        @placeholder="Add project title"
-        @buttonSize="medium"
-        @onSave={{this.saveTitle}}
-        @isReadOnly={{not this.projectIsActive}}
-        @isRequired={{true}}
-      />
-    </div>
-    {{#if (or this.projectIsActive this.description)}}
-      {{! Description }}
-      <div class="flex">
-        <EditableField
-          class="project-description"
-          data-test-project-description
-          @value="{{this.description}}"
-          @onSave={{this.saveDescription}}
-          @isReadOnly={{not this.projectIsActive}}
-          @placeholder="Add a description"
-          @buttonSize="medium"
-        />
-      </div>
-    {{/if}}
-  </div>
-=======
   {{! Title }}
   <div class="mt-7 flex">
     <EditableField
@@ -165,11 +134,11 @@
     </div>
   {{/if}}
 </div>
->>>>>>> da25ac0d
-
-  {{#if this.jiraIsEnabled}}
-    <div
-      class="mt-10 flex w-full max-w-3xl gap-2 px-2"
+
+{{#if this.jiraIsEnabled}}
+  {{! Jira }}
+  <div class="mt-10 flex w-full max-w-3xl gap-2 px-2">
+    <Project::JiraWidget
       {{did-insert this.maybeLoadJiraInfo}}
     >
       {{! Jira }}
