import Component from "@glimmer/component";

interface XDropdownListToggleActionComponentSignature {
  Element: HTMLButtonElement;
  Args: {
    registerAnchor: (element: HTMLElement) => void;
    onTriggerKeydown: (event: KeyboardEvent) => void;
    toggleContent: () => void;
    contentIsShown: boolean;
    disabled?: boolean;
    ariaControls: string;
  };
  Blocks: {
    default: [];
<<<<<<< HEAD
  };
=======
  }
>>>>>>> 2be81df7
}

export default class XDropdownListToggleActionComponent extends Component<XDropdownListToggleActionComponentSignature> {}

declare module "@glint/environment-ember-loose/registry" {
  export default interface Registry {
    "x/dropdown-list/toggle-action": typeof XDropdownListToggleActionComponent;
  }
}<|MERGE_RESOLUTION|>--- conflicted
+++ resolved
@@ -12,11 +12,7 @@
   };
   Blocks: {
     default: [];
-<<<<<<< HEAD
   };
-=======
-  }
->>>>>>> 2be81df7
 }
 
 export default class XDropdownListToggleActionComponent extends Component<XDropdownListToggleActionComponentSignature> {}
