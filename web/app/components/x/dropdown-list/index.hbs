--- conflicted
+++ resolved
@@ -103,11 +103,7 @@
                 data-test-x-dropdown-list-input
                 {{did-insert this.registerAndFocusInput}}
                 {{on "input" this.onInput}}
-<<<<<<< HEAD
-                {{on "focusin" this.enableKeyboardNav}}
-=======
                 {{on "focusin" this.maybeEnableKeyboardNav}}
->>>>>>> 674cda88
                 {{on "focusout" this.disableKeyboardNav}}
                 @value={{this.query}}
                 @type="search"
