--- conflicted
+++ resolved
@@ -1,8 +1,4 @@
 {{! @glint-nocheck: not typesafe yet }}
-<<<<<<< HEAD
-=======
-
->>>>>>> 423ee2b6
 {{!
   Marked up with guidance from:
   https://www.w3.org/WAI/ARIA/apg/patterns/combobox/examples/combobox-select-only/
