--- conflicted
+++ resolved
@@ -63,9 +63,7 @@
         scheduleAssignMenuItemIDs=this.scheduleAssignMenuItemIDs
         registerAnchor=f.registerAnchor
         contentIsShown=f.contentIsShown
-<<<<<<< HEAD
         selected=@selected
-=======
         toggleContent=f.toggleContent
         onTriggerKeydown=(fn
           this.onTriggerKeydown f.contentIsShown f.showContent
@@ -73,7 +71,6 @@
         focusedItemIndex=this.focusedItemIndex
         hideContent=f.hideContent
         showContent=f.showContent
->>>>>>> 2fab6506
       )
       to="anchor"
     }}
