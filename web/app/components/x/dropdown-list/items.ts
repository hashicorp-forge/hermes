--- conflicted
+++ resolved
@@ -5,28 +5,6 @@
 import { XDropdownListItemAPI, XDropdownListItemSharedArgs } from "./item";
 
 interface XDropdownListItemsComponentSignature {
-<<<<<<< HEAD
-  Args: {
-    contentID: string;
-    query?: string;
-    items?: any;
-    shownItems?: any;
-    selected?: any;
-    focusedItemIndex: number;
-    inputIsShown?: boolean;
-    listIsOrdered?: boolean;
-    listItemRole: string;
-    scrollContainer: HTMLElement;
-    onInput: () => void;
-    onItemClick?: (value: any, attributes?: any) => void;
-    registerScrollContainer?: (e: HTMLElement) => void;
-    setFocusedItemIndex: (direction: FocusDirection) => void;
-    hideContent: () => void;
-    listIsHidden?: boolean;
-  };
-  Blocks: {
-    "no-matches": [];
-=======
   Args: XDropdownListSharedArgs &
     XDropdownListItemSharedArgs & {
       contentID: string;
@@ -34,12 +12,13 @@
       shownItems?: any;
       inputIsShown?: boolean;
       scrollContainer: HTMLElement;
+    listIsHidden?: boolean;
       onInput: (event: Event) => void;
       registerScrollContainer: (element: HTMLElement) => void;
     };
   Blocks: {
+    "no-matches": [];
     item: [dd: XDropdownListItemAPI];
->>>>>>> 2be81df7
   };
 }
 
