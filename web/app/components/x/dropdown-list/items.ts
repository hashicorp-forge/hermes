import { assert } from "@ember/debug";
import { action } from "@ember/object";
import Component from "@glimmer/component";
import { FocusDirection } from ".";
import { XDropdownListSharedArgs } from "./_shared";
import { XDropdownListItemAPI, XDropdownListItemComponentArgs } from "./item";

interface XDropdownListItemsComponentSignature {
  Args: XDropdownListSharedArgs &
    XDropdownListItemComponentArgs & {
      contentID: string;
      query?: string;
      shownItems?: any;
      inputIsShown?: boolean;
      scrollContainer: HTMLElement;
      listIsShown?: boolean;
      keyboardNavIsEnabled?: boolean;
      onInput: (event: Event) => void;
      registerScrollContainer: (element: HTMLElement) => void;
    };
  Blocks: {
    default: [];
    "no-matches": [];
    item: [dd: XDropdownListItemAPI];
  };
}

export default class XDropdownListItemsComponent extends Component<XDropdownListItemsComponentSignature> {
  /**
   * The `aria-activedescendant` attribute of the list.
   * Used to indicate which item is currently focused.
   */
  protected get ariaActiveDescendant() {
    if (this.args.focusedItemIndex !== -1) {
      return `x-dropdown-list-item-${this.args.focusedItemIndex}`;
    }
  }
  /**
   * Whether the itemsList is shown. False if the component has explicitly
   * marked itself as hidden, or if there are no items to show.
   */
  protected get listIsShown(): boolean {
    if (this.args.listIsShown === false) {
      return false;
    } else {
      return (
        this.args.shownItems && Object.keys(this.args.shownItems).length > 0
      );
    }
  }

  /**
   * Whether there are any items to show. Determines if the
   * "no matches found" message should be shown.
   */
  protected get itemsAreShown(): boolean {
    return Object.entries(this.args.shownItems).length !== 0;
  }

  /**
   * Document keyboard listener for the ArrowUp/ArrowDown/Enter keys.
   * ArrowUp/ArrowDown change the focused item.
   * Enter selects the focused item.
   */
  @action protected maybeKeyboardNavigate(event: KeyboardEvent) {
    if (this.args.keyboardNavIsEnabled === false) {
<<<<<<< HEAD
      event.preventDefault();
      return;
=======
      switch (event.key) {
        case "ArrowDown":
        case "ArrowUp":
        case "Enter":
          event.preventDefault();
          return;
        default:
          return;
      }
>>>>>>> 674cda88
    }

    if (event.key === "ArrowDown") {
      event.preventDefault();
      this.args.setFocusedItemIndex(FocusDirection.Next);
    }

    if (event.key === "ArrowUp") {
      event.preventDefault();
      this.args.setFocusedItemIndex(FocusDirection.Previous);
    }

    if (event.key === "Enter") {
      event.preventDefault();
      assert("floatingUI content must exist", this.args.scrollContainer);
      const target = this.args.scrollContainer.querySelector("[aria-selected]");

      if (
        target instanceof HTMLAnchorElement ||
        target instanceof HTMLButtonElement
      ) {
        target.click();
        this.args.hideContent();
      }
    }
  }
}

declare module "@glint/environment-ember-loose/registry" {
  export default interface Registry {
    "X::DropdownList::Items": typeof XDropdownListItemsComponent;
  }
}<|MERGE_RESOLUTION|>--- conflicted
+++ resolved
@@ -64,10 +64,6 @@
    */
   @action protected maybeKeyboardNavigate(event: KeyboardEvent) {
     if (this.args.keyboardNavIsEnabled === false) {
-<<<<<<< HEAD
-      event.preventDefault();
-      return;
-=======
       switch (event.key) {
         case "ArrowDown":
         case "ArrowUp":
@@ -77,7 +73,6 @@
         default:
           return;
       }
->>>>>>> 674cda88
     }
 
     if (event.key === "ArrowDown") {
