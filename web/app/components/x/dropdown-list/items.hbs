{{! Listen for ArrowUp/ArrowDown/Enter }}
{{on-document "keydown" this.maybeKeyboardNavigate}}

<<<<<<< HEAD
{{yield (hash isShown=this.noMatchesFound) to="no-matches"}}

{{#unless this.noMatchesFound}}
=======
{{#if this.itemsAreShown}}
>>>>>>> f808c1e5
  {{! @glint-ignore - element helper not yet typed }}
  {{#let (element (if @listIsOrdered "ol" "ul")) as |MaybeOrderedList|}}
    {{#if this.listIsShown}}
      <MaybeOrderedList
        data-test-x-dropdown-list
        id="x-dropdown-list-items-{{@contentID}}"
        class="x-dropdown-list-items"
        role={{if this.args.inputIsShown "listbox" "menu"}}
        aria-activedescendant={{this.ariaActiveDescendant}}
      >
<<<<<<< HEAD
        {{#each-in @shownItems as |item attrs|}}
          {{! @glint-ignore - not yet typed }}
          <X::DropdownList::Item
            @value={{item}}
            @contentID={{@contentID}}
            @attributes={{attrs}}
            @isSelected={{eq @selected item}}
            @focusedItemIndex={{@focusedItemIndex}}
            @listItemRole={{@listItemRole}}
            @hideContent={{@hideContent}}
            @onItemClick={{@onItemClick}}
            @setFocusedItemIndex={{@setFocusedItemIndex}}
            as |i|
          >
            {{! @glint-ignore - not yet typed }}
            {{yield i to="item"}}
          </X::DropdownList::Item>
        {{/each-in}}
      </MaybeOrderedList>
    {{/if}}
  {{/let}}
{{/unless}}
=======
        {{#if @shownItems}}
          {{#each-in @shownItems as |item attrs|}}
            <X::DropdownList::Item
              @value={{item}}
              @contentID={{@contentID}}
              @attributes={{attrs}}
              @isSelected={{eq @selected item}}
              @focusedItemIndex={{@focusedItemIndex}}
              @listItemRole={{@listItemRole}}
              @hideContent={{@hideContent}}
              @onItemClick={{@onItemClick}}
              @setFocusedItemIndex={{@setFocusedItemIndex}}
              as |i|
            >
              {{yield i to="item"}}
            </X::DropdownList::Item>
          {{/each-in}}
        {{/if}}
      </MaybeOrderedList>
    {{/if}}
  {{/let}}
{{else}}
  {{yield to="no-matches"}}
{{/if}}
>>>>>>> f808c1e5
<|MERGE_RESOLUTION|>--- conflicted
+++ resolved
@@ -1,13 +1,7 @@
 {{! Listen for ArrowUp/ArrowDown/Enter }}
 {{on-document "keydown" this.maybeKeyboardNavigate}}
 
-<<<<<<< HEAD
-{{yield (hash isShown=this.noMatchesFound) to="no-matches"}}
-
-{{#unless this.noMatchesFound}}
-=======
 {{#if this.itemsAreShown}}
->>>>>>> f808c1e5
   {{! @glint-ignore - element helper not yet typed }}
   {{#let (element (if @listIsOrdered "ol" "ul")) as |MaybeOrderedList|}}
     {{#if this.listIsShown}}
@@ -18,30 +12,6 @@
         role={{if this.args.inputIsShown "listbox" "menu"}}
         aria-activedescendant={{this.ariaActiveDescendant}}
       >
-<<<<<<< HEAD
-        {{#each-in @shownItems as |item attrs|}}
-          {{! @glint-ignore - not yet typed }}
-          <X::DropdownList::Item
-            @value={{item}}
-            @contentID={{@contentID}}
-            @attributes={{attrs}}
-            @isSelected={{eq @selected item}}
-            @focusedItemIndex={{@focusedItemIndex}}
-            @listItemRole={{@listItemRole}}
-            @hideContent={{@hideContent}}
-            @onItemClick={{@onItemClick}}
-            @setFocusedItemIndex={{@setFocusedItemIndex}}
-            as |i|
-          >
-            {{! @glint-ignore - not yet typed }}
-            {{yield i to="item"}}
-          </X::DropdownList::Item>
-        {{/each-in}}
-      </MaybeOrderedList>
-    {{/if}}
-  {{/let}}
-{{/unless}}
-=======
         {{#if @shownItems}}
           {{#each-in @shownItems as |item attrs|}}
             <X::DropdownList::Item
@@ -65,5 +35,4 @@
   {{/let}}
 {{else}}
   {{yield to="no-matches"}}
-{{/if}}
->>>>>>> f808c1e5
+{{/if}}