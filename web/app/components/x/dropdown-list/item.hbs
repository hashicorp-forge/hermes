{{!
  If an item has the `itemShouldRenderOut` property, we render it outside of the `ul/ol` element not as a list item, but a hidden container div at the bottom of DOM, the contents of which should be `in-element`ed into the DOM in the appropriate place when invoked by the parent component.

  For example:
  (in single-mustached syntax to avoid VSCode colorization bugs)
  https://github.com/andrejunges/vscode-handlebars/issues/7

  <:item as |i|>
  {#if i.attrs.itemShouldRenderOut}
    {#in-element (html-element ".target-div") insertBefore=null}
      <div>...</div>
    {/in-element}
  {else}
    <i.LinkTo>...</i.LinkTo>
  {/if}
  </:item>

  These rendered-out items retain their keyboard-navigation order relative to other items in the list, but not affected by placement. It is up to the consumer to ensure that the passed-in `items` are arranged in the order that corresponds to their placement.

  See `components/search.hbs` for an example.
}}
{{#let
  (element (if @attributes.itemShouldRenderOut "div" "li"))
  as |MaybeListItem|
}}
  {{! @glint-ignore - maybe-in-element helper not yet typed}}
  {{#maybe-in-element
    (html-element ".ember-application")
    (not @attributes.itemShouldRenderOut)
    insertBefore=null
  }}
    <MaybeListItem
      data-test-x-dropdown-list-item
      class="x-dropdown-list-item
        {{if @attributes.itemShouldRenderOut 'absolute top-0 left-0'}}"
      role="none"
      aria-hidden={{@attributes.itemShouldRenderOut}}
    >
      {{yield
        (hash
          Action=(component
            "x/dropdown-list/action"
            role=@listItemRole
            isAriaSelected=this.isAriaSelected
            isAriaChecked=@isSelected
            registerElement=this.registerElement
            focusMouseTarget=this.focusMouseTarget
            onClick=this.onClick
          )
          LinkTo=(component
            "x/dropdown-list/link-to"
            role=@listItemRole
            isAriaSelected=this.isAriaSelected
            isAriaChecked=@isSelected
            registerElement=this.registerElement
            focusMouseTarget=this.focusMouseTarget
            onClick=this.onClick
          )
          contentID=@contentID
          value=@value
          attrs=@attributes
<<<<<<< HEAD
          isSelected=@isSelected
=======
          selected=@isSelected
>>>>>>> 07273b2b
        )
      }}
    </MaybeListItem>
  {{/maybe-in-element}}
{{/let}}<|MERGE_RESOLUTION|>--- conflicted
+++ resolved
@@ -59,11 +59,7 @@
           contentID=@contentID
           value=@value
           attrs=@attributes
-<<<<<<< HEAD
-          isSelected=@isSelected
-=======
           selected=@isSelected
->>>>>>> 07273b2b
         )
       }}
     </MaybeListItem>
