import { assert } from "@ember/debug";
import { action } from "@ember/object";
import { schedule } from "@ember/runloop";
import { inject as service } from "@ember/service";
import { OffsetOptions, Placement } from "@floating-ui/dom";
import Component from "@glimmer/component";
import { tracked } from "@glimmer/tracking";
import FetchService from "hermes/services/fetch";
import { HdsButtonColor } from "hds/_shared";
import { XDropdownListSharedArgs } from "./_shared";
import { WithBoundArgs } from "@glint/template";
import XDropdownListToggleActionComponent from "./toggle-action";
import XDropdownListToggleButtonComponent from "./toggle-button";
import { XDropdownListItemAPI } from "./item";

export type XDropdownListToggleComponentBoundArgs =
  | "contentIsShown"
  | "registerAnchor"
  | "toggleContent"
  | "onTriggerKeydown"
  | "disabled"
  | "ariaControls";

export interface XDropdownListAnchorAPI {
  ToggleAction: WithBoundArgs<
    typeof XDropdownListToggleActionComponent,
    XDropdownListToggleComponentBoundArgs
  >;
  ToggleButton: WithBoundArgs<
    typeof XDropdownListToggleButtonComponent,
    XDropdownListToggleComponentBoundArgs | "color" | "text"
  >;
  ariaControls: string;
  contentIsShown: boolean;
  focusedItemIndex: number;
  registerAnchor: (element: HTMLElement) => void;
  onTriggerKeydown: (event: KeyboardEvent) => void;
  resetFocusedItemIndex: () => void;
  scheduleAssignMenuItemIDs: () => void;
  toggleContent: () => void;
  hideContent: () => void;
  showContent: () => void;
}

interface XDropdownListComponentSignature {
  Element: HTMLDivElement;
  Args: XDropdownListSharedArgs & {
    isSaving?: boolean;
    placement?: Placement | "none";
    renderOut?: boolean;
    color?: HdsButtonColor;
    disabled?: boolean;
    offset?: OffsetOptions;
    label?: string;
<<<<<<< HEAD

    isLoading?: boolean;
    disableClose?: boolean;
    listIsHidden?: boolean;
    inputIsHidden?: boolean;
=======
    onItemClick?: (value: any, attributes: any) => void;
>>>>>>> c2fc4a7e
  };
  Blocks: {
    default: [];
    anchor: [dd: XDropdownListAnchorAPI];
    item: [dd: XDropdownListItemAPI];
    header: [];
    loading: [];
    "no-matches": [{ isShown: boolean }];
    footer: [];
  };
}

export enum FocusDirection {
  Previous = "previous",
  Next = "next",
  First = "first",
  Last = "last",
}

export default class XDropdownListComponent extends Component<XDropdownListComponentSignature> {
  @service("fetch") declare fetchSvc: FetchService;

  @tracked private _scrollContainer: HTMLElement | null = null;
  @tracked private _input: HTMLInputElement | null = null;
  @tracked private _filteredItems: unknown | null = null;
  @tracked private _menuItems: NodeListOf<Element> | null = null;

  @tracked protected query: string = "";
  @tracked protected listItemRole = this.inputIsShown ? "option" : "menuitem";
  @tracked protected focusedItemIndex = -1;

  /**
   * An asserted-true reference to the scroll container.
   */
  private get scrollContainer(): HTMLElement {
    assert("_scrollContainer must exist", this._scrollContainer);
    return this._scrollContainer;
  }

  /**
   * An asserted-true reference to the filter input.
   */
  get input() {
    assert("input must exist", this._input);
    return this._input;
  }

  /**
   * Whether the dropdown has a filter input.
   * Used to determine layout configurations and
   * aria-roles for various elements.
   */
  get inputIsShown() {
    if (this.args.inputIsHidden) {
      return false;
    }

    if (!this.args.items) {
      return false;
    } else {
      return Object.keys(this.args.items).length > 7;
    }
  }

  /**
   * The items that should be shown in the dropdown.
   * Initially the same as the items passed in and
   * updated when the user types in the filter input.
   */
  get shownItems() {
    return this._filteredItems || this.args.items;
  }

  /**
   * The action run when the scrollContainer is inserted.
   * Registers the div for reference locally.
   */
  @action protected registerScrollContainer(element: HTMLElement) {
    this._scrollContainer = element;
  }

  /**
   * The action performed when the filter input is inserted.
   * Registers the input locally and focuses it for the user.
   */
  @action registerAndFocusInput(e: HTMLInputElement) {
    this._input = e;

    /**
     * The dropdown is initially positioned in the top of page-body,
     * so we specify that the focus event should not scroll to it.
     * Instead, we use FloatingUI to place the input in view.
     */
    this.input.focus({ preventScroll: true });
  }

  /**
   * The action run when the content div is inserted.
   * Used to assign ids to the menu items.
   */
  @action protected didInsertContent() {
    assert(
      "didInsertContent expects a _scrollContainer",
      this._scrollContainer
    );
    this.assignMenuItemIDs(
      this._scrollContainer.querySelectorAll(`[role=${this.listItemRole}]`)
    );
  }

  @action onDestroy() {
    this.query = "";
    this._filteredItems = null;
    this.resetFocusedItemIndex();
  }

  /**
   * The action run when the content div is destroyed.
   * Resets the filtered items so that the next time the
   * popover is opened, the full list of items is shown.
   */
  @action resetFilteredItems() {
    this._filteredItems = null;
  }

  /**
   * The action run when the popover is inserted, and when
   * the user filters or navigates the dropdown.
   * Loops through the menu items and assigns an id that
   * matches the index of the item in the list.
   */
  @action assignMenuItemIDs(items: NodeListOf<Element>): void {
    this._menuItems = items;
    for (let i = 0; i < items.length; i++) {
      let item = items[i];
      assert("item must exist", item instanceof HTMLElement);
      item.id = `x-dropdown-list-item-${i}`;
    }
  }

  /**
   * The action run when the trigger is focused and the user
   * presses the up or down arrow keys. Used to open and focus
   * to the first or last item in the dropdown.
   */
  @action protected onTriggerKeydown(
    contentIsShown: boolean,
    showContent: () => void,
    event: KeyboardEvent
  ) {
    if (contentIsShown) {
      return;
    }

    if (event.key === "ArrowUp" || event.key === "ArrowDown") {
      event.preventDefault();
      showContent();

      // Prevent the event from bubbling to the contentBody's keydown listener.
      event.stopPropagation();

      // Wait for menuItemIDs to be set by `didInsertContent`.
      schedule("afterRender", () => {
        switch (event.key) {
          case "ArrowDown":
            this.setFocusedItemIndex(FocusDirection.First, false);
            break;
          case "ArrowUp":
            this.setFocusedItemIndex(FocusDirection.Last);
            break;
        }
      });
    }
  }

  /**
   * Sets the focus to the next or previous menu item.
   * Used by the onKeydown action to navigate the dropdown, and
   * by the FacetDropdownListItem component on mouseenter.s
   */
  @action protected setFocusedItemIndex(
    focusDirectionOrNumber: FocusDirection | number,
    maybeScrollIntoView = true
  ) {
    let { _menuItems: menuItems, focusedItemIndex } = this;

    let setFirst = () => {
      focusedItemIndex = 0;
    };

    let setLast = () => {
      assert("menuItems must exist", menuItems);
      focusedItemIndex = menuItems.length - 1;
    };

    if (!menuItems) {
      return;
    }

    if (menuItems.length === 0) {
      return;
    }

    switch (focusDirectionOrNumber) {
      case FocusDirection.Previous:
        if (focusedItemIndex === -1 || focusedItemIndex === 0) {
          // When the first or no item is focused, "previous" focuses the last item.
          setLast();
        } else {
          focusedItemIndex--;
        }
        break;
      case FocusDirection.Next:
        if (focusedItemIndex === menuItems.length - 1) {
          // When the last item is focused, "next" focuses the first item.
          setFirst();
        } else {
          focusedItemIndex++;
        }
        break;
      case FocusDirection.First:
        setFirst();
        break;
      case FocusDirection.Last:
        setLast();
        break;
      default:
        focusedItemIndex = focusDirectionOrNumber;
        break;
    }

    this.focusedItemIndex = focusedItemIndex;

    if (maybeScrollIntoView) {
      this.maybeScrollIntoView();
    }
  }

  /**
   * Checks whether the focused item is completely visible,
   * and, if necessary, scrolls the dropdown to make it visible.
   * Used by the setFocusedItemIndex action on keydown.
   */
  private maybeScrollIntoView() {
    const focusedItem = this._menuItems?.item(this.focusedItemIndex);
    assert("focusedItem must exist", focusedItem instanceof HTMLElement);

    const containerHeight = this.scrollContainer.offsetHeight;
    const itemHeight = focusedItem.offsetHeight;
    const itemTop = focusedItem.offsetTop;
    const itemBottom = focusedItem.offsetTop + itemHeight;
    const scrollviewTop = this.scrollContainer.scrollTop;
    const scrollviewBottom = scrollviewTop + containerHeight;

    if (itemBottom > scrollviewBottom) {
      this.scrollContainer.scrollTop = itemTop + itemHeight - containerHeight;
    } else if (itemTop < scrollviewTop) {
      this.scrollContainer.scrollTop = itemTop;
    }
  }

  /**
   * Sets the focusItemIndex to -1.
   * Called onInput and when the popover is closed.
   */
  @action protected resetFocusedItemIndex() {
    this.focusedItemIndex = -1;
  }

  /**
   * The action run when the user types in the input.
   * Filters the facets shown in the dropdown and schedules
   * the menu items to be assigned their new IDs.
   */
  @action onInput(event: Event) {
    this.resetFocusedItemIndex();

    let shownItems: any = {};
    let { items } = this.args;

    this.query = (event.target as HTMLInputElement).value;
    for (const [key, value] of Object.entries(items)) {
      if (key.toLowerCase().includes(this.query.toLowerCase())) {
        shownItems[key] = value;
      }
    }

    this._filteredItems = shownItems;
    this.scheduleAssignMenuItemIDs();
  }

  /**
   * The action that assigns menu item IDs.
   * Scheduled after render to ensure that the menu items
   * have been rendered and are available to query, including
   * after being filtered.
   *
   * In cases where items are loaded asynchronously,
   * e.g., when querying Algolia, the menu items are not
   * available immediately after render. In these cases,
   * the component should call `scheduleAssignMenuItemIDs`
   * in the `next` runloop.
   */
  @action protected scheduleAssignMenuItemIDs() {
    if (!this._scrollContainer) {
      this.scheduleAssignMenuItemIDs();
    } else {
      schedule("afterRender", () => {
        assert(
          "scheduleAssignMenuItemIDs expects a _scrollContainer",
          this._scrollContainer
        );
        this.assignMenuItemIDs(
          this._scrollContainer.querySelectorAll(`[role=${this.listItemRole}]`)
        );
      });
    }
  }
}

declare module "@glint/environment-ember-loose/registry" {
  export default interface Registry {
    "X::DropdownList": typeof XDropdownListComponent;
  }
}<|MERGE_RESOLUTION|>--- conflicted
+++ resolved
@@ -52,15 +52,11 @@
     disabled?: boolean;
     offset?: OffsetOptions;
     label?: string;
-<<<<<<< HEAD
-
     isLoading?: boolean;
     disableClose?: boolean;
     listIsHidden?: boolean;
     inputIsHidden?: boolean;
-=======
     onItemClick?: (value: any, attributes: any) => void;
->>>>>>> c2fc4a7e
   };
   Blocks: {
     default: [];
