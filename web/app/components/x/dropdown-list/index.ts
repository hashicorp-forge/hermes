--- conflicted
+++ resolved
@@ -54,9 +54,7 @@
     disabled?: boolean;
     offset?: OffsetOptions;
     label?: string;
-<<<<<<< HEAD
     theme?: "secondary";
-=======
     matchAnchorWidth?: MatchAnchorWidthOptions;
 
     /**
@@ -67,7 +65,6 @@
      * in addition to its name.
      */
     secondaryFilterAttribute?: string;
->>>>>>> f02b9eb3
 
     /**
      * Whether an asynchronous list is loading.
