--- conflicted
+++ resolved
@@ -431,14 +431,10 @@
         shownItems[key] = value;
       } else if (this.args.secondaryFilterAttribute) {
         const maybeValue = (value as any)[this.args.secondaryFilterAttribute];
-<<<<<<< HEAD
         if (
           maybeValue &&
           maybeValue.toLowerCase().includes(this.query.toLowerCase())
         ) {
-=======
-        if (maybeValue.toLowerCase().includes(this.query.toLowerCase())) {
->>>>>>> e1801323
           shownItems[key] = value;
         }
       }
