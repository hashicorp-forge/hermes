import { assert } from "@ember/debug";
import { action } from "@ember/object";
import { schedule } from "@ember/runloop";
import { inject as service } from "@ember/service";
import { OffsetOptions, Placement } from "@floating-ui/dom";
import Component from "@glimmer/component";
import { tracked } from "@glimmer/tracking";
import { WithBoundArgs } from "@glint/template";
import FetchService from "hermes/services/fetch";
import XDropdownListToggleActionComponent from "./toggle-action";
import XDropdownListToggleButtonComponent from "./toggle-button";
import { HdsButtonColor } from "hds/_shared";
import XDropdownListActionComponent, {
  XDropdownListActionComponentArgs,
} from "./action";
import { XDropdownListInteractiveComponentArgs } from "./item";
import XDropdownListLinkToComponent from "./link-to";

type XDropdownListToggleComponentBoundArgs =
  | "contentIsShown"
  | "registerAnchor"
  | "toggleContent"
  | "onTriggerKeydown"
  | "disabled"
  | "ariaControls";

interface XDropdownListComponentSignature {
  Element: HTMLDivElement;
  Args: {
    items?: any;
    listIsOrdered?: boolean;
    color?: HdsButtonColor;
    selected?: any;
    disabled?: boolean;
    placement?: Placement;
    isSaving?: boolean;
    offset?: OffsetOptions;
<<<<<<< HEAD
    label?: string;
=======
>>>>>>> 06a9ec93
    renderOut?: boolean;
    onItemClick: (value: any, attributes: any) => void;
  };
  Blocks: {
    default: [];
    anchor: [
      dd: {
        ToggleAction: WithBoundArgs<
          typeof XDropdownListToggleActionComponent,
          XDropdownListToggleComponentBoundArgs
        >;
        ToggleButton: WithBoundArgs<
          typeof XDropdownListToggleButtonComponent,
          XDropdownListToggleComponentBoundArgs | "color" | "text"
        >;
        ariaControls: string;
        resetFocusedItemIndex: () => void;
        scheduleAssignMenuItemIDs: () => void;
        registerAnchor: (element: HTMLElement) => void;
        contentIsShown: boolean;
        toggleContent: () => void;
        onTriggerKeydown: (event: KeyboardEvent) => void;
        focusedItemIndex: number;
        hideContent: () => void;
        showContent: () => void;
      }
    ];
    item: [
      dd: {
        Action: WithBoundArgs<
          typeof XDropdownListActionComponent,
          XDropdownListInteractiveComponentArgs
        >;
        LinkTo: WithBoundArgs<
          typeof XDropdownListLinkToComponent,
          XDropdownListInteractiveComponentArgs
        >;
        value: any;
        selected?: any;
        attrs?: any;
      }
    ];
    header: [];
    footer: [];
  };
}

export enum FocusDirection {
  Previous = "previous",
  Next = "next",
  First = "first",
  Last = "last",
}

export default class XDropdownListComponent extends Component<XDropdownListComponentSignature> {
  @service("fetch") declare fetchSvc: FetchService;

  @tracked private _scrollContainer: HTMLElement | null = null;
  @tracked private _input: HTMLInputElement | null = null;
  @tracked private _filteredItems: unknown | null = null;
  @tracked private _menuItems: NodeListOf<Element> | null = null;

  @tracked protected query: string = "";
  @tracked protected listItemRole = this.inputIsShown ? "option" : "menuitem";
  @tracked protected focusedItemIndex = -1;

  /**
   * An asserted-true reference to the scroll container.
   */
  private get scrollContainer(): HTMLElement {
    assert("_scrollContainer must exist", this._scrollContainer);
    return this._scrollContainer;
  }

  /**
   * An asserted-true reference to the filter input.
   */
  get input() {
    assert("input must exist", this._input);
    return this._input;
  }

  /**
   * Whether the dropdown has a filter input.
   * Used to determine layout configurations and
   * aria-roles for various elements.
   */
  get inputIsShown() {
    if (!this.args.items) {
      return false;
    } else {
      return Object.keys(this.args.items).length > 7;
    }
  }

  /**
   * The items that should be shown in the dropdown.
   * Initially the same as the items passed in and
   * updated when the user types in the filter input.
   */
  get shownItems() {
    return this._filteredItems || this.args.items;
  }

  /**
   * The action run when the scrollContainer is inserted.
   * Registers the div for reference locally.
   */
  @action protected registerScrollContainer(element: HTMLElement) {
    this._scrollContainer = element;
  }

  /**
   * The action performed when the filter input is inserted.
   * Registers the input locally and focuses it for the user.
   */
  @action registerAndFocusInput(e: HTMLInputElement) {
    this._input = e;

    /**
     * The dropdown is initially positioned in the top of page-body,
     * so we specify that the focus event should not scroll to it.
     * Instead, we use FloatingUI to place the input in view.
     */
    this.input.focus({ preventScroll: true });
  }

  /**
   * The action run when the content div is inserted.
   * Used to assign ids to the menu items.
   */
  @action protected didInsertContent() {
    assert(
      "didInsertContent expects a _scrollContainer",
      this._scrollContainer
    );
    this.assignMenuItemIDs(
      this._scrollContainer.querySelectorAll(`[role=${this.listItemRole}]`)
    );
  }

  @action onDestroy() {
    this.query = "";
    this._filteredItems = null;
    this.resetFocusedItemIndex();
  }

  /**
   * The action run when the content div is destroyed.
   * Resets the filtered items so that the next time the
   * popover is opened, the full list of items is shown.
   */
  @action resetFilteredItems() {
    this._filteredItems = null;
  }

  /**
   * The action run when the popover is inserted, and when
   * the user filters or navigates the dropdown.
   * Loops through the menu items and assigns an id that
   * matches the index of the item in the list.
   */
  @action assignMenuItemIDs(items: NodeListOf<Element>): void {
    this._menuItems = items;
    for (let i = 0; i < items.length; i++) {
      let item = items[i];
      assert("item must exist", item instanceof HTMLElement);
      item.id = `x-dropdown-list-item-${i}`;
    }
  }

  /**
   * The action run when the trigger is focused and the user
   * presses the up or down arrow keys. Used to open and focus
   * to the first or last item in the dropdown.
   */
  @action protected onTriggerKeydown(
    contentIsShown: boolean,
    showContent: () => void,
    event: KeyboardEvent
  ) {
    if (contentIsShown) {
      return;
    }

    if (event.key === "ArrowUp" || event.key === "ArrowDown") {
      event.preventDefault();
      showContent();

      // Prevent the event from bubbling to the contentBody's keydown listener.
      event.stopPropagation();

      // Wait for menuItemIDs to be set by `didInsertContent`.
      schedule("afterRender", () => {
        switch (event.key) {
          case "ArrowDown":
            this.setFocusedItemIndex(FocusDirection.First, false);
            break;
          case "ArrowUp":
            this.setFocusedItemIndex(FocusDirection.Last);
            break;
        }
      });
    }
  }

  /**
   * Sets the focus to the next or previous menu item.
   * Used by the onKeydown action to navigate the dropdown, and
   * by the FacetDropdownListItem component on mouseenter.s
   */
  @action protected setFocusedItemIndex(
    focusDirectionOrNumber: FocusDirection | number,
    maybeScrollIntoView = true
  ) {
    let { _menuItems: menuItems, focusedItemIndex } = this;

    let setFirst = () => {
      focusedItemIndex = 0;
    };

    let setLast = () => {
      assert("menuItems must exist", menuItems);
      focusedItemIndex = menuItems.length - 1;
    };

    if (!menuItems) {
      return;
    }

    if (menuItems.length === 0) {
      return;
    }

    switch (focusDirectionOrNumber) {
      case FocusDirection.Previous:
        if (focusedItemIndex === -1 || focusedItemIndex === 0) {
          // When the first or no item is focused, "previous" focuses the last item.
          setLast();
        } else {
          focusedItemIndex--;
        }
        break;
      case FocusDirection.Next:
        if (focusedItemIndex === menuItems.length - 1) {
          // When the last item is focused, "next" focuses the first item.
          setFirst();
        } else {
          focusedItemIndex++;
        }
        break;
      case FocusDirection.First:
        setFirst();
        break;
      case FocusDirection.Last:
        setLast();
        break;
      default:
        focusedItemIndex = focusDirectionOrNumber;
        break;
    }

    this.focusedItemIndex = focusedItemIndex;

    if (maybeScrollIntoView) {
      this.maybeScrollIntoView();
    }
  }

  /**
   * Checks whether the focused item is completely visible,
   * and, if necessary, scrolls the dropdown to make it visible.
   * Used by the setFocusedItemIndex action on keydown.
   */
  private maybeScrollIntoView() {
    const focusedItem = this._menuItems?.item(this.focusedItemIndex);
    assert("focusedItem must exist", focusedItem instanceof HTMLElement);

    const containerHeight = this.scrollContainer.offsetHeight;
    const itemHeight = focusedItem.offsetHeight;
    const itemTop = focusedItem.offsetTop;
    const itemBottom = focusedItem.offsetTop + itemHeight;
    const scrollviewTop = this.scrollContainer.scrollTop;
    const scrollviewBottom = scrollviewTop + containerHeight;

    if (itemBottom > scrollviewBottom) {
      this.scrollContainer.scrollTop = itemTop + itemHeight - containerHeight;
    } else if (itemTop < scrollviewTop) {
      this.scrollContainer.scrollTop = itemTop;
    }
  }

  /**
   * Sets the focusItemIndex to -1.
   * Called onInput and when the popover is closed.
   */
  @action protected resetFocusedItemIndex() {
    this.focusedItemIndex = -1;
  }

  /**
   * The action run when the user types in the input.
   * Filters the facets shown in the dropdown and schedules
   * the menu items to be assigned their new IDs.
   */
  @action onInput(event: Event) {
    this.resetFocusedItemIndex();

    let shownItems: any = {};
    let { items } = this.args;

    this.query = (event.target as HTMLInputElement).value;
    for (const [key, value] of Object.entries(items)) {
      if (key.toLowerCase().includes(this.query.toLowerCase())) {
        shownItems[key] = value;
      }
    }

    this._filteredItems = shownItems;
    this.scheduleAssignMenuItemIDs();
  }

  /**
   * The action that assigns menu item IDs.
   * Scheduled after render to ensure that the menu items
   * have been rendered and are available to query, including
   * after being filtered.
   *
   * In cases where items are loaded asynchronously,
   * e.g., when querying Algolia, the menu items are not
   * available immediately after render. In these cases,
   * the component should call `scheduleAssignMenuItemIDs`
   * in the `next` runloop.
   */
  @action protected scheduleAssignMenuItemIDs() {
    schedule("afterRender", () => {
      assert(
        "scheduleAssignMenuItemIDs expects a _scrollContainer",
        this._scrollContainer
      );
      this.assignMenuItemIDs(
        this._scrollContainer.querySelectorAll(`[role=${this.listItemRole}]`)
      );
    });
  }
}

declare module "@glint/environment-ember-loose/registry" {
  export default interface Registry {
    "X::DropdownList": typeof XDropdownListComponent;
  }
}<|MERGE_RESOLUTION|>--- conflicted
+++ resolved
@@ -10,9 +10,7 @@
 import XDropdownListToggleActionComponent from "./toggle-action";
 import XDropdownListToggleButtonComponent from "./toggle-button";
 import { HdsButtonColor } from "hds/_shared";
-import XDropdownListActionComponent, {
-  XDropdownListActionComponentArgs,
-} from "./action";
+import XDropdownListActionComponent from "./action";
 import { XDropdownListInteractiveComponentArgs } from "./item";
 import XDropdownListLinkToComponent from "./link-to";
 
@@ -35,10 +33,7 @@
     placement?: Placement;
     isSaving?: boolean;
     offset?: OffsetOptions;
-<<<<<<< HEAD
     label?: string;
-=======
->>>>>>> 06a9ec93
     renderOut?: boolean;
     onItemClick: (value: any, attributes: any) => void;
   };
