import { assert } from "@ember/debug";
import { action } from "@ember/object";
import { schedule } from "@ember/runloop";
import { inject as service } from "@ember/service";
import { OffsetOptions, Placement } from "@floating-ui/dom";
import Component from "@glimmer/component";
import { tracked } from "@glimmer/tracking";
import { restartableTask } from "ember-concurrency";
import FetchService from "hermes/services/fetch";
import { HermesDocument } from "hermes/types/document";

interface XDropdownListComponentSignature {
  Element: HTMLDivElement;
  Args: {
    items?: any;
    listIsOrdered?: boolean;
<<<<<<< HEAD
    renderOut?: boolean;
    isLoading?: boolean;
    disableClose?: boolean;
    listIsHidden?: boolean;
    offset?: OffsetOptions;
    inputVisibility?: "shown" | "hidden";
    selected?: any;
    placement?: Placement | "none";
=======
    selected?: any;
    placement?: Placement;
>>>>>>> 5762983d
    isSaving?: boolean;
    offset?: OffsetOptions;
    onItemClick: (value: any, attributes: any) => void;
  };
  // TODO: Replace using Glint's `withBoundArgs` types
  Blocks: {
<<<<<<< HEAD
    anchor: [
      dd: {
        registerAnchor: (element: HTMLElement) => void;
        contentIsShown: boolean;
        ariaControls: string;
      }
    ];
    item: [
      dd: {
        Action: any; // FIXME
        attrs: HermesDocument;
      }
    ];
    header: [];
=======
    default: [];
    anchor: [dd: any];
    header: [dd: any];
    item: [dd: any];
>>>>>>> 5762983d
  };
}

export enum FocusDirection {
  Previous = "previous",
  Next = "next",
  First = "first",
  Last = "last",
}

export default class XDropdownListComponent extends Component<XDropdownListComponentSignature> {
  @service("fetch") declare fetchSvc: FetchService;

  @tracked private _scrollContainer: HTMLElement | null = null;
  @tracked private _input: HTMLInputElement | null = null;
  @tracked private _filteredItems: unknown | null = null;
  @tracked private _menuItems: NodeListOf<Element> | null = null;

  @tracked protected query: string = "";
  @tracked protected listItemRole = this.inputIsShown ? "option" : "menuitem";
  @tracked protected focusedItemIndex = -1;

  /**
   * An asserted-true reference to the scroll container.
   */
  private get scrollContainer(): HTMLElement {
    assert("_scrollContainer must exist", this._scrollContainer);
    return this._scrollContainer;
  }

  /**
   * An asserted-true reference to the filter input.
   */
  get input() {
    assert("input must exist", this._input);
    return this._input;
  }

  /**
   * Whether the dropdown has a filter input.
   * Used to determine layout configurations and
   * aria-roles for various elements.
   */
  get inputIsShown() {
    if (this.args.inputVisibility === "shown") {
      return true;
    }

    if (this.args.inputVisibility === "hidden") {
      return false;
    }

    if (!this.args.items) {
      return false;
    } else {
      return Object.keys(this.args.items).length > 7;
    }
  }

  /**
   * The items that should be shown in the dropdown.
   * Initially the same as the items passed in and
   * updated when the user types in the filter input.
   */
  get shownItems() {
    return this._filteredItems || this.args.items;
  }

  /**
   * The action run when the scrollContainer is inserted.
   * Registers the div for reference locally.
   */
  @action protected registerScrollContainer(element: HTMLDivElement) {
    this._scrollContainer = element;
  }

  /**
   * The action performed when the filter input is inserted.
   * Registers the input locally and focuses it for the user.
   */
  @action registerAndFocusInput(e: HTMLInputElement) {
    this._input = e;

    /**
     * The dropdown is initially positioned in the top of page-body,
     * so we specify that the focus event should not scroll to it.
     * Instead, we use FloatingUI to place the input in view.
     */
    this.input.focus({ preventScroll: true });
  }

  /**
   * The action run when the content div is inserted.
   * Used to assign ids to the menu items.
   */
  @action protected didInsertContent() {
    assert(
      "didInsertContent expects a _scrollContainer",
      this._scrollContainer
    );
    this.assignMenuItemIDs(
      this._scrollContainer.querySelectorAll(`[role=${this.listItemRole}]`)
    );
  }

  @action onDestroy() {
    this.query = "";
    this._filteredItems = null;
    this.resetFocusedItemIndex();
  }

  /**
   * The action run when the content div is destroyed.
   * Resets the filtered items so that the next time the
   * popover is opened, the full list of items is shown.
   */
  @action resetFilteredItems() {
    this._filteredItems = null;
  }

  /**
   * The action run when the popover is inserted, and when
   * the user filters or navigates the dropdown.
   * Loops through the menu items and assigns an id that
   * matches the index of the item in the list.
   */
  @action assignMenuItemIDs(items: NodeListOf<Element>): void {
    this._menuItems = items;
    for (let i = 0; i < items.length; i++) {
      let item = items[i];
      assert("item must exist", item instanceof HTMLElement);
      item.id = `x-dropdown-list-item-${i}`;
    }
  }

  /**
   * The action run when the trigger is focused and the user
   * presses the up or down arrow keys. Used to open and focus
   * to the first or last item in the dropdown.
   */
  @action protected onTriggerKeydown(
    contentIsShown: boolean,
    showContent: () => void,
    event: KeyboardEvent
  ) {
    if (contentIsShown) {
      return;
    }

    if (event.key === "ArrowUp" || event.key === "ArrowDown") {
      event.preventDefault();
      showContent();

      // Prevent the event from bubbling to the contentBody's keydown listener.
      event.stopPropagation();

      // Wait for menuItemIDs to be set by `didInsertContent`.
      schedule("afterRender", () => {
        switch (event.key) {
          case "ArrowDown":
            this.setFocusedItemIndex(FocusDirection.First, false);
            break;
          case "ArrowUp":
            this.setFocusedItemIndex(FocusDirection.Last);
            break;
        }
      });
    }
  }

  /**
   * Sets the focus to the next or previous menu item.
   * Used by the onKeydown action to navigate the dropdown, and
   * by the FacetDropdownListItem component on mouseenter.s
   */
  @action protected setFocusedItemIndex(
    focusDirectionOrNumber: FocusDirection | number,
    maybeScrollIntoView = true
  ) {
    let { _menuItems: menuItems, focusedItemIndex } = this;

    let setFirst = () => {
      focusedItemIndex = 0;
    };

    let setLast = () => {
      assert("menuItems must exist", menuItems);
      focusedItemIndex = menuItems.length - 1;
    };

    if (!menuItems) {
      return;
    }

    if (menuItems.length === 0) {
      return;
    }

    switch (focusDirectionOrNumber) {
      case FocusDirection.Previous:
        if (focusedItemIndex === -1 || focusedItemIndex === 0) {
          // When the first or no item is focused, "previous" focuses the last item.
          setLast();
        } else {
          focusedItemIndex--;
        }
        break;
      case FocusDirection.Next:
        if (focusedItemIndex === menuItems.length - 1) {
          // When the last item is focused, "next" focuses the first item.
          setFirst();
        } else {
          focusedItemIndex++;
        }
        break;
      case FocusDirection.First:
        setFirst();
        break;
      case FocusDirection.Last:
        setLast();
        break;
      default:
        focusedItemIndex = focusDirectionOrNumber;
        break;
    }

    this.focusedItemIndex = focusedItemIndex;

    if (maybeScrollIntoView) {
      this.maybeScrollIntoView();
    }
  }

  @action protected resetFocusedItemIndex() {
    this.focusedItemIndex = -1;
  }

  /**
   * Checks whether the focused item is completely visible,
   * and, if necessary, scrolls the dropdown to make it visible.
   * Used by the setFocusedItemIndex action on keydown.
   */
  private maybeScrollIntoView() {
    const focusedItem = this._menuItems?.item(this.focusedItemIndex);
    assert("focusedItem must exist", focusedItem instanceof HTMLElement);

    const containerHeight = this.scrollContainer.offsetHeight;
    const itemHeight = focusedItem.offsetHeight;
    const itemTop = focusedItem.offsetTop;
    const itemBottom = focusedItem.offsetTop + itemHeight;
    const scrollviewTop = this.scrollContainer.scrollTop;
    const scrollviewBottom = scrollviewTop + containerHeight;

    if (itemBottom > scrollviewBottom) {
      this.scrollContainer.scrollTop = itemTop + itemHeight - containerHeight;
    } else if (itemTop < scrollviewTop) {
      this.scrollContainer.scrollTop = itemTop;
    }
  }

<<<<<<< HEAD
=======
  /**
   * Sets the focusItemIndex to -1.
   * Called onInput and when the popover is closed.
   */
  @action protected resetFocusedItemIndex() {
    this.focusedItemIndex = -1;
  }

>>>>>>> 5762983d
  /**
   * The action run when the user types in the input.
   * Filters the facets shown in the dropdown and schedules
   * the menu items to be assigned their new IDs.
   */
  protected onInput = restartableTask(async (inputEvent: InputEvent) => {
    this.resetFocusedItemIndex();

    let shownItems: any = {};
    let { items } = this.args;

    this.query = (inputEvent.target as HTMLInputElement).value;
    for (const [key, value] of Object.entries(items)) {
      if (key.toLowerCase().includes(this.query.toLowerCase())) {
        shownItems[key] = value;
      }
    }

    this._filteredItems = shownItems;
    this.scheduleAssignMenuItemIDs();
  });

<<<<<<< HEAD
  @action protected scheduleAssignMenuItemIDs() {
    if (!this._scrollContainer) {
      this.scheduleAssignMenuItemIDs();
    } else {
      schedule("afterRender", () => {
        assert(
          "scheduleAssignMenuItemIDs expects a _scrollContainer",
          this._scrollContainer
        );
        this.assignMenuItemIDs(
          this._scrollContainer.querySelectorAll(`[role=${this.listItemRole}]`)
        );
      });
    }
=======
  /**
   * The action that assigns menu item IDs.
   * Scheduled after render to ensure that the menu items
   * have been rendered and are available to query, including
   * after being filtered.
   *
   * In cases where items are loaded asynchronously,
   * e.g., when querying Algolia, the menu items are not
   * available immediately after render. In these cases,
   * the component should call `scheduleAssignMenuItemIDs`
   * in the `next` runloop.
   */
  @action protected scheduleAssignMenuItemIDs() {
    schedule("afterRender", () => {
      assert(
        "scheduleAssignMenuItemIDs expects a _scrollContainer",
        this._scrollContainer
      );
      this.assignMenuItemIDs(
        this._scrollContainer.querySelectorAll(`[role=${this.listItemRole}]`)
      );
    });
>>>>>>> 5762983d
  }
}

declare module "@glint/environment-ember-loose/registry" {
  export default interface Registry {
    "X::DropdownList": typeof XDropdownListComponent;
  }
}<|MERGE_RESOLUTION|>--- conflicted
+++ resolved
@@ -14,26 +14,19 @@
   Args: {
     items?: any;
     listIsOrdered?: boolean;
-<<<<<<< HEAD
     renderOut?: boolean;
     isLoading?: boolean;
     disableClose?: boolean;
     listIsHidden?: boolean;
-    offset?: OffsetOptions;
     inputVisibility?: "shown" | "hidden";
     selected?: any;
     placement?: Placement | "none";
-=======
-    selected?: any;
-    placement?: Placement;
->>>>>>> 5762983d
     isSaving?: boolean;
     offset?: OffsetOptions;
     onItemClick: (value: any, attributes: any) => void;
   };
   // TODO: Replace using Glint's `withBoundArgs` types
   Blocks: {
-<<<<<<< HEAD
     anchor: [
       dd: {
         registerAnchor: (element: HTMLElement) => void;
@@ -48,12 +41,6 @@
       }
     ];
     header: [];
-=======
-    default: [];
-    anchor: [dd: any];
-    header: [dd: any];
-    item: [dd: any];
->>>>>>> 5762983d
   };
 }
 
@@ -314,17 +301,6 @@
     }
   }
 
-<<<<<<< HEAD
-=======
-  /**
-   * Sets the focusItemIndex to -1.
-   * Called onInput and when the popover is closed.
-   */
-  @action protected resetFocusedItemIndex() {
-    this.focusedItemIndex = -1;
-  }
-
->>>>>>> 5762983d
   /**
    * The action run when the user types in the input.
    * Filters the facets shown in the dropdown and schedules
@@ -347,7 +323,18 @@
     this.scheduleAssignMenuItemIDs();
   });
 
-<<<<<<< HEAD
+  /**
+   * The action that assigns menu item IDs.
+   * Scheduled after render to ensure that the menu items
+   * have been rendered and are available to query, including
+   * after being filtered.
+   *
+   * In cases where items are loaded asynchronously,
+   * e.g., when querying Algolia, the menu items are not
+   * available immediately after render. In these cases,
+   * the component should call `scheduleAssignMenuItemIDs`
+   * in the `next` runloop.
+   */
   @action protected scheduleAssignMenuItemIDs() {
     if (!this._scrollContainer) {
       this.scheduleAssignMenuItemIDs();
@@ -362,30 +349,6 @@
         );
       });
     }
-=======
-  /**
-   * The action that assigns menu item IDs.
-   * Scheduled after render to ensure that the menu items
-   * have been rendered and are available to query, including
-   * after being filtered.
-   *
-   * In cases where items are loaded asynchronously,
-   * e.g., when querying Algolia, the menu items are not
-   * available immediately after render. In these cases,
-   * the component should call `scheduleAssignMenuItemIDs`
-   * in the `next` runloop.
-   */
-  @action protected scheduleAssignMenuItemIDs() {
-    schedule("afterRender", () => {
-      assert(
-        "scheduleAssignMenuItemIDs expects a _scrollContainer",
-        this._scrollContainer
-      );
-      this.assignMenuItemIDs(
-        this._scrollContainer.querySelectorAll(`[role=${this.listItemRole}]`)
-      );
-    });
->>>>>>> 5762983d
   }
 }
 
