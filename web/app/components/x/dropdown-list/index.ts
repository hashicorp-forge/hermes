import { assert } from "@ember/debug";
import { action } from "@ember/object";
import { schedule } from "@ember/runloop";
import { inject as service } from "@ember/service";
import { OffsetOptions, Placement } from "@floating-ui/dom";
import Component from "@glimmer/component";
import { tracked } from "@glimmer/tracking";
import { WithBoundArgs } from "@glint/template";
import FetchService from "hermes/services/fetch";
<<<<<<< HEAD
import { HermesDocument } from "hermes/types/document";

interface XDropdownListComponentSignature {
  Element: HTMLDivElement;
  Args: {
    items?: any;
    listIsOrdered?: boolean;
    renderOut?: boolean;
    isLoading?: boolean;
    disableClose?: boolean;
    listIsHidden?: boolean;
    inputIsHidden?: boolean;
    selected?: any;
    placement?: Placement | "none";
    isSaving?: boolean;
    offset?: OffsetOptions;
    onItemClick?: (value: any, attributes: any) => void;
=======
import XDropdownListToggleActionComponent from "./toggle-action";
import XDropdownListToggleButtonComponent from "./toggle-button";
import { HdsButtonColor } from "hds/_shared";
import { XDropdownListItemAPI } from "./item";

type XDropdownListToggleComponentBoundArgs =
  | "contentIsShown"
  | "registerAnchor"
  | "toggleContent"
  | "onTriggerKeydown"
  | "disabled"
  | "ariaControls";

interface XDropdownListAnchorAPI {
  ToggleAction: WithBoundArgs<
    typeof XDropdownListToggleActionComponent,
    XDropdownListToggleComponentBoundArgs
  >;
  ToggleButton: WithBoundArgs<
    typeof XDropdownListToggleButtonComponent,
    XDropdownListToggleComponentBoundArgs | "color" | "text"
  >;
  ariaControls: string;
  contentIsShown: boolean;
  focusedItemIndex: number;
  registerAnchor: (element: HTMLElement) => void;
  onTriggerKeydown: (event: KeyboardEvent) => void;
  resetFocusedItemIndex: () => void;
  scheduleAssignMenuItemIDs: () => void;
  toggleContent: () => void;
  hideContent: () => void;
  showContent: () => void;
}

export interface XDropdownListSharedArgs {
  items?: any;
  selected?: any;
  listIsOrdered?: boolean;
}

interface XDropdownListComponentSignature {
  Element: HTMLDivElement;
  Args: XDropdownListSharedArgs & {
    isSaving?: boolean;
    placement?: Placement;
    renderOut?: boolean;

    onItemClick?: (value: any, attributes: any) => void;
    color?: HdsButtonColor;
    disabled?: boolean;
    offset?: OffsetOptions;
    label?: string;
>>>>>>> 2be81df7
  };
  Blocks: {
<<<<<<< HEAD
    anchor: [
      dd: {
        registerAnchor: (element: HTMLElement) => void;
        contentIsShown: boolean;
        ariaControls: string;
      }
    ];
    item: [
      dd: {
        Action: any; // FIXME
        attrs: HermesDocument;
      }
    ];
    header: [];
    loading: [];
    "no-matches": [];
=======
    default: [];
    anchor: [dd: XDropdownListAnchorAPI];
    item: [dd: XDropdownListItemAPI];
    header: [];
    footer: [];
>>>>>>> 2be81df7
  };
}

export enum FocusDirection {
  Previous = "previous",
  Next = "next",
  First = "first",
  Last = "last",
}

export default class XDropdownListComponent extends Component<XDropdownListComponentSignature> {
  @service("fetch") declare fetchSvc: FetchService;

  @tracked private _scrollContainer: HTMLElement | null = null;
  @tracked private _input: HTMLInputElement | null = null;
  @tracked private _filteredItems: unknown | null = null;
  @tracked private _menuItems: NodeListOf<Element> | null = null;

  @tracked protected query: string = "";
  @tracked protected listItemRole = this.inputIsShown ? "option" : "menuitem";
  @tracked protected focusedItemIndex = -1;

  /**
   * An asserted-true reference to the scroll container.
   */
  private get scrollContainer(): HTMLElement {
    assert("_scrollContainer must exist", this._scrollContainer);
    return this._scrollContainer;
  }

  /**
   * An asserted-true reference to the filter input.
   */
  get input() {
    assert("input must exist", this._input);
    return this._input;
  }

  /**
   * Whether the dropdown has a filter input.
   * Used to determine layout configurations and
   * aria-roles for various elements.
   */
  get inputIsShown() {
    if (this.args.inputIsHidden) {
      return false;
    }

    if (!this.args.items) {
      return false;
    } else {
      return Object.keys(this.args.items).length > 7;
    }
  }

  /**
   * The items that should be shown in the dropdown.
   * Initially the same as the items passed in and
   * updated when the user types in the filter input.
   */
  get shownItems() {
    return this._filteredItems || this.args.items;
  }

  /**
   * The action run when the scrollContainer is inserted.
   * Registers the div for reference locally.
   */
  @action protected registerScrollContainer(element: HTMLElement) {
    this._scrollContainer = element;
  }

  /**
   * The action performed when the filter input is inserted.
   * Registers the input locally and focuses it for the user.
   */
  @action registerAndFocusInput(e: HTMLInputElement) {
    this._input = e;

    /**
     * The dropdown is initially positioned in the top of page-body,
     * so we specify that the focus event should not scroll to it.
     * Instead, we use FloatingUI to place the input in view.
     */
    this.input.focus({ preventScroll: true });
  }

  /**
   * The action run when the content div is inserted.
   * Used to assign ids to the menu items.
   */
  @action protected didInsertContent() {
    assert(
      "didInsertContent expects a _scrollContainer",
      this._scrollContainer
    );
    this.assignMenuItemIDs(
      this._scrollContainer.querySelectorAll(`[role=${this.listItemRole}]`)
    );
  }

  @action onDestroy() {
    this.query = "";
    this._filteredItems = null;
    this.resetFocusedItemIndex();
  }

  /**
   * The action run when the content div is destroyed.
   * Resets the filtered items so that the next time the
   * popover is opened, the full list of items is shown.
   */
  @action resetFilteredItems() {
    this._filteredItems = null;
  }

  /**
   * The action run when the popover is inserted, and when
   * the user filters or navigates the dropdown.
   * Loops through the menu items and assigns an id that
   * matches the index of the item in the list.
   */
  @action assignMenuItemIDs(items: NodeListOf<Element>): void {
    this._menuItems = items;
    for (let i = 0; i < items.length; i++) {
      let item = items[i];
      assert("item must exist", item instanceof HTMLElement);
      item.id = `x-dropdown-list-item-${i}`;
    }
  }

  /**
   * The action run when the trigger is focused and the user
   * presses the up or down arrow keys. Used to open and focus
   * to the first or last item in the dropdown.
   */
  @action protected onTriggerKeydown(
    contentIsShown: boolean,
    showContent: () => void,
    event: KeyboardEvent
  ) {
    if (contentIsShown) {
      if (event.key === "Enter") {
        const ariaFocusedItem =
          this.scrollContainer.querySelector(`[aria-selected]`);
        if (ariaFocusedItem instanceof HTMLElement) {
          ariaFocusedItem.click();
        }
      }
      return;
    }

    if (event.key === "ArrowUp" || event.key === "ArrowDown") {
      event.preventDefault();
      showContent();

      // Prevent the event from bubbling to the contentBody's keydown listener.
      event.stopPropagation();

      // Wait for menuItemIDs to be set by `didInsertContent`.
      schedule("afterRender", () => {
        switch (event.key) {
          case "ArrowDown":
            this.setFocusedItemIndex(FocusDirection.First, false);
            break;
          case "ArrowUp":
            this.setFocusedItemIndex(FocusDirection.Last);
            break;
        }
      });
    }
  }

  /**
   * Sets the focus to the next or previous menu item.
   * Used by the onKeydown action to navigate the dropdown, and
   * by the FacetDropdownListItem component on mouseenter.s
   */
  @action protected setFocusedItemIndex(
    focusDirectionOrNumber: FocusDirection | number,
    maybeScrollIntoView = true
  ) {
    let { _menuItems: menuItems, focusedItemIndex } = this;

    let setFirst = () => {
      focusedItemIndex = 0;
    };

    let setLast = () => {
      assert("menuItems must exist", menuItems);
      focusedItemIndex = menuItems.length - 1;
    };

    if (!menuItems) {
      return;
    }

    if (menuItems.length === 0) {
      return;
    }

    switch (focusDirectionOrNumber) {
      case FocusDirection.Previous:
        if (focusedItemIndex === -1 || focusedItemIndex === 0) {
          // When the first or no item is focused, "previous" focuses the last item.
          setLast();
        } else {
          focusedItemIndex--;
        }
        break;
      case FocusDirection.Next:
        if (focusedItemIndex === menuItems.length - 1) {
          // When the last item is focused, "next" focuses the first item.
          setFirst();
        } else {
          focusedItemIndex++;
        }
        break;
      case FocusDirection.First:
        setFirst();
        break;
      case FocusDirection.Last:
        setLast();
        break;
      default:
        focusedItemIndex = focusDirectionOrNumber;
        break;
    }

    this.focusedItemIndex = focusedItemIndex;

    if (maybeScrollIntoView) {
      this.maybeScrollIntoView();
    }
  }

  /**
   * Checks whether the focused item is completely visible,
   * and, if necessary, scrolls the dropdown to make it visible.
   * Used by the setFocusedItemIndex action on keydown.
   */
  private maybeScrollIntoView() {
    const focusedItem = this._menuItems?.item(this.focusedItemIndex);
    assert("focusedItem must exist", focusedItem instanceof HTMLElement);

    const containerHeight = this.scrollContainer.offsetHeight;
    const itemHeight = focusedItem.offsetHeight;
    const itemTop = focusedItem.offsetTop;
    const itemBottom = focusedItem.offsetTop + itemHeight;
    const scrollviewTop = this.scrollContainer.scrollTop;
    const scrollviewBottom = scrollviewTop + containerHeight;

    if (itemBottom > scrollviewBottom) {
      this.scrollContainer.scrollTop = itemTop + itemHeight - containerHeight;
    } else if (itemTop < scrollviewTop) {
      this.scrollContainer.scrollTop = itemTop;
    }
  }

  /**
   * Sets the focusItemIndex to -1.
   * Called onInput and when the popover is closed.
   */
  @action protected resetFocusedItemIndex() {
    this.focusedItemIndex = -1;
  }

  /**
   * The action run when the user types in the input.
   * Filters the facets shown in the dropdown and schedules
   * the menu items to be assigned their new IDs.
   */
  @action onInput(event: Event) {
    this.resetFocusedItemIndex();

    let shownItems: any = {};
    let { items } = this.args;

    this.query = (event.target as HTMLInputElement).value;
    for (const [key, value] of Object.entries(items)) {
      if (key.toLowerCase().includes(this.query.toLowerCase())) {
        shownItems[key] = value;
      }
    }

    this._filteredItems = shownItems;
    this.scheduleAssignMenuItemIDs();
  }

  /**
   * The action that assigns menu item IDs.
   * Scheduled after render to ensure that the menu items
   * have been rendered and are available to query, including
   * after being filtered.
   *
   * In cases where items are loaded asynchronously,
   * e.g., when querying Algolia, the menu items are not
   * available immediately after render. In these cases,
   * the component should call `scheduleAssignMenuItemIDs`
   * in the `next` runloop.
   */
  @action protected scheduleAssignMenuItemIDs() {
    if (!this._scrollContainer) {
      this.scheduleAssignMenuItemIDs();
    } else {
      schedule("afterRender", () => {
        assert(
          "scheduleAssignMenuItemIDs expects a _scrollContainer",
          this._scrollContainer
        );
        this.assignMenuItemIDs(
          this._scrollContainer.querySelectorAll(`[role=${this.listItemRole}]`)
        );
      });
    }
  }
}

declare module "@glint/environment-ember-loose/registry" {
  export default interface Registry {
    "X::DropdownList": typeof XDropdownListComponent;
  }
}<|MERGE_RESOLUTION|>--- conflicted
+++ resolved
@@ -7,25 +7,6 @@
 import { tracked } from "@glimmer/tracking";
 import { WithBoundArgs } from "@glint/template";
 import FetchService from "hermes/services/fetch";
-<<<<<<< HEAD
-import { HermesDocument } from "hermes/types/document";
-
-interface XDropdownListComponentSignature {
-  Element: HTMLDivElement;
-  Args: {
-    items?: any;
-    listIsOrdered?: boolean;
-    renderOut?: boolean;
-    isLoading?: boolean;
-    disableClose?: boolean;
-    listIsHidden?: boolean;
-    inputIsHidden?: boolean;
-    selected?: any;
-    placement?: Placement | "none";
-    isSaving?: boolean;
-    offset?: OffsetOptions;
-    onItemClick?: (value: any, attributes: any) => void;
-=======
 import XDropdownListToggleActionComponent from "./toggle-action";
 import XDropdownListToggleButtonComponent from "./toggle-button";
 import { HdsButtonColor } from "hds/_shared";
@@ -70,7 +51,7 @@
   Element: HTMLDivElement;
   Args: XDropdownListSharedArgs & {
     isSaving?: boolean;
-    placement?: Placement;
+    placement?: Placement | "none";
     renderOut?: boolean;
 
     onItemClick?: (value: any, attributes: any) => void;
@@ -78,33 +59,20 @@
     disabled?: boolean;
     offset?: OffsetOptions;
     label?: string;
->>>>>>> 2be81df7
+
+    isLoading?: boolean;
+    disableClose?: boolean;
+    listIsHidden?: boolean;
+    inputIsHidden?: boolean;
   };
   Blocks: {
-<<<<<<< HEAD
-    anchor: [
-      dd: {
-        registerAnchor: (element: HTMLElement) => void;
-        contentIsShown: boolean;
-        ariaControls: string;
-      }
-    ];
-    item: [
-      dd: {
-        Action: any; // FIXME
-        attrs: HermesDocument;
-      }
-    ];
-    header: [];
-    loading: [];
-    "no-matches": [];
-=======
     default: [];
     anchor: [dd: XDropdownListAnchorAPI];
     item: [dd: XDropdownListItemAPI];
     header: [];
+    loading: [];
+    "no-matches": [];
     footer: [];
->>>>>>> 2be81df7
   };
 }
 
