import { assert } from "@ember/debug";
import { action } from "@ember/object";
import { schedule } from "@ember/runloop";
import { inject as service } from "@ember/service";
import { OffsetOptions, Placement } from "@floating-ui/dom";
import Component from "@glimmer/component";
import { tracked } from "@glimmer/tracking";
import { restartableTask } from "ember-concurrency";
import FetchService from "hermes/services/fetch";

interface XDropdownListComponentSignature {
  Element: HTMLDivElement;
  Args: {
    items?: any;
    listIsOrdered?: boolean;
    selected?: any;
    placement?: Placement;
    isSaving?: boolean;
<<<<<<< HEAD
    onItemClick?: (value: any) => void;
    offset?: OffsetOptions;
=======
    onItemClick: (value: any, attributes: any) => void;
>>>>>>> 618c4e2a
  };
  // TODO: Replace using Glint's `withBoundArgs` types
  Blocks: {
    default: [];
    anchor: [dd: any];
    header: [dd: any];
    item: [dd: any];
  };
}

export enum FocusDirection {
  Previous = "previous",
  Next = "next",
  First = "first",
  Last = "last",
}

export default class XDropdownListComponent extends Component<XDropdownListComponentSignature> {
  @service("fetch") declare fetchSvc: FetchService;

  @tracked private _scrollContainer: HTMLElement | null = null;
  @tracked private _input: HTMLInputElement | null = null;
  @tracked private _filteredItems: unknown | null = null;
  @tracked private _menuItems: NodeListOf<Element> | null = null;

  @tracked protected query: string = "";
  @tracked protected listItemRole = this.inputIsShown ? "option" : "menuitem";
  @tracked protected focusedItemIndex = -1;

  /**
   * An asserted-true reference to the scroll container.
   */
  private get scrollContainer(): HTMLElement {
    assert("_scrollContainer must exist", this._scrollContainer);
    return this._scrollContainer;
  }

  /**
   * An asserted-true reference to the filter input.
   */
  get input() {
    assert("input must exist", this._input);
    return this._input;
  }

  /**
   * Whether the dropdown has a filter input.
   * Used to determine layout configurations and
   * aria-roles for various elements.
   */
  get inputIsShown() {
    if (!this.args.items) {
      return false;
    } else {
      return Object.keys(this.args.items).length > 7;
    }
  }

  /**
   * The items that should be shown in the dropdown.
   * Initially the same as the items passed in and
   * updated when the user types in the filter input.
   */
  get shownItems() {
    return this._filteredItems || this.args.items;
  }

  /**
   * The action run when the scrollContainer is inserted.
   * Registers the div for reference locally.
   */
  @action protected registerScrollContainer(element: HTMLDivElement) {
    this._scrollContainer = element;
  }

  /**
   * The action performed when the filter input is inserted.
   * Registers the input locally and focuses it for the user.
   */
  @action registerAndFocusInput(e: HTMLInputElement) {
    this._input = e;

    /**
     * The dropdown is initially positioned in the top of page-body,
     * so we specify that the focus event should not scroll to it.
     * Instead, we use FloatingUI to place the input in view.
     */
    this.input.focus({ preventScroll: true });
  }

  /**
   * The action run when the content div is inserted.
   * Used to assign ids to the menu items.
   */
  @action protected didInsertContent() {
    assert(
      "didInsertContent expects a _scrollContainer",
      this._scrollContainer
    );
    this.assignMenuItemIDs(
      this._scrollContainer.querySelectorAll(`[role=${this.listItemRole}]`)
    );
  }

  @action onDestroy() {
    this.query = "";
    this._filteredItems = null;
    this.resetFocusedItemIndex();
  }

  /**
   * The action run when the content div is destroyed.
   * Resets the filtered items so that the next time the
   * popover is opened, the full list of items is shown.
   */
  @action resetFilteredItems() {
    this._filteredItems = null;
  }

  /**
   * The action run when the popover is inserted, and when
   * the user filters or navigates the dropdown.
   * Loops through the menu items and assigns an id that
   * matches the index of the item in the list.
   */
  @action assignMenuItemIDs(items: NodeListOf<Element>): void {
    this._menuItems = items;
    for (let i = 0; i < items.length; i++) {
      let item = items[i];
      assert("item must exist", item instanceof HTMLElement);
      item.id = `x-dropdown-list-item-${i}`;
    }
  }

  /**
   * The action run when the trigger is focused and the user
   * presses the up or down arrow keys. Used to open and focus
   * to the first or last item in the dropdown.
   */
  @action protected onTriggerKeydown(
    contentIsShown: boolean,
    showContent: () => void,
    event: KeyboardEvent
  ) {
    if (contentIsShown) {
      return;
    }

    if (event.key === "ArrowUp" || event.key === "ArrowDown") {
      event.preventDefault();
      showContent();

      // Prevent the event from bubbling to the contentBody's keydown listener.
      event.stopPropagation();

      // Wait for menuItemIDs to be set by `didInsertContent`.
      schedule("afterRender", () => {
        switch (event.key) {
          case "ArrowDown":
            this.setFocusedItemIndex(FocusDirection.First, false);
            break;
          case "ArrowUp":
            this.setFocusedItemIndex(FocusDirection.Last);
            break;
        }
      });
    }
  }

  /**
   * Sets the focus to the next or previous menu item.
   * Used by the onKeydown action to navigate the dropdown, and
   * by the FacetDropdownListItem component on mouseenter.s
   */
  @action protected setFocusedItemIndex(
    focusDirectionOrNumber: FocusDirection | number,
    maybeScrollIntoView = true
  ) {
    let { _menuItems: menuItems, focusedItemIndex } = this;

    let setFirst = () => {
      focusedItemIndex = 0;
    };

    let setLast = () => {
      assert("menuItems must exist", menuItems);
      focusedItemIndex = menuItems.length - 1;
    };

    if (!menuItems) {
      return;
    }

    if (menuItems.length === 0) {
      return;
    }

    switch (focusDirectionOrNumber) {
      case FocusDirection.Previous:
        if (focusedItemIndex === -1 || focusedItemIndex === 0) {
          // When the first or no item is focused, "previous" focuses the last item.
          setLast();
        } else {
          focusedItemIndex--;
        }
        break;
      case FocusDirection.Next:
        if (focusedItemIndex === menuItems.length - 1) {
          // When the last item is focused, "next" focuses the first item.
          setFirst();
        } else {
          focusedItemIndex++;
        }
        break;
      case FocusDirection.First:
        setFirst();
        break;
      case FocusDirection.Last:
        setLast();
        break;
      default:
        focusedItemIndex = focusDirectionOrNumber;
        break;
    }

    this.focusedItemIndex = focusedItemIndex;

    if (maybeScrollIntoView) {
      this.maybeScrollIntoView();
    }
  }

  /**
   * Checks whether the focused item is completely visible,
   * and, if necessary, scrolls the dropdown to make it visible.
   * Used by the setFocusedItemIndex action on keydown.
   */
  private maybeScrollIntoView() {
    const focusedItem = this._menuItems?.item(this.focusedItemIndex);
    assert("focusedItem must exist", focusedItem instanceof HTMLElement);

    const containerHeight = this.scrollContainer.offsetHeight;
    const itemHeight = focusedItem.offsetHeight;
    const itemTop = focusedItem.offsetTop;
    const itemBottom = focusedItem.offsetTop + itemHeight;
    const scrollviewTop = this.scrollContainer.scrollTop;
    const scrollviewBottom = scrollviewTop + containerHeight;

    if (itemBottom > scrollviewBottom) {
      this.scrollContainer.scrollTop = itemTop + itemHeight - containerHeight;
    } else if (itemTop < scrollviewTop) {
      this.scrollContainer.scrollTop = itemTop;
    }
  }

  /**
   * Sets the focusItemIndex to -1.
   * Called onInput and when the popover is closed.
   */
  @action protected resetFocusedItemIndex() {
    this.focusedItemIndex = -1;
  }

  /**
   * The action run when the user types in the input.
   * Filters the facets shown in the dropdown and schedules
   * the menu items to be assigned their new IDs.
   */
  protected onInput = restartableTask(async (inputEvent: InputEvent) => {
    this.resetFocusedItemIndex();

    let shownItems: any = {};
    let { items } = this.args;

    this.query = (inputEvent.target as HTMLInputElement).value;
    for (const [key, value] of Object.entries(items)) {
      if (key.toLowerCase().includes(this.query.toLowerCase())) {
        shownItems[key] = value;
      }
    }

    this._filteredItems = shownItems;
    this.scheduleAssignMenuItemIDs();
  });

  /**
   * The action that assigns menu item IDs.
   * Scheduled after render to ensure that the menu items
   * have been rendered and are available to query, including
   * after being filtered.
   *
   * In cases where items are loaded asynchronously,
   * e.g., when querying Algolia, the menu items are not
   * available immediately after render. In these cases,
   * the component should call `scheduleAssignMenuItemIDs`
   * in the `next` runloop.
   */
  @action protected scheduleAssignMenuItemIDs() {
    schedule("afterRender", () => {
      assert(
        "scheduleAssignMenuItemIDs expects a _scrollContainer",
        this._scrollContainer
      );
      this.assignMenuItemIDs(
        this._scrollContainer.querySelectorAll(`[role=${this.listItemRole}]`)
      );
    });
  }
}

declare module "@glint/environment-ember-loose/registry" {
  export default interface Registry {
    "X::DropdownList": typeof XDropdownListComponent;
  }
}<|MERGE_RESOLUTION|>--- conflicted
+++ resolved
@@ -16,12 +16,8 @@
     selected?: any;
     placement?: Placement;
     isSaving?: boolean;
-<<<<<<< HEAD
-    onItemClick?: (value: any) => void;
     offset?: OffsetOptions;
-=======
     onItemClick: (value: any, attributes: any) => void;
->>>>>>> 618c4e2a
   };
   // TODO: Replace using Glint's `withBoundArgs` types
   Blocks: {
