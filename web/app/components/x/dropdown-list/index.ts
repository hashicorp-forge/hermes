--- conflicted
+++ resolved
@@ -2,11 +2,7 @@
 import { action } from "@ember/object";
 import { schedule } from "@ember/runloop";
 import { inject as service } from "@ember/service";
-<<<<<<< HEAD
 import { OffsetOptions, Placement } from "@floating-ui/dom";
-=======
-import { Placement } from "@floating-ui/dom";
->>>>>>> 659f9490
 import Component from "@glimmer/component";
 import { tracked } from "@glimmer/tracking";
 import { restartableTask } from "ember-concurrency";
@@ -16,12 +12,11 @@
 interface XDropdownListComponentSignature {
   Element: HTMLDivElement;
   Args: {
-<<<<<<< HEAD
     selected?: any;
     items?: any;
     listIsOrdered?: boolean;
     inputVisibility?: "shown" | "hidden";
-    onItemClick: (value: any) => void;
+    onItemClick?: (value: any) => void;
     offset?: OffsetOptions;
     renderOut?: boolean;
     isLoading?: boolean;
@@ -42,19 +37,6 @@
         attrs: HermesDocument;
       }
     ];
-=======
-    items?: any;
-    listIsOrdered?: boolean;
-    selected: any;
-    placement?: Placement;
-    isSaving?: boolean;
-    onItemClick: (value: any) => void;
-  };
-  Blocks: {
-    default: [];
-    anchor: [dd: any];
-    item: [dd: any];
->>>>>>> 659f9490
   };
 }
 
@@ -336,7 +318,6 @@
     this._filteredItems = shownItems;
     this.scheduleAssignMenuItemIDs();
   });
-<<<<<<< HEAD
 
   @action protected scheduleAssignMenuItemIDs() {
     if (!this._scrollContainer) {
@@ -353,12 +334,16 @@
       });
     }
   }
-=======
->>>>>>> 659f9490
 }
 
 declare module "@glint/environment-ember-loose/registry" {
   export default interface Registry {
     "X::DropdownList": typeof XDropdownListComponent;
   }
+}
+
+declare module "@glint/environment-ember-loose/registry" {
+  export default interface Registry {
+    "X::DropdownList": typeof XDropdownListComponent;
+  }
 }