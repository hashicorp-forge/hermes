import { assert } from "@ember/debug";
import { action } from "@ember/object";
import { schedule } from "@ember/runloop";
import { inject as service } from "@ember/service";
import { OffsetOptions, Placement } from "@floating-ui/dom";
import Component from "@glimmer/component";
import { tracked } from "@glimmer/tracking";
import { restartableTask } from "ember-concurrency";
import FetchService from "hermes/services/fetch";
import { HermesDocument } from "hermes/types/document";

interface XDropdownListComponentSignature {
  Element: HTMLDivElement;
  Args: {
    items?: any;
    listIsOrdered?: boolean;
<<<<<<< HEAD
    renderOut?: boolean;
    isLoading?: boolean;
    disableClose?: boolean;
    listIsHidden?: boolean;
    inputVisibility?: "shown" | "hidden";
    selected?: any;
    placement?: Placement | "none";
=======
    selected?: any;
    placement?: Placement;
>>>>>>> 2fab6506
    isSaving?: boolean;
    offset?: OffsetOptions;
    onItemClick: (value: any, attributes: any) => void;
  };
  // TODO: Replace using Glint's `withBoundArgs` types
  Blocks: {
<<<<<<< HEAD
    anchor: [
      dd: {
        registerAnchor: (element: HTMLElement) => void;
        contentIsShown: boolean;
        ariaControls: string;
      }
    ];
    item: [
      dd: {
        Action: any; // FIXME
        attrs: HermesDocument;
      }
    ];
    header: [];
=======
    default: [];
    anchor: [dd: any];
    header: [dd: any];
    item: [dd: any];
>>>>>>> 2fab6506
  };
}

export enum FocusDirection {
  Previous = "previous",
  Next = "next",
  First = "first",
  Last = "last",
}

export default class XDropdownListComponent extends Component<XDropdownListComponentSignature> {
  @service("fetch") declare fetchSvc: FetchService;

  @tracked private _scrollContainer: HTMLElement | null = null;
  @tracked private _input: HTMLInputElement | null = null;
  @tracked private _filteredItems: unknown | null = null;
  @tracked private _menuItems: NodeListOf<Element> | null = null;

  @tracked protected query: string = "";
  @tracked protected listItemRole = this.inputIsShown ? "option" : "menuitem";
  @tracked protected focusedItemIndex = -1;

  /**
   * An asserted-true reference to the scroll container.
   */
  private get scrollContainer(): HTMLElement {
    assert("_scrollContainer must exist", this._scrollContainer);
    return this._scrollContainer;
  }

  /**
   * An asserted-true reference to the filter input.
   */
  get input() {
    assert("input must exist", this._input);
    return this._input;
  }

  /**
   * Whether the dropdown has a filter input.
   * Used to determine layout configurations and
   * aria-roles for various elements.
   */
  get inputIsShown() {
    if (this.args.inputVisibility === "shown") {
      return true;
    }

    if (this.args.inputVisibility === "hidden") {
      return false;
    }

    if (!this.args.items) {
      return false;
    } else {
      return Object.keys(this.args.items).length > 7;
    }
  }

  /**
   * The items that should be shown in the dropdown.
   * Initially the same as the items passed in and
   * updated when the user types in the filter input.
   */
  get shownItems() {
    return this._filteredItems || this.args.items;
  }

  /**
   * The action run when the scrollContainer is inserted.
   * Registers the div for reference locally.
   */
  @action protected registerScrollContainer(element: HTMLDivElement) {
    this._scrollContainer = element;
  }

  /**
   * The action performed when the filter input is inserted.
   * Registers the input locally and focuses it for the user.
   */
  @action registerAndFocusInput(e: HTMLInputElement) {
    this._input = e;

    /**
     * The dropdown is initially positioned in the top of page-body,
     * so we specify that the focus event should not scroll to it.
     * Instead, we use FloatingUI to place the input in view.
     */
    this.input.focus({ preventScroll: true });
  }

  /**
   * The action run when the content div is inserted.
   * Used to assign ids to the menu items.
   */
  @action protected didInsertContent() {
    assert(
      "didInsertContent expects a _scrollContainer",
      this._scrollContainer
    );
    this.assignMenuItemIDs(
      this._scrollContainer.querySelectorAll(`[role=${this.listItemRole}]`)
    );
  }

  @action onDestroy() {
    this.query = "";
    this._filteredItems = null;
    this.resetFocusedItemIndex();
  }

  /**
   * The action run when the content div is destroyed.
   * Resets the filtered items so that the next time the
   * popover is opened, the full list of items is shown.
   */
  @action resetFilteredItems() {
    this._filteredItems = null;
  }

  /**
   * The action run when the popover is inserted, and when
   * the user filters or navigates the dropdown.
   * Loops through the menu items and assigns an id that
   * matches the index of the item in the list.
   */
  @action assignMenuItemIDs(items: NodeListOf<Element>): void {
    this._menuItems = items;
    for (let i = 0; i < items.length; i++) {
      let item = items[i];
      assert("item must exist", item instanceof HTMLElement);
      item.id = `x-dropdown-list-item-${i}`;
    }
  }

  /**
   * The action run when the trigger is focused and the user
   * presses the up or down arrow keys. Used to open and focus
   * to the first or last item in the dropdown.
   */
  @action protected onTriggerKeydown(
    contentIsShown: boolean,
    showContent: () => void,
    event: KeyboardEvent
  ) {
    if (contentIsShown) {
      return;
    }

    if (event.key === "ArrowUp" || event.key === "ArrowDown") {
      event.preventDefault();
      showContent();

      // Prevent the event from bubbling to the contentBody's keydown listener.
      event.stopPropagation();

      // Wait for menuItemIDs to be set by `didInsertContent`.
      schedule("afterRender", () => {
        switch (event.key) {
          case "ArrowDown":
            this.setFocusedItemIndex(FocusDirection.First, false);
            break;
          case "ArrowUp":
            this.setFocusedItemIndex(FocusDirection.Last);
            break;
        }
      });
    }
  }

  /**
   * Sets the focus to the next or previous menu item.
   * Used by the onKeydown action to navigate the dropdown, and
   * by the FacetDropdownListItem component on mouseenter.s
   */
  @action protected setFocusedItemIndex(
    focusDirectionOrNumber: FocusDirection | number,
    maybeScrollIntoView = true
  ) {
    let { _menuItems: menuItems, focusedItemIndex } = this;

    let setFirst = () => {
      focusedItemIndex = 0;
    };

    let setLast = () => {
      assert("menuItems must exist", menuItems);
      focusedItemIndex = menuItems.length - 1;
    };

    if (!menuItems) {
      return;
    }

    if (menuItems.length === 0) {
      return;
    }

    switch (focusDirectionOrNumber) {
      case FocusDirection.Previous:
        if (focusedItemIndex === -1 || focusedItemIndex === 0) {
          // When the first or no item is focused, "previous" focuses the last item.
          setLast();
        } else {
          focusedItemIndex--;
        }
        break;
      case FocusDirection.Next:
        if (focusedItemIndex === menuItems.length - 1) {
          // When the last item is focused, "next" focuses the first item.
          setFirst();
        } else {
          focusedItemIndex++;
        }
        break;
      case FocusDirection.First:
        setFirst();
        break;
      case FocusDirection.Last:
        setLast();
        break;
      default:
        focusedItemIndex = focusDirectionOrNumber;
        break;
    }

    this.focusedItemIndex = focusedItemIndex;

    if (maybeScrollIntoView) {
      this.maybeScrollIntoView();
    }
  }

  @action protected resetFocusedItemIndex() {
    this.focusedItemIndex = -1;
  }

  /**
   * Checks whether the focused item is completely visible,
   * and, if necessary, scrolls the dropdown to make it visible.
   * Used by the setFocusedItemIndex action on keydown.
   */
  private maybeScrollIntoView() {
    const focusedItem = this._menuItems?.item(this.focusedItemIndex);
    assert("focusedItem must exist", focusedItem instanceof HTMLElement);

    const containerHeight = this.scrollContainer.offsetHeight;
    const itemHeight = focusedItem.offsetHeight;
    const itemTop = focusedItem.offsetTop;
    const itemBottom = focusedItem.offsetTop + itemHeight;
    const scrollviewTop = this.scrollContainer.scrollTop;
    const scrollviewBottom = scrollviewTop + containerHeight;

    if (itemBottom > scrollviewBottom) {
      this.scrollContainer.scrollTop = itemTop + itemHeight - containerHeight;
    } else if (itemTop < scrollviewTop) {
      this.scrollContainer.scrollTop = itemTop;
    }
  }

<<<<<<< HEAD
=======
  /**
   * Sets the focusItemIndex to -1.
   * Called onInput and when the popover is closed.
   */
  @action protected resetFocusedItemIndex() {
    this.focusedItemIndex = -1;
  }

>>>>>>> 2fab6506
  /**
   * The action run when the user types in the input.
   * Filters the facets shown in the dropdown and schedules
   * the menu items to be assigned their new IDs.
   */
  protected onInput = restartableTask(async (inputEvent: InputEvent) => {
    this.resetFocusedItemIndex();

    let shownItems: any = {};
    let { items } = this.args;

    this.query = (inputEvent.target as HTMLInputElement).value;
    for (const [key, value] of Object.entries(items)) {
      if (key.toLowerCase().includes(this.query.toLowerCase())) {
        shownItems[key] = value;
      }
    }

    this._filteredItems = shownItems;
    this.scheduleAssignMenuItemIDs();
  });

  /**
   * The action that assigns menu item IDs.
   * Scheduled after render to ensure that the menu items
   * have been rendered and are available to query, including
   * after being filtered.
   *
   * In cases where items are loaded asynchronously,
   * e.g., when querying Algolia, the menu items are not
   * available immediately after render. In these cases,
   * the component should call `scheduleAssignMenuItemIDs`
   * in the `next` runloop.
   */
  @action protected scheduleAssignMenuItemIDs() {
<<<<<<< HEAD
    if (!this._scrollContainer) {
      this.scheduleAssignMenuItemIDs();
    } else {
      schedule("afterRender", () => {
        assert(
          "scheduleAssignMenuItemIDs expects a _scrollContainer",
          this._scrollContainer
        );
        this.assignMenuItemIDs(
          this._scrollContainer.querySelectorAll(`[role=${this.listItemRole}]`)
        );
      });
    }
=======
    schedule("afterRender", () => {
      assert(
        "scheduleAssignMenuItemIDs expects a _scrollContainer",
        this._scrollContainer
      );
      this.assignMenuItemIDs(
        this._scrollContainer.querySelectorAll(`[role=${this.listItemRole}]`)
      );
    });
>>>>>>> 2fab6506
  }
}

declare module "@glint/environment-ember-loose/registry" {
  export default interface Registry {
    "X::DropdownList": typeof XDropdownListComponent;
  }
}<|MERGE_RESOLUTION|>--- conflicted
+++ resolved
@@ -14,7 +14,6 @@
   Args: {
     items?: any;
     listIsOrdered?: boolean;
-<<<<<<< HEAD
     renderOut?: boolean;
     isLoading?: boolean;
     disableClose?: boolean;
@@ -22,17 +21,12 @@
     inputVisibility?: "shown" | "hidden";
     selected?: any;
     placement?: Placement | "none";
-=======
-    selected?: any;
-    placement?: Placement;
->>>>>>> 2fab6506
     isSaving?: boolean;
     offset?: OffsetOptions;
     onItemClick: (value: any, attributes: any) => void;
   };
   // TODO: Replace using Glint's `withBoundArgs` types
   Blocks: {
-<<<<<<< HEAD
     anchor: [
       dd: {
         registerAnchor: (element: HTMLElement) => void;
@@ -47,12 +41,6 @@
       }
     ];
     header: [];
-=======
-    default: [];
-    anchor: [dd: any];
-    header: [dd: any];
-    item: [dd: any];
->>>>>>> 2fab6506
   };
 }
 
@@ -286,10 +274,6 @@
     }
   }
 
-  @action protected resetFocusedItemIndex() {
-    this.focusedItemIndex = -1;
-  }
-
   /**
    * Checks whether the focused item is completely visible,
    * and, if necessary, scrolls the dropdown to make it visible.
@@ -313,8 +297,6 @@
     }
   }
 
-<<<<<<< HEAD
-=======
   /**
    * Sets the focusItemIndex to -1.
    * Called onInput and when the popover is closed.
@@ -323,7 +305,6 @@
     this.focusedItemIndex = -1;
   }
 
->>>>>>> 2fab6506
   /**
    * The action run when the user types in the input.
    * Filters the facets shown in the dropdown and schedules
@@ -359,7 +340,6 @@
    * in the `next` runloop.
    */
   @action protected scheduleAssignMenuItemIDs() {
-<<<<<<< HEAD
     if (!this._scrollContainer) {
       this.scheduleAssignMenuItemIDs();
     } else {
@@ -373,17 +353,6 @@
         );
       });
     }
-=======
-    schedule("afterRender", () => {
-      assert(
-        "scheduleAssignMenuItemIDs expects a _scrollContainer",
-        this._scrollContainer
-      );
-      this.assignMenuItemIDs(
-        this._scrollContainer.querySelectorAll(`[role=${this.listItemRole}]`)
-      );
-    });
->>>>>>> 2fab6506
   }
 }
 
