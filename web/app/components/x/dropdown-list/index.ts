--- conflicted
+++ resolved
@@ -15,21 +15,16 @@
     selected?: any;
     items?: any;
     listIsOrdered?: boolean;
-<<<<<<< HEAD
-    inputVisibility?: "shown" | "hidden";
-    onItemClick?: (value: any) => void;
-    offset?: OffsetOptions;
     renderOut?: boolean;
     isLoading?: boolean;
-    placement?: Placement | "none";
     disableClose?: boolean;
     listIsHidden?: boolean;
-=======
-    selected: any;
-    placement?: Placement;
+    offset?: OffsetOptions;
+    inputVisibility?: "shown" | "hidden";
+    selected?: any;
+    placement?: Placement | "none";
     isSaving?: boolean;
     onItemClick: (value: any, attributes: any) => void;
->>>>>>> 618c4e2a
   };
   Blocks: {
     anchor: [
