--- conflicted
+++ resolved
@@ -52,10 +52,6 @@
     color?: HdsButtonColor;
     disabled?: boolean;
     offset?: OffsetOptions;
-<<<<<<< HEAD
-    onItemClick?: (value: any, attributes: any) => void;
-    renderOut?: boolean;
-=======
     label?: string;
 
     /**
@@ -91,7 +87,6 @@
      */
     keyboardNavIsEnabled?: boolean;
     onItemClick?: (value: any, attributes: any) => void;
->>>>>>> 2f1af23f
   };
   Blocks: {
     default: [];
