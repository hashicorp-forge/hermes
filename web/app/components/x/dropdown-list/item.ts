--- conflicted
+++ resolved
@@ -7,10 +7,7 @@
 import { WithBoundArgs } from "@glint/template";
 import XDropdownListActionComponent from "./action";
 import XDropdownListLinkToComponent from "./link-to";
-<<<<<<< HEAD
 import { restartableTask, timeout } from "ember-concurrency";
-=======
->>>>>>> 0f1b7d14
 import { FocusDirection } from ".";
 
 type XDropdownListInteractiveComponentBoundArgs =
