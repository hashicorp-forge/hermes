import { assert } from "@ember/debug";
import { action } from "@ember/object";
import Component from "@glimmer/component";
import { tracked } from "@glimmer/tracking";
import { next, schedule } from "@ember/runloop";
import Ember from "ember";
import { WithBoundArgs } from "@glint/template";
import XDropdownListActionComponent from "./action";
import XDropdownListLinkToComponent from "./link-to";
import { restartableTask, timeout } from "ember-concurrency";
import { FocusDirection } from ".";
import XDropdownListExternalLinkComponent from "./external-link";

type XDropdownListInteractiveComponentBoundArgs =
  | "role"
  | "isAriaSelected"
  | "isAriaChecked"
  | "registerElement"
  | "focusMouseTarget"
  | "onClick";

export interface XDropdownListItemAPI {
  Action: WithBoundArgs<
    typeof XDropdownListActionComponent,
    XDropdownListInteractiveComponentBoundArgs
  >;
  LinkTo: WithBoundArgs<
    typeof XDropdownListLinkToComponent,
    XDropdownListInteractiveComponentBoundArgs
  >;
  ExternalLink: WithBoundArgs<
    typeof XDropdownListExternalLinkComponent,
    XDropdownListInteractiveComponentBoundArgs
  >;
  contentID: string;
  value: any;
  selected?: any;
  isSelected?: boolean;
  attrs?: any;
}

export interface XDropdownListItemComponentArgs {
  contentID: string;
  attributes?: any;
  isSelected?: boolean;
  focusedItemIndex: number;
  listItemRole: string;
  onItemClick?: (value: any, attributes: any) => void;
  setFocusedItemIndex: (
    focusDirection: FocusDirection | number,
    maybeScrollIntoView?: boolean,
  ) => void;
  hideContent: () => void;
}

interface XDropdownListItemComponentSignature {
  Args: XDropdownListItemComponentArgs & {
    value: string;
    selected?: any;
  };
  Blocks: {
    default: [dd: XDropdownListItemAPI];
  };
}

export default class XDropdownListItemComponent extends Component<XDropdownListItemComponentSignature> {
  /**
   * The element reference, set on insertion and updated on mouseenter.
   * Used to compute the element's ID, which may change when the list is filtered.
   */
  @tracked private _domElement: HTMLElement | null = null;

  /**
   * An asserted-true reference to the element.
   */
  protected get domElement() {
    assert("element must exist", this._domElement);
    return this._domElement;
  }

  /**
   * The element's domID, e.g., "facet-dropdown-list-item-0"
   * Which is computed by the parent component on render and when
   * the FacetList is filtered. Parsed by `this.id` to get the
   * numeric identifier for the element.
   */
  private get domElementID() {
    return this.domElement.id;
  }

  /**
   * A numeric identifier for the element based on its id,
   * as computed by the parent component on render and when
   * the FacetList is filtered. Strips everything but the trailing number.
   * Used to apply classes and aria-selected, and to direct the parent component's
   * focus action toward the correct element.
   */
  private get itemIndexNumber(): number | null {
    let idNumber = this.domElementID.split("-").pop();
    if (idNumber) {
      return parseInt(idNumber, 10);
    } else {
      return null;
    }
  }

  get isAriaSelected(): boolean {
    if (!this._domElement) {
      // True when first computed, which happens
      // before the element is inserted and registered.
      return false;
    }
    if (this.args.focusedItemIndex === -1) {
      return false;
    }
    return this.args.focusedItemIndex === this.itemIndexNumber;
  }

  /**
   * The action called on element insertion. Sets the local `element`
   * reference to the domElement we know to be our target.
   */
  @action registerElement(element: HTMLElement) {
    this._domElement = element;
  }

  /**
   * The action called on clicked. Runs the parent component's
   * `onItemClick` action, if it exists, and hides the dropdown.
   * The "link-to" sub-component runs this on the next run loop
   * to avoid interfering with Ember's <LinkTo> handling.
   */
  @action onClick() {
    if (this.args.onItemClick) {
      this.args.onItemClick(this.args.value, this.args.attributes);
    }

<<<<<<< HEAD
    /**
     * In production, close the dropdown on the next run loop
     * so that we don't interfere with Ember's <LinkTo> handling.
     *
     * This approach causes issues when testing, so we
     * use `schedule` as an approximation.
     *
     * TODO: Improve this.
     */
    this.args.hideContent();
    // if (Ember.testing) {
    // } else {
    //   // this is only helpful for linkTos.... we need to scope appropriately

    //   next(() => {
    //     this.args.hideContent();
    //   });
    // }
=======
    this.args.hideContent();
>>>>>>> f6986e67
  }

  /**
   * The task run when the mouse enters the element.
   * If menuItemIDs have been assigned, sets our local `element`
   * reference to the mouse target and aria-focuses it.
   *
   * Depending on the component, MenuItemIDs are sometimes assigned
   * in the next run loop, which means they're not always available on mouseenter.
   * For example, if a cursor hovers a menu item and the list is filtered,
   * the mouseenter event will fire before the ID is assigned.
   *
   * In these cases, we wait a tick and try again (up to 3 times).
   */
  protected maybeFocusMouseTarget = restartableTask(async (e: MouseEvent) => {
    for (let i = 0; i <= 3; i++) {
      if (this.itemIndexNumber !== null) {
        let target = e.target;
        assert("target must be an element", target instanceof HTMLElement);
        this._domElement = target;
        this.args.setFocusedItemIndex(this.itemIndexNumber, false);
        return;
      } else {
        if (i === 3) {
          throw new Error("itemIndexNumber can not be undefined");
        } else {
          await timeout(1);
        }
      }
    }
  });
}

declare module "@glint/environment-ember-loose/registry" {
  export default interface Registry {
    "X::DropdownList::Item": typeof XDropdownListItemComponent;
  }
}<|MERGE_RESOLUTION|>--- conflicted
+++ resolved
@@ -135,28 +135,7 @@
       this.args.onItemClick(this.args.value, this.args.attributes);
     }
 
-<<<<<<< HEAD
-    /**
-     * In production, close the dropdown on the next run loop
-     * so that we don't interfere with Ember's <LinkTo> handling.
-     *
-     * This approach causes issues when testing, so we
-     * use `schedule` as an approximation.
-     *
-     * TODO: Improve this.
-     */
     this.args.hideContent();
-    // if (Ember.testing) {
-    // } else {
-    //   // this is only helpful for linkTos.... we need to scope appropriately
-
-    //   next(() => {
-    //     this.args.hideContent();
-    //   });
-    // }
-=======
-    this.args.hideContent();
->>>>>>> f6986e67
   }
 
   /**
