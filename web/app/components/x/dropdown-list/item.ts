--- conflicted
+++ resolved
@@ -89,20 +89,12 @@
    * Used to apply classes and aria-selected, and to direct the parent component's
    * focus action toward the correct element.
    */
-<<<<<<< HEAD
-  private get itemIndexNumber(): number | undefined {
-=======
   private get itemIndexNumber(): number | null {
->>>>>>> f808c1e5
     let idNumber = this.domElementID.split("-").pop();
     if (idNumber) {
       return parseInt(idNumber, 10);
     } else {
-<<<<<<< HEAD
-      return undefined;
-=======
       return null;
->>>>>>> f808c1e5
     }
   }
 
@@ -152,22 +144,6 @@
   }
 
   /**
-<<<<<<< HEAD
-   * The action run when the mouse enters the element.
-   * If menuItemIDs have been assigned, sets our local `element`
-   * reference to the mouse target and calls aria-focuses it.
-   *
-   * For component-specific reasons, MenuItemIDs are sometimes assigned
-   * in the next run loop. This means they're not always available on mouseenter.
-   * For example, if a cursor is hovering a menu item and the list is filtered,
-   * the mouseenter event will fire before the ID is assigned.
-   *
-   * In these cases, we retry up to three more times.
-   */
-  protected maybeFocusMouseTarget = restartableTask(async (e: MouseEvent) => {
-    for (let i = 0; i <= 3; i++) {
-      if (this.itemIndexNumber !== undefined) {
-=======
    * The task run when the mouse enters the element.
    * If menuItemIDs have been assigned, sets our local `element`
    * reference to the mouse target and aria-focuses it.
@@ -182,15 +158,17 @@
   protected maybeFocusMouseTarget = restartableTask(async (e: MouseEvent) => {
     for (let i = 0; i <= 3; i++) {
       if (this.itemIndexNumber !== null) {
->>>>>>> f808c1e5
         let target = e.target;
         assert("target must be an element", target instanceof HTMLElement);
         this._domElement = target;
         this.args.setFocusedItemIndex(this.itemIndexNumber, false);
         return;
       } else {
-<<<<<<< HEAD
-        await timeout(1);
+        if (i === 3) {
+          throw new Error("itemIndexNumber can not be undefined");
+        } else {
+          await timeout(1);
+        }
       }
     }
   });
@@ -200,20 +178,4 @@
   export default interface Registry {
     "X::DropdownList::Item": typeof XDropdownListItemComponent;
   }
-=======
-        if (i === 3) {
-          throw new Error("itemIndexNumber can not be undefined");
-        } else {
-          await timeout(1);
-        }
-      }
-    }
-  });
->>>>>>> f808c1e5
-}
-
-declare module "@glint/environment-ember-loose/registry" {
-  export default interface Registry {
-    "X::DropdownList::Item": typeof XDropdownListItemComponent;
-  }
 }