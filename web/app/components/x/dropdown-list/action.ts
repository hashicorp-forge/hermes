import Component from "@glimmer/component";

export type XDropdownListActionComponentArgs = {
  registerElement: (e: HTMLElement) => void;
  focusMouseTarget: (e: MouseEvent) => void;
  onClick: () => void;
  disabled?: boolean;
  role: string;
  isAriaSelected: boolean;
  isAriaChecked: boolean;
};

interface XDropdownListActionComponentSignature {
  Element: HTMLButtonElement;
  Args: XDropdownListActionComponentArgs;
  Blocks: {
    default: [];
  };
  Blocks: {
    default: [];
  }
}

export default class XDropdownListActionComponent extends Component<XDropdownListActionComponentSignature> {}

declare module "@glint/environment-ember-loose/registry" {
  export default interface Registry {
<<<<<<< HEAD
    'x/dropdown-list/action': typeof XDropdownListActionComponent;
=======
    "x/dropdown-list/action": typeof XDropdownListActionComponent;
>>>>>>> 2be81df7
  }
}<|MERGE_RESOLUTION|>--- conflicted
+++ resolved
@@ -16,19 +16,12 @@
   Blocks: {
     default: [];
   };
-  Blocks: {
-    default: [];
-  }
 }
 
 export default class XDropdownListActionComponent extends Component<XDropdownListActionComponentSignature> {}
 
 declare module "@glint/environment-ember-loose/registry" {
   export default interface Registry {
-<<<<<<< HEAD
-    'x/dropdown-list/action': typeof XDropdownListActionComponent;
-=======
     "x/dropdown-list/action": typeof XDropdownListActionComponent;
->>>>>>> 2be81df7
   }
 }