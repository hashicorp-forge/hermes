{{#unless this.isHidden}}
  <div class="flex w-full space-x-2" ...attributes>
    <div class="relative shrink-0">
      {{#if (eq @badge "approved")}}
        <div
          data-test-person-approved-badge
          class="absolute -bottom-1.5 -right-1.5 flex origin-bottom-right scale-[70%] rounded-full bg-color-page-faint p-0.5"
        >
          <FlightIcon
            @name="check-circle-fill"
            class="text-color-palette-green-200"
          />
        </div>
      {{/if}}
      <Person::Avatar @size="small" @email={{@email}} @imgURL={{@imgURL}} />
    </div>
<<<<<<< HEAD
    <div class="person-email text-body-200 truncate relative" title={{@email}}>
=======
    <div
      data-test-person-email
      class="person-email hds-typography-body-200 hds-foreground-primary relative truncate"
      title={{@email}}
    >
>>>>>>> 391476d6
      {{or @email "Unknown"}}
    </div>
  </div>
{{/unless}}<|MERGE_RESOLUTION|>--- conflicted
+++ resolved
@@ -14,15 +14,11 @@
       {{/if}}
       <Person::Avatar @size="small" @email={{@email}} @imgURL={{@imgURL}} />
     </div>
-<<<<<<< HEAD
-    <div class="person-email text-body-200 truncate relative" title={{@email}}>
-=======
     <div
       data-test-person-email
       class="person-email hds-typography-body-200 hds-foreground-primary relative truncate"
       title={{@email}}
     >
->>>>>>> 391476d6
       {{or @email "Unknown"}}
     </div>
   </div>
