--- conflicted
+++ resolved
@@ -1,8 +1,5 @@
 <div
-<<<<<<< HEAD
-=======
   data-test-person-avatar
->>>>>>> 6c3c3f19
   class="avatar overflow-hidden rounded-full
     {{unless @isLoading 'bg-color-palette-alpha-300'}}
     {{this.size}}
