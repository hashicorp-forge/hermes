--- conflicted
+++ resolved
@@ -1,28 +1,17 @@
 <div
-<<<<<<< HEAD
-  class="flex shrink-0 items-center justify-center overflow-hidden rounded-full
-    {{if this.sizeIsSmall 'h-5 w-5'}}
-    {{if this.sizeIsMedium 'h-7 w-7'}}
-    {{if this.sizeIsLarge 'h-[64px] w-[64px]'}}
-    {{unless @isLoading 'bg-color-palette-alpha-200'}}
-=======
   data-test-person-avatar
-  class="{{unless @isLoading 'bg-color-palette-alpha-300'}}
-    flex items-center justify-center overflow-hidden rounded-full
+  class="flex items-center justify-center overflow-hidden rounded-full
     {{if this.sizeIsSmall 'h-5 w-5'}}
     {{if this.sizeIsMedium 'h-7 w-7'}}
     {{if this.sizeIsLarge 'h-9 w-9'}}
->>>>>>> d31b4322
+    {{unless @isLoading 'bg-color-palette-alpha-300'}}
     "
   ...attributes
 >
   {{#if @isLoading}}
     {{! Avatar loading affordance }}
     <div
-<<<<<<< HEAD
-=======
       data-test-loading
->>>>>>> d31b4322
       class="h-full w-full animate-spin rounded-full bg-gradient-to-tr from-color-palette-neutral-50 to-color-palette-neutral-200"
     ></div>
   {{else}}
