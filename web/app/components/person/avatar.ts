import Component from "@glimmer/component";
<<<<<<< HEAD
import { HermesAvatarSize } from "hermes/types/avatar-size";
=======
import {
  HermesBasicAvatarSize,
  HermesPersonAvatarSize,
} from "hermes/types/avatar-size";
>>>>>>> 6c3c3f19

interface PersonAvatarComponentSignature {
  Element: HTMLDivElement;
  Args: {
    imgURL?: string | null;
    isLoading?: boolean;
    email: string;
<<<<<<< HEAD
    size?: `${HermesAvatarSize}`;
=======
    size?: `${HermesPersonAvatarSize}`;
>>>>>>> 6c3c3f19
  };
  Blocks: {
    default: [];
  };
}

export default class PersonAvatarComponent extends Component<PersonAvatarComponentSignature> {
<<<<<<< HEAD
  protected size = this.args.size ?? HermesAvatarSize.Small;
=======
  protected size = this.args.size ?? HermesBasicAvatarSize.Small;
>>>>>>> 6c3c3f19
}

declare module "@glint/environment-ember-loose/registry" {
  export default interface Registry {
    "Person::Avatar": typeof PersonAvatarComponent;
  }
}<|MERGE_RESOLUTION|>--- conflicted
+++ resolved
@@ -1,12 +1,8 @@
 import Component from "@glimmer/component";
-<<<<<<< HEAD
-import { HermesAvatarSize } from "hermes/types/avatar-size";
-=======
 import {
   HermesBasicAvatarSize,
   HermesPersonAvatarSize,
 } from "hermes/types/avatar-size";
->>>>>>> 6c3c3f19
 
 interface PersonAvatarComponentSignature {
   Element: HTMLDivElement;
@@ -14,11 +10,7 @@
     imgURL?: string | null;
     isLoading?: boolean;
     email: string;
-<<<<<<< HEAD
-    size?: `${HermesAvatarSize}`;
-=======
     size?: `${HermesPersonAvatarSize}`;
->>>>>>> 6c3c3f19
   };
   Blocks: {
     default: [];
@@ -26,11 +18,7 @@
 }
 
 export default class PersonAvatarComponent extends Component<PersonAvatarComponentSignature> {
-<<<<<<< HEAD
-  protected size = this.args.size ?? HermesAvatarSize.Small;
-=======
   protected size = this.args.size ?? HermesBasicAvatarSize.Small;
->>>>>>> 6c3c3f19
 }
 
 declare module "@glint/environment-ember-loose/registry" {
