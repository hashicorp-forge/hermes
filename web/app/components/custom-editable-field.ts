import { action, get } from "@ember/object";
import Component from "@glimmer/component";
import { tracked } from "@glimmer/tracking";
import {
  CustomEditableField,
  HermesDocument,
  HermesUser,
} from "hermes/types/document";

interface CustomEditableFieldComponentSignature {
  Element: HTMLDivElement;
  Args: {
    document: HermesDocument;
    field: string;
    attributes: CustomEditableField;
<<<<<<< HEAD
    onChange: (value: any) => void;
=======
    onSave: (value: any) => void;
>>>>>>> b4a3f5f4
    isSaving?: boolean;
    disabled?: boolean;
  };
}

export default class CustomEditableFieldComponent extends Component<CustomEditableFieldComponentSignature> {
  protected get typeIsString() {
    return this.args.attributes.type === "STRING";
  }

  protected get typeIsPeople() {
    return this.args.attributes.type === "PEOPLE";
  }

  /**
   * The value of the field. Initially set to the value passed in.
   * Changes when the user updates or saves the PeopleSelect value.
   */
  @tracked protected emails = this.args.attributes.value || [];

  /**
   * The value of the field, serialized for the PeopleSelect.
   */
  protected get hermesUsers(): HermesUser[] {
    let emails = this.emails instanceof Array ? this.emails : [this.emails];
    return emails.map((email: string) => {
      return { email, imgURL: null };
    });
  }

  protected get stringValue(): string {
    const value = get(this.args.document, this.args.field);
    if (typeof value === "string") {
      return value;
    } else {
      return "";
    }
  }

  /**
   * The function to call when the user updates the PeopleSelect value.
   * Deserializes the value and updates the local `emails` property.
   */
  @action protected onPeopleSelectChange(people: HermesUser[]) {
    this.emails = people.map((person: HermesUser) => {
      return person.email;
    });
  }

  /**
   * The function to call when the user saves PeopleSelect changes.
   * Calls the parent `onSave` action and updates the local `cached` property.
   */
  @action protected onPeopleSave() {
    this.args.onSave(this.emails);
  }
}

declare module "@glint/environment-ember-loose/registry" {
  export default interface Registry {
    CustomEditableField: typeof CustomEditableFieldComponent;
  }
}<|MERGE_RESOLUTION|>--- conflicted
+++ resolved
@@ -13,11 +13,7 @@
     document: HermesDocument;
     field: string;
     attributes: CustomEditableField;
-<<<<<<< HEAD
-    onChange: (value: any) => void;
-=======
     onSave: (value: any) => void;
->>>>>>> b4a3f5f4
     isSaving?: boolean;
     disabled?: boolean;
   };
