<<<<<<< HEAD
import { assert, debug } from "@ember/debug";
=======
>>>>>>> 94a26958
import { action } from "@ember/object";
import Component from "@glimmer/component";
import { tracked } from "@glimmer/tracking";
import {
  CustomEditableField,
  HermesDocument,
  HermesUser,
} from "hermes/types/document";

interface CustomEditableFieldComponentSignature {
  Element: HTMLDivElement;
  Args: {
    document: HermesDocument;
    field: string;
    attributes: CustomEditableField;
    onSave: (value: any) => void;
    isSaving?: boolean;
    disabled?: boolean;
  };
}

export default class CustomEditableFieldComponent extends Component<CustomEditableFieldComponentSignature> {
<<<<<<< HEAD
  @tracked private cached = this.args.attributes.value || [];
  @tracked protected emails = this.cached;
=======
  @tracked protected emails: string | string[] =
    this.args.attributes.value || [];
>>>>>>> 94a26958

  protected get typeIsString(): boolean {
    return this.args.attributes.type === "STRING";
  }

  protected get typeIsPeople(): boolean {
    return this.args.attributes.type === "PEOPLE";
  }

  protected get people(): HermesUser[] {
    let emails = this.emails instanceof Array ? this.emails : [this.emails];
    return emails.map((email: string) => {
      return { email, imgURL: null };
    });
  }
<<<<<<< HEAD

=======
>>>>>>> 94a26958
  @action protected updateEmails(people: HermesUser[]) {
    this.emails = people.map((person: HermesUser) => {
      return person.email;
    });
<<<<<<< HEAD
  }

  @action onClickOutside(update: (value: any) => void, value: any) {
    this.cached = value;
    update(value);
  }

  @action protected onPeopleSelectKeydown(
    update: (value: any) => void,
    dropdown: any,
    event: KeyboardEvent,
  ) {
    const popoverSelector = ".ember-basic-dropdown-content";

    if (event.key === "Enter") {
      if (!document.querySelector(popoverSelector)) {
        event.preventDefault();
        event.stopPropagation();

        assert("updateFunction must exist", update);
        update(dropdown.selected);
      }
    }

    if (event.key === "Escape") {
      if (document.querySelector(popoverSelector)) {
        event.preventDefault();
        event.stopPropagation();
        dropdown.actions.close();
      } else {
        this.emails = this.cached;
      }
    }
=======
>>>>>>> 94a26958
  }
}

declare module "@glint/environment-ember-loose/registry" {
  export default interface Registry {
    CustomEditableField: typeof CustomEditableFieldComponent;
  }
}<|MERGE_RESOLUTION|>--- conflicted
+++ resolved
@@ -1,7 +1,4 @@
-<<<<<<< HEAD
-import { assert, debug } from "@ember/debug";
-=======
->>>>>>> 94a26958
+import { assert } from "@ember/debug";
 import { action } from "@ember/object";
 import Component from "@glimmer/component";
 import { tracked } from "@glimmer/tracking";
@@ -24,13 +21,8 @@
 }
 
 export default class CustomEditableFieldComponent extends Component<CustomEditableFieldComponentSignature> {
-<<<<<<< HEAD
   @tracked private cached = this.args.attributes.value || [];
   @tracked protected emails = this.cached;
-=======
-  @tracked protected emails: string | string[] =
-    this.args.attributes.value || [];
->>>>>>> 94a26958
 
   protected get typeIsString(): boolean {
     return this.args.attributes.type === "STRING";
@@ -46,20 +38,11 @@
       return { email, imgURL: null };
     });
   }
-<<<<<<< HEAD
 
-=======
->>>>>>> 94a26958
   @action protected updateEmails(people: HermesUser[]) {
     this.emails = people.map((person: HermesUser) => {
       return person.email;
     });
-<<<<<<< HEAD
-  }
-
-  @action onClickOutside(update: (value: any) => void, value: any) {
-    this.cached = value;
-    update(value);
   }
 
   @action protected onPeopleSelectKeydown(
@@ -88,8 +71,6 @@
         this.emails = this.cached;
       }
     }
-=======
->>>>>>> 94a26958
   }
 }
 
