import { assert } from "@ember/debug";
import { action } from "@ember/object";
import {
  OffsetOptions,
  Placement,
  autoUpdate,
  computePosition,
  detectOverflow,
  flip,
  offset,
  platform,
  shift,
  MiddlewareState,
} from "@floating-ui/dom";
import Component from "@glimmer/component";
import { tracked } from "@glimmer/tracking";
import htmlElement from "hermes/utils/html-element";

export type MatchAnchorWidthOptions =
  | boolean
  | {
      enabled: boolean;
      additionalWidth: number;
    };

interface FloatingUIContentSignature {
  Element: HTMLDivElement;
  Args: {
    anchor: HTMLElement;
    id: string;
    // TODO: Move null logic to a parent component.
    placement?: Placement | null;
    renderOut?: boolean;
    offset?: OffsetOptions;
<<<<<<< HEAD
    matchAnchorWidth?: boolean;
=======
    matchAnchorWidth?: MatchAnchorWidthOptions;
>>>>>>> f9c16f5e
  };
  Blocks: {
    default: [];
  };
}

export default class FloatingUIContent extends Component<FloatingUIContentSignature> {
  @tracked _content: HTMLElement | null = null;
  @tracked cleanup: (() => void) | null = null;

  get content() {
    assert("_content must exist", this._content);
    return this._content;
  }

  private offset: OffsetOptions = this.args.offset || 5;

  @action didInsert(e: HTMLElement) {
    this._content = e;

<<<<<<< HEAD
    if (this.args.matchAnchorWidth) {
      this.content.style.width = `${this.args.anchor.offsetWidth}px`;
      this.content.style.maxWidth = "none";
    }

    if (this.args.placement === null) {
      this.content.removeAttribute("data-floating-ui-placement");
      this.content.classList.add("non-floating-content");
=======
    const { matchAnchorWidth, anchor, placement } = this.args;
    const { content } = this;

    this.maybeMatchAnchorWidth();

    if (placement === null) {
      content.removeAttribute("data-floating-ui-placement");
      content.classList.add("non-floating-content");
>>>>>>> f9c16f5e
      this.cleanup = () => {};
      return;
    }

    const detectOverflowMiddleware = {
      name: "detectOverflow",
      async fn(state: MiddlewareState) {
        const containerWidth = htmlElement(".header-nav").offsetWidth;

        const overflow = await detectOverflow(state, {
          boundary: htmlElement(".header-nav"),
        });
        return {
          data: overflow,
        };
      },
    };

    let updatePosition = async () => {
      let _placement = placement || "bottom-start";

      computePosition(anchor, content, {
        platform,
<<<<<<< HEAD
        placement: placement as Placement,
        middleware: [
          offset(this.offset),
          flip(),
          shift(),
          detectOverflowMiddleware,
        ],
      }).then(({ x, y, placement, middlewareData }) => {
        this.content.setAttribute("data-floating-ui-placement", placement);
        // console.log("x", x);
        // console.log("y", y);
        // console.log("middlewareData", middlewareData["detectOverflow"]);

        const availableSpaceRight = middlewareData["detectOverflow"].right;
        const availableSpaceLeft = middlewareData["detectOverflow"].left;

        let left = x;

        if (availableSpaceRight > 0) {
          left = x - availableSpaceRight;
        } else if (availableSpaceLeft > 0) {
          left = x + availableSpaceLeft;
        }

        Object.assign(this.content.style, {
          left: `${left}px`,
=======
        placement: _placement as Placement,
        middleware: [offset(this.offset), flip(), shift()],
      }).then(({ x, y, placement }) => {
        this.maybeMatchAnchorWidth();
        content.setAttribute("data-floating-ui-placement", placement);

        Object.assign(content.style, {
          left: `${x}px`,
>>>>>>> f9c16f5e
          top: `${y}px`,
        });
      });
    };

    this.cleanup = autoUpdate(anchor, content, updatePosition);
  }

  private maybeMatchAnchorWidth() {
    const { matchAnchorWidth, anchor } = this.args;
    const { content } = this;

    if (!matchAnchorWidth) {
      return;
    }

    if (typeof matchAnchorWidth === "boolean") {
      content.style.width = `${anchor.offsetWidth}px`;
    } else {
      content.style.width = `${
        anchor.offsetWidth + matchAnchorWidth.additionalWidth
      }px`;
    }

    content.style.maxWidth = "none";
  }
}

declare module "@glint/environment-ember-loose/registry" {
  export default interface Registry {
    "FloatingUI::Content": typeof FloatingUIContent;
  }
}<|MERGE_RESOLUTION|>--- conflicted
+++ resolved
@@ -32,11 +32,7 @@
     placement?: Placement | null;
     renderOut?: boolean;
     offset?: OffsetOptions;
-<<<<<<< HEAD
-    matchAnchorWidth?: boolean;
-=======
     matchAnchorWidth?: MatchAnchorWidthOptions;
->>>>>>> f9c16f5e
   };
   Blocks: {
     default: [];
@@ -57,16 +53,6 @@
   @action didInsert(e: HTMLElement) {
     this._content = e;
 
-<<<<<<< HEAD
-    if (this.args.matchAnchorWidth) {
-      this.content.style.width = `${this.args.anchor.offsetWidth}px`;
-      this.content.style.maxWidth = "none";
-    }
-
-    if (this.args.placement === null) {
-      this.content.removeAttribute("data-floating-ui-placement");
-      this.content.classList.add("non-floating-content");
-=======
     const { matchAnchorWidth, anchor, placement } = this.args;
     const { content } = this;
 
@@ -75,7 +61,6 @@
     if (placement === null) {
       content.removeAttribute("data-floating-ui-placement");
       content.classList.add("non-floating-content");
->>>>>>> f9c16f5e
       this.cleanup = () => {};
       return;
     }
@@ -99,7 +84,6 @@
 
       computePosition(anchor, content, {
         platform,
-<<<<<<< HEAD
         placement: placement as Placement,
         middleware: [
           offset(this.offset),
@@ -108,6 +92,8 @@
           detectOverflowMiddleware,
         ],
       }).then(({ x, y, placement, middlewareData }) => {
+        this.maybeMatchAnchorWidth();
+
         this.content.setAttribute("data-floating-ui-placement", placement);
         // console.log("x", x);
         // console.log("y", y);
@@ -126,16 +112,6 @@
 
         Object.assign(this.content.style, {
           left: `${left}px`,
-=======
-        placement: _placement as Placement,
-        middleware: [offset(this.offset), flip(), shift()],
-      }).then(({ x, y, placement }) => {
-        this.maybeMatchAnchorWidth();
-        content.setAttribute("data-floating-ui-placement", placement);
-
-        Object.assign(content.style, {
-          left: `${x}px`,
->>>>>>> f9c16f5e
           top: `${y}px`,
         });
       });
