import { assert } from "@ember/debug";
import { action } from "@ember/object";
import { guidFor } from "@ember/object/internals";
import { Placement } from "@floating-ui/dom";
import Component from "@glimmer/component";
import { tracked } from "@glimmer/tracking";

interface FloatingUIComponentSignature {
  Args: {
    renderOut?: boolean;
    placement?: Placement;
  };
}

export default class FloatingUIComponent extends Component<FloatingUIComponentSignature> {
  readonly contentID = guidFor(this);

  @tracked _anchor: HTMLElement | null = null;
  @tracked content: HTMLElement | null = null;
  @tracked contentIsShown: boolean = false;

  get anchor() {
    assert("_anchor must exist", this._anchor);
    return this._anchor;
  }

  @action registerAnchor(e: HTMLElement) {
    this._anchor = e;
<<<<<<< HEAD
=======

    // Set a value we can use to test that the content component has the correct ID.
>>>>>>> 200759d7
    this._anchor.setAttribute("data-anchor-id", this.contentID);
  }

  @action toggleContent() {
    if (this.contentIsShown) {
      this.hideContent();
    } else {
      this.showContent();
    }
  }

  @action showContent() {
    this.contentIsShown = true;
  }

  @action hideContent() {
    this.contentIsShown = false;
  }
}<|MERGE_RESOLUTION|>--- conflicted
+++ resolved
@@ -26,11 +26,8 @@
 
   @action registerAnchor(e: HTMLElement) {
     this._anchor = e;
-<<<<<<< HEAD
-=======
 
     // Set a value we can use to test that the content component has the correct ID.
->>>>>>> 200759d7
     this._anchor.setAttribute("data-anchor-id", this.contentID);
   }
 
