import { assert } from "@ember/debug";
import { action } from "@ember/object";
import { guidFor } from "@ember/object/internals";
import { OffsetOptions, Placement } from "@floating-ui/dom";
import Component from "@glimmer/component";
import { tracked } from "@glimmer/tracking";
import { MatchAnchorWidthOptions } from "./content";

interface FloatingUIAnchorAPI {
  contentIsShown: boolean;
  registerAnchor: (element: HTMLElement) => void;
  toggleContent: () => void;
  showContent: () => void;
  hideContent: () => void;
  contentID: string;
}

interface FloatingUIContentAPI {
  anchor: HTMLElement;
  contentID: string;
  hideContent: () => void;
}

interface FloatingUIComponentSignature {
  Element: HTMLDivElement;
  Args: {
    renderOut?: boolean;
    // TODO: Move null logic to a parent component.
    placement?: Placement | null;
    disableClose?: boolean;
    offset?: OffsetOptions;
<<<<<<< HEAD
    matchAnchorWidth?: boolean;
=======
    matchAnchorWidth?: MatchAnchorWidthOptions;
>>>>>>> f9c16f5e
  };
  Blocks: {
    anchor: [dd: FloatingUIAnchorAPI];
    content: [dd: FloatingUIContentAPI];
  };
}

export default class FloatingUIComponent extends Component<FloatingUIComponentSignature> {
  readonly contentID = guidFor(this);

  @tracked _anchor: HTMLElement | null = null;
  @tracked content: HTMLElement | null = null;
  @tracked contentIsShown: boolean = this.args.disableClose || false;

  get anchor() {
    assert("_anchor must exist", this._anchor);
    return this._anchor;
  }

  @action registerAnchor(e: HTMLElement) {
    this._anchor = e;

    // Set a value we can use to test that the content component has the correct ID.
    this._anchor.setAttribute("data-anchor-id", this.contentID);
  }

  @action toggleContent() {
    if (this.contentIsShown) {
      this.hideContent();
    } else {
      this.showContent();
    }
  }

  @action showContent() {
    this.contentIsShown = true;
  }

  @action hideContent() {
    if (this.args.disableClose !== true) {
      this.contentIsShown = false;
    }
  }
}

declare module "@glint/environment-ember-loose/registry" {
  export default interface Registry {
    FloatingUI: typeof FloatingUIComponent;
  }
}<|MERGE_RESOLUTION|>--- conflicted
+++ resolved
@@ -29,11 +29,7 @@
     placement?: Placement | null;
     disableClose?: boolean;
     offset?: OffsetOptions;
-<<<<<<< HEAD
-    matchAnchorWidth?: boolean;
-=======
     matchAnchorWidth?: MatchAnchorWidthOptions;
->>>>>>> f9c16f5e
   };
   Blocks: {
     anchor: [dd: FloatingUIAnchorAPI];
