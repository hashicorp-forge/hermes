--- conflicted
+++ resolved
@@ -24,12 +24,8 @@
   Element: HTMLDivElement;
   Args: {
     renderOut?: boolean;
-<<<<<<< HEAD
-    placement?: Placement | "none";
-=======
     // TODO: Move null logic to a parent component.
     placement?: Placement | null;
->>>>>>> 9aae4e36
     disableClose?: boolean;
     offset?: OffsetOptions;
   };
@@ -74,16 +70,9 @@
   }
 
   @action hideContent() {
-<<<<<<< HEAD
-    if (this.args.disableClose) {
-      return;
-    }
-    this.contentIsShown = false;
-=======
     if (this.args.disableClose !== true) {
       this.contentIsShown = false;
     }
->>>>>>> 9aae4e36
   }
 }
 
