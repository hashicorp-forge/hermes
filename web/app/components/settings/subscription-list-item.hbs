<<<<<<< HEAD
<button
  class="text-body-300 text-color-foreground-primary flex items-center space-x-6 hover:cursor-pointer bg-transparent hover:bg-color-surface-action border-0 w-full h-full justify-between py-3 px-3.5 transition-colors"
  type="button"
  {{on "click" this.toggleChecked}}
>
  <div class="flex space-x-3 items-center">
    {{#let (get-product-id @productArea) as |productID|}}
      <Hds::IconTile
        @size="small"
        @logo={{productID}}
        @icon={{unless productID "folder"}}
=======
<li class="subscription-list-item">
  <button
    class="flex h-full w-full items-center justify-between space-x-6 border-0 bg-transparent py-3 px-3.5 text-body-300 text-color-foreground-primary transition-colors hover:cursor-pointer hover:bg-color-surface-action"
    type="button"
    {{on "click" this.toggleChecked}}
  >
    <div class="flex items-center space-x-3">
      <Product::Avatar @product={{@productArea}} @size="medium" />
      <div data-test-subscription-list-item-name>
        {{@productArea}}
      </div>
    </div>
    <div class="relative flex shrink-0 items-center justify-end">
      <Hds::Form::Toggle::Base
        tabindex="-1"
        name="toggle-subscription"
        aria-label={{if this.isChecked "Unsubscribe" "Subscribe"}}
        @value="enable"
        checked={{this.isChecked}}
>>>>>>> ee350c34
      />
    {{/let}}
    <div data-test-subscription-list-item-name>
      {{@productArea}}
    </div>
  </div>
  <div class="shrink-0 flex items-center justify-end relative">
    <Hds::Form::Toggle::Base
      tabindex="-1"
      name="toggle-subscription"
      aria-label={{if this.isChecked "Unsubscribe" "Subscribe"}}
      checked={{this.isChecked}}
    />
    {{#if this.confirmationIsShown}}
      <div
        class="subscription-list-popover
          {{if this.confirmationIsClosing 'out'}}"
      >
        {{if this.isChecked "Subscribed" "Unsubscribed"}}
      </div>
    {{/if}}
  </div>
</button><|MERGE_RESOLUTION|>--- conflicted
+++ resolved
@@ -1,43 +1,21 @@
-<<<<<<< HEAD
 <button
-  class="text-body-300 text-color-foreground-primary flex items-center space-x-6 hover:cursor-pointer bg-transparent hover:bg-color-surface-action border-0 w-full h-full justify-between py-3 px-3.5 transition-colors"
+  class="flex h-full w-full items-center justify-between space-x-6 border-0 bg-transparent py-3 px-3.5 text-body-300 text-color-foreground-primary transition-colors hover:cursor-pointer hover:bg-color-surface-action"
   type="button"
   {{on "click" this.toggleChecked}}
 >
-  <div class="flex space-x-3 items-center">
+  <div class="flex items-center space-x-3">
     {{#let (get-product-id @productArea) as |productID|}}
       <Hds::IconTile
         @size="small"
         @logo={{productID}}
         @icon={{unless productID "folder"}}
-=======
-<li class="subscription-list-item">
-  <button
-    class="flex h-full w-full items-center justify-between space-x-6 border-0 bg-transparent py-3 px-3.5 text-body-300 text-color-foreground-primary transition-colors hover:cursor-pointer hover:bg-color-surface-action"
-    type="button"
-    {{on "click" this.toggleChecked}}
-  >
-    <div class="flex items-center space-x-3">
-      <Product::Avatar @product={{@productArea}} @size="medium" />
-      <div data-test-subscription-list-item-name>
-        {{@productArea}}
-      </div>
-    </div>
-    <div class="relative flex shrink-0 items-center justify-end">
-      <Hds::Form::Toggle::Base
-        tabindex="-1"
-        name="toggle-subscription"
-        aria-label={{if this.isChecked "Unsubscribe" "Subscribe"}}
-        @value="enable"
-        checked={{this.isChecked}}
->>>>>>> ee350c34
       />
     {{/let}}
     <div data-test-subscription-list-item-name>
       {{@productArea}}
     </div>
   </div>
-  <div class="shrink-0 flex items-center justify-end relative">
+  <div class="relative flex shrink-0 items-center justify-end">
     <Hds::Form::Toggle::Base
       tabindex="-1"
       name="toggle-subscription"
