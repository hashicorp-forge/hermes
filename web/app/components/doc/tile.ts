import Component from "@glimmer/component";

interface DocTileComponentSignature {
  Element: HTMLDivElement;
  Args: {
    avatar?: string;
    docID?: string;
    docNumber?: string;
    isResult?: boolean;
    isDraft?: boolean;
<<<<<<< HEAD
    modifiedTime: number;
=======
    modifiedTime?: number;
>>>>>>> 9aaf45db
    owner?: string;
    productArea?: string;
    snippet?: string;
    status?: string;
    title?: string;
  };
}

export default class DocTileComponent extends Component<DocTileComponentSignature> {}

declare module "@glint/environment-ember-loose/registry" {
  export default interface Registry {
    "Doc::Tile": typeof DocTileComponent;
  }
}<|MERGE_RESOLUTION|>--- conflicted
+++ resolved
@@ -8,11 +8,7 @@
     docNumber?: string;
     isResult?: boolean;
     isDraft?: boolean;
-<<<<<<< HEAD
-    modifiedTime: number;
-=======
     modifiedTime?: number;
->>>>>>> 9aaf45db
     owner?: string;
     productArea?: string;
     snippet?: string;
