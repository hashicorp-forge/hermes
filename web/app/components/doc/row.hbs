<tr class="group">
  <td class="name">
    <LinkTo
      @route="authenticated.document"
      @model="{{@docID}}"
      @query={{hash draft=@isDraft}}
      class="flex items-start gap-3.5"
    >
<<<<<<< HEAD
      <FlightIcon
        @name="file-text"
        class="shrink-0 text-color-foreground-disabled"
      />
      <div>
=======
      {{!
      We create a click area that extends beyond the edges of its container.
      This makes the entire row clickable without having to wrap itself in a link,
      and lets us nest interactive elements (e.g., ProductBadgeLink) in a way that improves the mouse experience without sacrificing accessibility.
    }}
      <div
        aria-hidden="true"
        class="absolute top-0 -left-4 -right-4 -bottom-px -z-10 rounded-md group-hover:bg-color-surface-faint"
      ></div>

      <Product::Avatar
        @product={{@productArea}}
        @iconSize={{16}}
        @fallbackIcon="file-text"
        class="h-9 !w-9 shrink-0"
      />
      <div class="relative">
>>>>>>> 3c24cb2a
        <h4
          class="hds-typography-body-200 hds-font-weight-semibold hds-foreground-strong"
        >{{@title}}</h4>
        {{#if (not (is-empty @docNumber))}}{{/if}}
      </div>
    </LinkTo>
<<<<<<< HEAD
  </Hds::Table::Td>
  <Hds::Table::Td class="type">
    {{@docType}}
  </Hds::Table::Td>
  <Hds::Table::Td class="status">
    <Doc::State
      @state={{@status}}
      @hideProgress={{true}}
      class="-my-[3px]"
    /></Hds::Table::Td>
  <Hds::Table::Td class="product">
    <ProductBadgeLink @productArea={{@productArea}} />
  </Hds::Table::Td>
  <Hds::Table::Td class="owner">
    <Person @ignoreUnknown={{true}} @imgURL={{@avatar}} @email={{@owner}} />
  </Hds::Table::Td>
  <Hds::Table::Td class="created">{{@createdDate}}</Hds::Table::Td>
</Hds::Table::Tr>
=======
  </td>
  <td class="type">
    <LinkTo
      @route={{this.currentRoute}}
      @query={{hash docType=(array @docType)}}
      class="relative"
    >
      {{@docType}}
    </LinkTo>
  </td>
  <td class="status">
    <LinkTo
      @route={{this.currentRoute}}
      @query={{hash status=(array @status)}}
      class="relative"
    >
      <Doc::State @state={{@status}} @hideProgress={{true}} />
    </LinkTo>
  </td>
  <td class="product">
    <Product::Link @avatarIsHidden={{true}} @product={{@productArea}} />
  </td>
  <td class="owner">
    <LinkTo
      @route={{this.currentRoute}}
      @query={{hash owners=(array @owner)}}
      class="relative"
    >
      <Person @ignoreUnknown={{true}} @imgURL={{@avatar}} @email={{@owner}} />
    </LinkTo>
  </td>
  <td class="created">
    <div class="relative">
      {{@createdDate}}
    </div>
  </td>
</tr>
>>>>>>> 3c24cb2a
<|MERGE_RESOLUTION|>--- conflicted
+++ resolved
@@ -6,13 +6,6 @@
       @query={{hash draft=@isDraft}}
       class="flex items-start gap-3.5"
     >
-<<<<<<< HEAD
-      <FlightIcon
-        @name="file-text"
-        class="shrink-0 text-color-foreground-disabled"
-      />
-      <div>
-=======
       {{!
       We create a click area that extends beyond the edges of its container.
       This makes the entire row clickable without having to wrap itself in a link,
@@ -30,33 +23,12 @@
         class="h-9 !w-9 shrink-0"
       />
       <div class="relative">
->>>>>>> 3c24cb2a
         <h4
           class="hds-typography-body-200 hds-font-weight-semibold hds-foreground-strong"
         >{{@title}}</h4>
         {{#if (not (is-empty @docNumber))}}{{/if}}
       </div>
     </LinkTo>
-<<<<<<< HEAD
-  </Hds::Table::Td>
-  <Hds::Table::Td class="type">
-    {{@docType}}
-  </Hds::Table::Td>
-  <Hds::Table::Td class="status">
-    <Doc::State
-      @state={{@status}}
-      @hideProgress={{true}}
-      class="-my-[3px]"
-    /></Hds::Table::Td>
-  <Hds::Table::Td class="product">
-    <ProductBadgeLink @productArea={{@productArea}} />
-  </Hds::Table::Td>
-  <Hds::Table::Td class="owner">
-    <Person @ignoreUnknown={{true}} @imgURL={{@avatar}} @email={{@owner}} />
-  </Hds::Table::Td>
-  <Hds::Table::Td class="created">{{@createdDate}}</Hds::Table::Td>
-</Hds::Table::Tr>
-=======
   </td>
   <td class="type">
     <LinkTo
@@ -93,5 +65,4 @@
       {{@createdDate}}
     </div>
   </td>
-</tr>
->>>>>>> 3c24cb2a
+</tr>