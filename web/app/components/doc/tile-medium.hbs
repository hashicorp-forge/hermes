--- conflicted
+++ resolved
@@ -93,13 +93,6 @@
           </div>
 
           {{! Summary }}
-<<<<<<< HEAD
-          {{#if (or @doc._snippetResult.content.value @doc.summary)}}
-            <p data-test-document-summary class="mt-2.5 text-body-300">
-              {{#if @doc._snippetResult.content.value}}
-                {{! Triple-stashed to escape the HTML }}
-                {{{@doc._snippetResult.content.value}}}
-=======
           {{#if (or this.snippet @doc.summary)}}
             <p
               data-test-document-summary
@@ -109,7 +102,6 @@
               {{#if this.snippet}}
                 {{! Triple-stashed to escape HTML }}
                 {{{this.snippet}}}
->>>>>>> 45e2f78c
               {{else}}
                 {{@doc.summary}}
               {{/if}}
