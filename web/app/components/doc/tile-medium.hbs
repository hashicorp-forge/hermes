--- conflicted
+++ resolved
@@ -96,12 +96,7 @@
           {{#if (or this.snippet @doc.summary)}}
             <p
               data-test-document-summary
-<<<<<<< HEAD
-              style="overflow-wrap:anywhere;"
-              class="mt-2.5 text-body-300
-=======
               class="mt-2.5 text-body-300 wrap-anywhere
->>>>>>> 88db28ff
                 {{if this.snippet 'line-clamp line-clamp-2'}}"
             >
               {{#if this.snippet}}
