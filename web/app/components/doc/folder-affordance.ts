import Component from "@glimmer/component";
import { DocThumbnailSize } from "hermes/components/doc/thumbnail";
<<<<<<< HEAD
=======
import { HermesSize } from "hermes/types/sizes";
>>>>>>> b36181c1

interface DocFolderAffordanceSignature {
  Args: {
    size?: `${DocThumbnailSize}`;
  };
}

export default class DocFolderAffordance extends Component<DocFolderAffordanceSignature> {
  protected get sizeIsSmall(): boolean {
<<<<<<< HEAD
    return this.args.size === "small" || !this.args.size;
=======
    return this.args.size === HermesSize.Small || !this.args.size;
>>>>>>> b36181c1
  }
}

declare module "@glint/environment-ember-loose/registry" {
  export default interface Registry {
    "Doc::FolderAffordance": typeof DocFolderAffordance;
  }
}<|MERGE_RESOLUTION|>--- conflicted
+++ resolved
@@ -1,9 +1,6 @@
 import Component from "@glimmer/component";
 import { DocThumbnailSize } from "hermes/components/doc/thumbnail";
-<<<<<<< HEAD
-=======
 import { HermesSize } from "hermes/types/sizes";
->>>>>>> b36181c1
 
 interface DocFolderAffordanceSignature {
   Args: {
@@ -13,11 +10,7 @@
 
 export default class DocFolderAffordance extends Component<DocFolderAffordanceSignature> {
   protected get sizeIsSmall(): boolean {
-<<<<<<< HEAD
-    return this.args.size === "small" || !this.args.size;
-=======
     return this.args.size === HermesSize.Small || !this.args.size;
->>>>>>> b36181c1
   }
 }
 
