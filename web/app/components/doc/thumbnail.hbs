<div
  data-test-doc-thumbnail
  class="doc-thumbnail
    {{if @isLarge 'large'}}
    {{if this.isObsolete 'obsolete'}}
    rounded bg-color-palette-neutral-100"
  ...attributes
>
  <img src="/images/document.png" class="h-auto w-full" />

  <div class="absolute h-full w-full">
    {{#if this.isObsolete}}
      <Doc::FolderAffordance @isLarge={{@isLarge}} />
    {{/if}}

    {{#if (or this.isApproved this.isObsolete)}}
      <div class="absolute w-full">
        <FlightIcon
          data-test-doc-status-icon
          @name={{if this.isApproved "check-circle" "archive"}}
          @size="24"
          class="status-icon {{this.status}}"
        />
      </div>
    {{/if}}
<<<<<<< HEAD
    <div class="absolute left-0 bottom-0">
      <ProductAvatar
        @productArea={{@product}}
        @iconSize={{16}}
        class="medium"
      />
    </div>
=======

    {{#if this.badgeIsShown}}
      <div class="absolute left-0 bottom-0">
        <Product::Avatar
          data-test-doc-thumbnail-product-badge
          @product={{@product}}
          @iconSize={{16}}
          class="medium"
        />
      </div>
    {{/if}}
>>>>>>> 3c24cb2a
  </div>
</div><|MERGE_RESOLUTION|>--- conflicted
+++ resolved
@@ -23,15 +23,6 @@
         />
       </div>
     {{/if}}
-<<<<<<< HEAD
-    <div class="absolute left-0 bottom-0">
-      <ProductAvatar
-        @productArea={{@product}}
-        @iconSize={{16}}
-        class="medium"
-      />
-    </div>
-=======
 
     {{#if this.badgeIsShown}}
       <div class="absolute left-0 bottom-0">
@@ -43,6 +34,5 @@
         />
       </div>
     {{/if}}
->>>>>>> 3c24cb2a
   </div>
 </div>