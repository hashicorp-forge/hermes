<div
  data-test-doc-thumbnail
  class="doc-thumbnail
<<<<<<< HEAD
    {{if this.sizeIsLarge 'large'}}
    {{if this.sizeIsMedium 'medium'}}
=======
    {{this.size}}
>>>>>>> f8143617
    {{if this.isObsolete 'obsolete'}}
    rounded bg-color-palette-neutral-100"
  ...attributes
>
  <img src="/images/document.png" class="h-auto w-full" />

  <div class="absolute h-full w-full">
    {{#if this.isObsolete}}
      <Doc::FolderAffordance @size={{@size}} />
    {{/if}}

    {{#if (or this.isApproved this.isObsolete)}}
      <div class="absolute w-full">
        <FlightIcon
          data-test-doc-status-icon
          @name={{if this.isApproved "check-circle" "archive"}}
          @size="24"
          class="status-icon {{this.status}}"
        />
      </div>
    {{/if}}

<<<<<<< HEAD
    {{#if this.badgeIsShown}}
      <div class="absolute left-0 bottom-0">
        <Product::Avatar
          data-test-doc-thumbnail-product-badge
          @product={{@product}}
          @size={{this.productAvatarSize}}
          @isGrayedOut={{this.isObsolete}}
        />
      </div>
=======
    {{#if this.productShortName}}
      <Product::Avatar
        data-test-doc-thumbnail-product-badge
        @product={{@product}}
        @size={{this.size}}
        class="absolute left-0 bottom-0"
      />
>>>>>>> f8143617
    {{/if}}
  </div>
</div><|MERGE_RESOLUTION|>--- conflicted
+++ resolved
@@ -1,12 +1,7 @@
 <div
   data-test-doc-thumbnail
   class="doc-thumbnail
-<<<<<<< HEAD
-    {{if this.sizeIsLarge 'large'}}
-    {{if this.sizeIsMedium 'medium'}}
-=======
     {{this.size}}
->>>>>>> f8143617
     {{if this.isObsolete 'obsolete'}}
     rounded bg-color-palette-neutral-100"
   ...attributes
@@ -29,25 +24,13 @@
       </div>
     {{/if}}
 
-<<<<<<< HEAD
     {{#if this.badgeIsShown}}
-      <div class="absolute left-0 bottom-0">
-        <Product::Avatar
-          data-test-doc-thumbnail-product-badge
-          @product={{@product}}
-          @size={{this.productAvatarSize}}
-          @isGrayedOut={{this.isObsolete}}
-        />
-      </div>
-=======
-    {{#if this.productShortName}}
       <Product::Avatar
         data-test-doc-thumbnail-product-badge
         @product={{@product}}
         @size={{this.size}}
         class="absolute left-0 bottom-0"
       />
->>>>>>> f8143617
     {{/if}}
   </div>
 </div>