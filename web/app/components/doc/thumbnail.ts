import Component from "@glimmer/component";
import { dasherize } from "@ember/string";
import getProductId from "hermes/utils/get-product-id";
import { inject as service } from "@ember/service";
import ProductAreasService from "hermes/services/product-areas";

export enum DocThumbnailSize {
  Small = "small",
  Medium = "medium",
  Large = "large",
}

export enum DocThumbnailSize {
  Small = "small",
  Large = "large",
}

interface DocThumbnailComponentSignature {
  Element: HTMLDivElement;
  Args: {
    status?: string;
    product?: string;
    badgeIsHidden?: boolean;
    size?: `${DocThumbnailSize}`;
  };
}

export default class DocThumbnailComponent extends Component<DocThumbnailComponentSignature> {
  @service declare productAreas: ProductAreasService;

  protected get status(): string | null {
    if (this.args.status) {
      return dasherize(this.args.status);
    } else {
      return null;
    }
  }

<<<<<<< HEAD
  protected get productAvatarSize() {
    if (this.sizeIsLarge) {
      return "large";
    } else if (this.sizeIsMedium) {
      return "medium";
    } else {
      return "small";
    }
  }

  protected get sizeIsSmall(): boolean {
    return this.args.size === "small" || !this.args.size;
  }

  protected get sizeIsMedium(): boolean {
    return this.args.size === "medium";
  }

  protected get sizeIsLarge(): boolean {
    return this.args.size === "large";
=======
  protected get size() {
    return this.args.size ?? DocThumbnailSize.Small;
>>>>>>> f8143617
  }

  protected get productShortName(): string | undefined {
    return getProductId(this.args.product);
  }

  protected get isApproved(): boolean {
    return this.status === "approved";
  }

  protected get isObsolete(): boolean {
    return this.status === "obsolete";
  }

  protected get badgeIsShown(): boolean {
    if (this.args.badgeIsHidden) {
      return false;
    }

    if (getProductId(this.args.product)) {
      return true;
    }

    if (this.productAreas.getAbbreviation(this.args.product)) {
      return true;
    }

    return false;
  }
}

declare module "@glint/environment-ember-loose/registry" {
  export default interface Registry {
    "Doc::Thumbnail": typeof DocThumbnailComponent;
  }
}<|MERGE_RESOLUTION|>--- conflicted
+++ resolved
@@ -7,11 +7,6 @@
 export enum DocThumbnailSize {
   Small = "small",
   Medium = "medium",
-  Large = "large",
-}
-
-export enum DocThumbnailSize {
-  Small = "small",
   Large = "large",
 }
 
@@ -36,31 +31,8 @@
     }
   }
 
-<<<<<<< HEAD
-  protected get productAvatarSize() {
-    if (this.sizeIsLarge) {
-      return "large";
-    } else if (this.sizeIsMedium) {
-      return "medium";
-    } else {
-      return "small";
-    }
-  }
-
-  protected get sizeIsSmall(): boolean {
-    return this.args.size === "small" || !this.args.size;
-  }
-
-  protected get sizeIsMedium(): boolean {
-    return this.args.size === "medium";
-  }
-
-  protected get sizeIsLarge(): boolean {
-    return this.args.size === "large";
-=======
   protected get size() {
     return this.args.size ?? DocThumbnailSize.Small;
->>>>>>> f8143617
   }
 
   protected get productShortName(): string | undefined {
