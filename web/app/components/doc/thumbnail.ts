import Component from "@glimmer/component";
import { dasherize } from "@ember/string";
import getProductID from "hermes/utils/get-product-id";

interface DocThumbnailComponentSignature {
  Element: HTMLDivElement;
  Args: {
    isLarge?: boolean;
    status?: string;
    product?: string;
  };
}

export default class DocThumbnailComponent extends Component<DocThumbnailComponentSignature> {
  protected get status(): string | null {
    if (this.args.status) {
      return dasherize(this.args.status);
    } else {
      return null;
    }
  }

  protected get productShortName(): string | undefined {
    if (this.args.product) {
      return getProductID(this.args.product);
    } else {
<<<<<<< HEAD
      return this.args.product;
=======
      return;
>>>>>>> 78536fed
    }
  }

  protected get isApproved(): boolean {
    return this.status === "approved";
  }

  protected get isObsolete(): boolean {
    return this.status === "obsolete";
  }
}

declare module "@glint/environment-ember-loose/registry" {
  export default interface Registry {
    "Doc::Thumbnail": typeof DocThumbnailComponent;
  }
}<|MERGE_RESOLUTION|>--- conflicted
+++ resolved
@@ -24,11 +24,7 @@
     if (this.args.product) {
       return getProductID(this.args.product);
     } else {
-<<<<<<< HEAD
-      return this.args.product;
-=======
       return;
->>>>>>> 78536fed
     }
   }
 
