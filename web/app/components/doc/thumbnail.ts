import Component from "@glimmer/component";
import { dasherize } from "@ember/string";
import getProductId from "hermes/utils/get-product-id";
import { inject as service } from "@ember/service";
import ProductAreasService from "hermes/services/product-areas";

interface DocThumbnailComponentSignature {
  Element: HTMLDivElement;
  Args: {
    status?: string;
    product?: string;
<<<<<<< HEAD
    badgeIsHidden?: boolean;
=======
    size?: "large";
>>>>>>> 6f6726ec
  };
}

export default class DocThumbnailComponent extends Component<DocThumbnailComponentSignature> {
  @service declare productAreas: ProductAreasService;

  protected get status(): string | null {
    if (this.args.status) {
      return dasherize(this.args.status);
    } else {
      return null;
    }
  }

<<<<<<< HEAD
=======
  protected get sizeIsLarge(): boolean {
    return this.args.size === "large";
  }

  protected get productShortName(): string | undefined {
    return getProductId(this.args.product);
  }

>>>>>>> 6f6726ec
  protected get isApproved(): boolean {
    return this.status === "approved";
  }

  protected get isObsolete(): boolean {
    return this.status === "obsolete";
  }

  protected get badgeIsShown(): boolean {
    if (this.args.badgeIsHidden) {
      return false;
    }

    if (getProductId(this.args.product)) {
      return true;
    }

    if (this.productAreas.getAbbreviation(this.args.product)) {
      return true;
    }

    return false;
  }
}

declare module "@glint/environment-ember-loose/registry" {
  export default interface Registry {
    "Doc::Thumbnail": typeof DocThumbnailComponent;
  }
}<|MERGE_RESOLUTION|>--- conflicted
+++ resolved
@@ -9,11 +9,8 @@
   Args: {
     status?: string;
     product?: string;
-<<<<<<< HEAD
     badgeIsHidden?: boolean;
-=======
     size?: "large";
->>>>>>> 6f6726ec
   };
 }
 
@@ -28,8 +25,6 @@
     }
   }
 
-<<<<<<< HEAD
-=======
   protected get sizeIsLarge(): boolean {
     return this.args.size === "large";
   }
@@ -38,7 +33,6 @@
     return getProductId(this.args.product);
   }
 
->>>>>>> 6f6726ec
   protected get isApproved(): boolean {
     return this.status === "approved";
   }
