--- conflicted
+++ resolved
@@ -4,10 +4,7 @@
 import { HermesSize } from "hermes/types/sizes";
 import { inject as service } from "@ember/service";
 import ProductAreasService from "hermes/services/product-areas";
-<<<<<<< HEAD
-=======
 import FlagsService from "hermes/services/flags";
->>>>>>> a9511011
 
 export type DocThumbnailSize = Exclude<HermesSize, HermesSize.XL>;
 
@@ -22,10 +19,7 @@
 
 export default class DocThumbnailComponent extends Component<DocThumbnailComponentSignature> {
   @service declare productAreas: ProductAreasService;
-<<<<<<< HEAD
-=======
   @service declare flags: FlagsService;
->>>>>>> a9511011
 
   protected get status(): string | null {
     if (this.args.status) {
@@ -44,13 +38,10 @@
       return true;
     }
 
-<<<<<<< HEAD
-=======
     if (!this.flags.productColors) {
       return false;
     }
 
->>>>>>> a9511011
     if (this.productAreas.getAbbreviation(this.args.product)) {
       return true;
     }
