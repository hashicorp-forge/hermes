import Component from "@glimmer/component";
import { dasherize } from "@ember/string";
import getProductId from "hermes/utils/get-product-id";
import { inject as service } from "@ember/service";
import ProductAreasService from "hermes/services/product-areas";

export enum DocThumbnailSize {
  Small = "small",
  Medium = "medium",
  Large = "large",
}

interface DocThumbnailComponentSignature {
  Element: HTMLDivElement;
  Args: {
    status?: string;
    product?: string;
    badgeIsHidden?: boolean;
    size?: `${DocThumbnailSize}`;
  };
}

export default class DocThumbnailComponent extends Component<DocThumbnailComponentSignature> {
  @service declare productAreas: ProductAreasService;

  protected get status(): string | null {
    if (this.args.status) {
      return dasherize(this.args.status);
    } else {
      return null;
    }
  }

<<<<<<< HEAD
  protected get productAvatarSize() {
    if (this.sizeIsLarge) {
      return "large";
    } else if (this.sizeIsMedium) {
      return "medium";
    } else {
      return "small";
    }
=======
  protected get sizeIsLarge(): boolean {
    return this.args.size === "large";
  }

  protected get productShortName(): string | undefined {
    return getProductId(this.args.product);
>>>>>>> 6f6726ec
  }

  protected get sizeIsSmall(): boolean {
    return this.args.size === "small" || !this.args.size;
  }

  protected get sizeIsMedium(): boolean {
    return this.args.size === "medium";
  }

  protected get sizeIsLarge(): boolean {
    return this.args.size === "large";
  }

  protected get isApproved(): boolean {
    return this.status === "approved";
  }

  protected get isObsolete(): boolean {
    return this.status === "obsolete";
  }

  protected get badgeIsShown(): boolean {
    if (this.args.badgeIsHidden) {
      return false;
    }

    if (getProductId(this.args.product)) {
      return true;
    }

    if (this.productAreas.getAbbreviation(this.args.product)) {
      return true;
    }

    return false;
  }
}

declare module "@glint/environment-ember-loose/registry" {
  export default interface Registry {
    "Doc::Thumbnail": typeof DocThumbnailComponent;
  }
}<|MERGE_RESOLUTION|>--- conflicted
+++ resolved
@@ -31,7 +31,6 @@
     }
   }
 
-<<<<<<< HEAD
   protected get productAvatarSize() {
     if (this.sizeIsLarge) {
       return "large";
@@ -40,14 +39,6 @@
     } else {
       return "small";
     }
-=======
-  protected get sizeIsLarge(): boolean {
-    return this.args.size === "large";
-  }
-
-  protected get productShortName(): string | undefined {
-    return getProductId(this.args.product);
->>>>>>> 6f6726ec
   }
 
   protected get sizeIsSmall(): boolean {
@@ -60,6 +51,10 @@
 
   protected get sizeIsLarge(): boolean {
     return this.args.size === "large";
+  }
+
+  protected get productShortName(): string | undefined {
+    return getProductId(this.args.product);
   }
 
   protected get isApproved(): boolean {
