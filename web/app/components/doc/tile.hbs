--- conflicted
+++ resolved
@@ -40,18 +40,12 @@
           @imgURL={{@avatar}}
           @email="{{@owner}}"
         />
-<<<<<<< HEAD
-        <p class="text-body-100 text-color-foreground-faint">
-          {{time-ago @modifiedTime}}
-        </p>
-=======
         {{#if @modifiedTime}}
           <p class="text-body-100 text-color-foreground-faint">
             Modified
             {{time-ago @modifiedTime}}
           </p>
         {{/if}}
->>>>>>> 9aaf45db
       </div>
       {{#if (and @isResult @snippet)}}
         <Doc::Snippet @snippet={{@snippet}} class="mt-2" />
