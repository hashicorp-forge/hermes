--- conflicted
+++ resolved
@@ -1,4 +1,5 @@
-<<<<<<< HEAD
+{{! @glint-nocheck: not typesafe yet }}
+
 <X::DropdownList @items={{@facets}} @listIsOrdered={{true}}>
   <:anchor as |dd|>
     <dd.ToggleButton @text={{@label}} disabled={{@disabled}} />
@@ -15,60 +16,4 @@
       />
     </dd.LinkTo>
   </:item>
-</X::DropdownList>
-=======
-{{! @glint-nocheck: not typesafe yet }}
-{{!
-  Marked up with guidance from:
-  https://www.w3.org/WAI/ARIA/apg/patterns/combobox/examples/combobox-select-only/
-  https://www.w3.org/WAI/ARIA/apg/patterns/combobox/examples/combobox-autocomplete-list/
-  https://www.w3.org/WAI/ARIA/apg/patterns/menu-button/examples/menu-button-links/
-  https://www.w3.org/WAI/ARIA/apg/patterns/menu-button/examples/menu-button-actions-active-descendant/
-}}
-
-<div
-  class="relative"
-  aria-owns="facet-dropdown-menu"
-  aria-expanded={{@dropdownIsShown}}
-  ...attributes
->
-  <Hds::Button
-    {{did-insert this.registerTrigger}}
-    {{on "click" this.toggleDropdown}}
-    {{on "keydown" this.onTriggerKeydown}}
-    @icon={{if this.dropdownIsShown "chevron-up" "chevron-down"}}
-    @iconPosition="trailing"
-    @color="secondary"
-    @text={{@label}}
-    data-test-facet-dropdown-trigger={{@label}}
-    disabled={{@disabled}}
-    aria-haspopup="listbox"
-    aria-controls={{if
-      @inputIsShown
-      "facet-dropdown-popover"
-      "facet-dropdown-menu"
-    }}
-  />
-  {{#if this.dropdownIsShown}}
-    <Header::FacetDropdownList
-      {{dismissible dismiss=this.hideDropdown related=this.triggerElement}}
-      @shownFacets={{this.shownFacets}}
-      @label={{@label}}
-      @inputIsShown={{this.inputIsShown}}
-      @onInput={{perform this.onInput}}
-      @resetFocusedItemIndex={{this.resetFocusedItemIndex}}
-      @registerScrollContainer={{this.registerScrollContainer}}
-      @query={{this.query}}
-      @focusedItemIndex={{this.focusedItemIndex}}
-      @setFocusedItemIndex={{this.setFocusedItemIndex}}
-      @listItemRole={{this.listItemRole}}
-      @registerPopover={{this.registerPopover}}
-      @popoverElement={{this.popoverElement}}
-      @triggerElement={{this.triggerElement}}
-      @hideDropdown={{this.hideDropdown}}
-      @anchorToRight={{@anchorToRight}}
-      @currentSortByValue={{@currentSortByValue}}
-    />
-  {{/if}}
-</div>
->>>>>>> 0050065f
+</X::DropdownList>