--- conflicted
+++ resolved
@@ -40,11 +40,7 @@
 
 interface ToolbarComponentSignature {
   Args: {
-<<<<<<< HEAD
     facets?: FacetRecords;
-=======
-    facets?: FacetDropdownGroups;
->>>>>>> 282626a7
   };
 }
 
@@ -59,15 +55,9 @@
   /**
    * The statuses available as filters.
    */
-<<<<<<< HEAD
   protected get statuses(): FacetRecord | null {
     let statuses: FacetRecord = {};
     for (let status in this.args.facets?.["status"]) {
-=======
-  protected get statuses(): FacetDropdownObjects | null {
-    let statuses: FacetDropdownObjects = {};
-    for (let status in this.args.facets?.status) {
->>>>>>> 282626a7
       if (
         status === "Approved" ||
         status === "In-Review" ||
@@ -75,22 +65,11 @@
         status === "Obsolete" ||
         status === "WIP"
       ) {
-<<<<<<< HEAD
-        console.log("1", status);
-        console.log("2", statuses[status]);
-        console.log("3", this.args.facets);
-        console.log("4", this.args.facets?.["status"]);
-        console.log("5", this.args.facets?.["status"][status]);
         statuses[status] = this.args.facets?.["status"][
-=======
-        statuses[status] = this.args.facets?.status[
->>>>>>> 282626a7
           status
         ] as FacetDropdownObjectDetails;
       }
     }
-
-    console.log("statuses", statuses);
 
     if (Object.keys(statuses).length === 0) {
       // This will disable the status dropdown
