import Component from "@glimmer/component";
import { action } from "@ember/object";
import { inject as service } from "@ember/service";
import RouterService from "@ember/routing/router-service";
import {
  FacetDropdownGroups,
  FacetDropdownObjectDetails,
  FacetDropdownObjects,
} from "hermes/types/facets";
import ActiveFiltersService from "hermes/services/active-filters";
import { next } from "@ember/runloop";

export enum SortByValue {
  DateDesc = "dateDesc",
  DateAsc = "dateAsc",
}

export enum SortByLabel {
  Newest = "Newest",
  Oldest = "Oldest",
}

export enum FacetName {
  DocType = "docType",
  Owners = "owners",
  Status = "status",
  Product = "product",
}

export interface SortByFacets {
  [name: string]: {
    count: number;
    isSelected: boolean;
  };
}

export type ActiveFilters = {
  [name in FacetName]: string[];
};

interface ToolbarComponentSignature {
  Args: {
<<<<<<< HEAD
    facets: FacetDropdownGroups;
=======
    facets?: FacetDropdownGroups;
>>>>>>> fc63199e
  };
}

export default class ToolbarComponent extends Component<ToolbarComponentSignature> {
  @service declare router: RouterService;
  @service declare activeFilters: ActiveFiltersService;

  get currentRouteName(): string {
    return this.router.currentRouteName;
  }

  /**
   * The statuses available as filters.
   */
  protected get statuses(): FacetDropdownObjects | null {
    let statuses: FacetDropdownObjects = {};
    for (let status in this.args.facets?.status) {
      if (
        status === "Approved" ||
        status === "In-Review" ||
        status === "In Review" ||
        status === "Obsolete" ||
        status === "WIP"
      ) {
        statuses[status] = this.args.facets?.status[
          status
        ] as FacetDropdownObjectDetails;
      }
    }

    if (Object.keys(statuses).length === 0) {
      // This will disable the status dropdown
      return null;
    } else {
      return statuses;
    }
  }

  /**
   * Closes the dropdown on the next run loop.
   * Done so we don't interfere with Ember's <LinkTo> handling.
   */
  @action protected delayedCloseDropdown(closeDropdown: () => void) {
    next(() => {
      closeDropdown();
    });
  }
}

declare module "@glint/environment-ember-loose/registry" {
  export default interface Registry {
    "Header::Toolbar": typeof ToolbarComponent;
  }
}<|MERGE_RESOLUTION|>--- conflicted
+++ resolved
@@ -40,11 +40,7 @@
 
 interface ToolbarComponentSignature {
   Args: {
-<<<<<<< HEAD
-    facets: FacetDropdownGroups;
-=======
     facets?: FacetDropdownGroups;
->>>>>>> fc63199e
   };
 }
 
