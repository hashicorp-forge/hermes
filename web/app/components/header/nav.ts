import Component from "@glimmer/component";
import { inject as service } from "@ember/service";
import { action } from "@ember/object";
import ConfigService from "hermes/services/config";
import SessionService from "hermes/services/session";
import RouterService from "@ember/routing/router-service";
import AuthenticatedUserService, {
  AuthenticatedUser,
} from "hermes/services/authenticated-user";
import window from "ember-window-mock";
import { tracked } from "@glimmer/tracking";
import { HERMES_GITHUB_REPO_URL } from "hermes/utils/hermes-urls";
<<<<<<< HEAD
import { SortByValue } from "./toolbar";
=======
import FlagsService from "hermes/services/flags";
>>>>>>> 9f1888f7

interface HeaderNavComponentSignature {
  Args: {};
}

export default class HeaderNavComponent extends Component<HeaderNavComponentSignature> {
  @service("config") declare configSvc: ConfigService;
  @service declare flags: FlagsService;
  @service declare session: SessionService;
  @service declare router: RouterService;
  @service declare authenticatedUser: AuthenticatedUserService;

  protected get profile(): AuthenticatedUser {
    return this.authenticatedUser.info;
  }

  protected get currentRouteName(): string {
    return this.router.currentRouteName;
  }

  protected get showSignOut(): boolean {
    return !this.configSvc.config.skip_google_auth;
  }

  protected get gitHubRepoURL() {
    return HERMES_GITHUB_REPO_URL;
  }

  protected get supportDocsURL() {
    return this.configSvc.config.support_link_url;
  }

  /**
   * The default query params for the browse screens.
   * Ensures a clear filter state when navigating tabs.
   */
  protected defaultBrowseScreenQueryParams = {
    docType: [],
    owners: [],
    page: 1,
    product: [],
    status: [],
    sortBy: SortByValue.DateDesc,
  };

  protected defaultMyQueryParams = {
    includeSharedDrafts: true,
    page: 1,
    sortBy: SortByValue.DateDesc,
  };

  /**
   * Whether to the "new" badge should appear on the email notifications menuitem.
   * Will be false if the user has previously closed the dropdown.
   */
  @tracked protected emailNotificationsHighlightIsShown =
    window.localStorage.getItem("emailNotificationsHighlightIsShown") !==
    "false";

  /**
   * Whether a highlight icon should appear over the user avatar.
   * True when the user hasn't seen the menu's active highlights,
   * (i.e., when we've just announced a feature), as determined by localStorage.
   * Set false when the user menu is opened.
   */
  @tracked protected userMenuHighlightIsShown =
    this.emailNotificationsHighlightIsShown;

  /**
   * The actions to take when the dropdown menu is opened.
   * Force-hides the highlight icon if it's open.
   * (We assume the user to have seen the highlight when they open the menu.)
   */
  @action protected onDropdownOpen(): void {
    this.userMenuHighlightIsShown = false;
    window.localStorage.setItem("emailNotificationsHighlightIsShown", "false");
  }

  /**
   * The actions to take when the dropdown menu is closed.
   * Force-hides the emailNotificationsHighlight if it's visible.
   */
  @action protected onDropdownClose(): void {
    this.emailNotificationsHighlightIsShown = false;
  }

  @action protected invalidateSession(): void {
    this.session.invalidate();
  }
}

declare module "@glint/environment-ember-loose/registry" {
  export default interface Registry {
    "Header::Nav": typeof HeaderNavComponent;
  }
}<|MERGE_RESOLUTION|>--- conflicted
+++ resolved
@@ -10,11 +10,8 @@
 import window from "ember-window-mock";
 import { tracked } from "@glimmer/tracking";
 import { HERMES_GITHUB_REPO_URL } from "hermes/utils/hermes-urls";
-<<<<<<< HEAD
 import { SortByValue } from "./toolbar";
-=======
 import FlagsService from "hermes/services/flags";
->>>>>>> 9f1888f7
 
 interface HeaderNavComponentSignature {
   Args: {};
