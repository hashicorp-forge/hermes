{{#if @facets}}
<<<<<<< HEAD
  <div class="x-container">

    <div class="mb-8 flex w-full items-center justify-between">
      <nav class="big-tabs">
        <LinkTo
          @route="authenticated.all.documents"
          @current-when="authenticated.all.documents"
        >
          Documents
        </LinkTo>
        <LinkTo
          @route="authenticated.all.projects"
          @current-when="authenticated.all.projects"
        >
          Projects
        </LinkTo>
      </nav>
      <div class="toolbar">
        <div class="flex w-full justify-between">
          <div class="flex items-center">
            <h4 class="hermes-h4 mr-4">
              Filter by:
            </h4>
            <div class="facets flex items-center">
              <Header::FacetDropdown
                @label="Type"
                @facets={{@facets.docType}}
                @disabled={{not @facets.docType}}
                @position="left"
              />
              <Header::FacetDropdown
                @label="Status"
                @facets={{this.statuses}}
                @disabled={{not this.statuses}}
                @position="center"
                class="medium"
              />
              <Header::FacetDropdown
                @label="Product/Area"
                @facets={{@facets.product}}
                @disabled={{not @facets.product}}
                @position="center"
              />
              <Header::FacetDropdown
                @label="Owner"
                @facets={{@facets.owners}}
                @disabled={{this.ownerFacetIsDisabled}}
                @position="right"
              />
            </div>
          </div>
        </div>
        <Header::ActiveFilterList />
=======
  <div class="toolbar mb-7">
    <div class="x-container">
      <div class="flex w-full justify-between">
        <div class="flex items-center">
          <h4 class="hermes-h4 mr-4">
            Filter by:
          </h4>
          <div class="facets flex items-center space-x-1.5">
            <Header::FacetDropdown
              @label="Type"
              @facets={{@facets.docType}}
              @disabled={{not @facets.docType}}
            />
            <Header::FacetDropdown
              @label="Status"
              @facets={{this.statuses}}
              @disabled={{not this.statuses}}
              class="medium"
            />
            <Header::FacetDropdown
              @label="Product/Area"
              @facets={{@facets.product}}
              @disabled={{not @facets.product}}
            />
            <Header::FacetDropdown
              @label="Owner"
              @facets={{@facets.owners}}
              @disabled={{not @facets.owners}}
            />
          </div>
        </div>
>>>>>>> fc63199e
      </div>
    </div>
  </div>
{{/if}}<|MERGE_RESOLUTION|>--- conflicted
+++ resolved
@@ -1,7 +1,5 @@
 {{#if @facets}}
-<<<<<<< HEAD
   <div class="x-container">
-
     <div class="mb-8 flex w-full items-center justify-between">
       <nav class="big-tabs">
         <LinkTo
@@ -53,39 +51,6 @@
           </div>
         </div>
         <Header::ActiveFilterList />
-=======
-  <div class="toolbar mb-7">
-    <div class="x-container">
-      <div class="flex w-full justify-between">
-        <div class="flex items-center">
-          <h4 class="hermes-h4 mr-4">
-            Filter by:
-          </h4>
-          <div class="facets flex items-center space-x-1.5">
-            <Header::FacetDropdown
-              @label="Type"
-              @facets={{@facets.docType}}
-              @disabled={{not @facets.docType}}
-            />
-            <Header::FacetDropdown
-              @label="Status"
-              @facets={{this.statuses}}
-              @disabled={{not this.statuses}}
-              class="medium"
-            />
-            <Header::FacetDropdown
-              @label="Product/Area"
-              @facets={{@facets.product}}
-              @disabled={{not @facets.product}}
-            />
-            <Header::FacetDropdown
-              @label="Owner"
-              @facets={{@facets.owners}}
-              @disabled={{not @facets.owners}}
-            />
-          </div>
-        </div>
->>>>>>> fc63199e
       </div>
     </div>
   </div>
