<<<<<<< HEAD
{{#if this.facetsAreShown}}
  <div class="toolbar mb-6">
    <div class="mb-6 flex w-full items-center justify-between">
=======
{{#if this.facets}}
  <div class="toolbar mb-7">
    <div class="flex w-full justify-between">
>>>>>>> 2943c59e
      <div class="flex items-center">
        <h4 class="hermes-h4 mr-4">
          Filter by:
        </h4>
<<<<<<< HEAD
        {{! TODO: this needs to be more flexible to other object types }}
        <div class="facets flex items-center">
          {{! TODO : convert this to a loop }}
          <Header::FacetDropdown
            data-test-doc-type-facet-dropdown
            @label="Type"
            @facets={{@docFacets.docType}}
            @disabled={{not @docFacets.docType}}
            @position="left"
          />
          <Header::FacetDropdown
            data-test-status-facet-dropdown
            @label="Status"
            @facets={{this.statuses}}
            @disabled={{not this.statuses}}
            @position="center"
            class="medium"
          />
          <Header::FacetDropdown
            data-test-product-facet-dropdown
            @label="Product/Area"
            @facets={{@docFacets.product}}
            @disabled={{not @docFacets.product}}
            @position="center"
          />
          <Header::FacetDropdown
            data-test-owner-facet-dropdown
            @label="Owner"
            @facets={{@docFacets.owners}}
            @disabled={{not @docFacets.owners}}
            @position="right"
          />
        </div>
=======
        <ol class="facets flex items-center">
          {{#each this.facets as |facet|}}
            <li>
              <Header::FacetDropdown
                data-test-facet={{facet.name}}
                @name={{facet.name}}
                @facets={{facet.values}}
              />
            </li>
          {{/each}}
        </ol>
>>>>>>> 2943c59e
      </div>
    </div>
    <Header::ActiveFilterList />
  </div>
{{/if}}<|MERGE_RESOLUTION|>--- conflicted
+++ resolved
@@ -1,51 +1,10 @@
-<<<<<<< HEAD
-{{#if this.facetsAreShown}}
-  <div class="toolbar mb-6">
-    <div class="mb-6 flex w-full items-center justify-between">
-=======
 {{#if this.facets}}
   <div class="toolbar mb-7">
-    <div class="flex w-full justify-between">
->>>>>>> 2943c59e
+    <div class="mb-6 flex w-full justify-between">
       <div class="flex items-center">
         <h4 class="hermes-h4 mr-4">
           Filter by:
         </h4>
-<<<<<<< HEAD
-        {{! TODO: this needs to be more flexible to other object types }}
-        <div class="facets flex items-center">
-          {{! TODO : convert this to a loop }}
-          <Header::FacetDropdown
-            data-test-doc-type-facet-dropdown
-            @label="Type"
-            @facets={{@docFacets.docType}}
-            @disabled={{not @docFacets.docType}}
-            @position="left"
-          />
-          <Header::FacetDropdown
-            data-test-status-facet-dropdown
-            @label="Status"
-            @facets={{this.statuses}}
-            @disabled={{not this.statuses}}
-            @position="center"
-            class="medium"
-          />
-          <Header::FacetDropdown
-            data-test-product-facet-dropdown
-            @label="Product/Area"
-            @facets={{@docFacets.product}}
-            @disabled={{not @docFacets.product}}
-            @position="center"
-          />
-          <Header::FacetDropdown
-            data-test-owner-facet-dropdown
-            @label="Owner"
-            @facets={{@docFacets.owners}}
-            @disabled={{not @docFacets.owners}}
-            @position="right"
-          />
-        </div>
-=======
         <ol class="facets flex items-center">
           {{#each this.facets as |facet|}}
             <li>
@@ -57,7 +16,6 @@
             </li>
           {{/each}}
         </ol>
->>>>>>> 2943c59e
       </div>
     </div>
     <Header::ActiveFilterList />
