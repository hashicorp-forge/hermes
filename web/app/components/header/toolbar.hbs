{{#if @facets}}
<<<<<<< HEAD
  <div class="x-container">
    <div class="mb-8 flex w-full items-center justify-between">
      <nav class="big-tabs">
        <LinkTo
          @route="authenticated.all.documents"
          @current-when="authenticated.all.documents"
        >
          Documents
        </LinkTo>
        <LinkTo
          @route="authenticated.all.projects"
          @current-when="authenticated.all.projects"
        >
          Projects
        </LinkTo>
      </nav>
      <div class="toolbar">
        <div class="flex w-full justify-between">
          <div class="flex items-center">
            <h4 class="hermes-h4 mr-4">
              Filter by:
            </h4>
            <div class="facets flex items-center">
              <Header::FacetDropdown
                @position="left"
                @label="Type"
                @facets={{@facets.docType}}
                @disabled={{not @facets.docType}}
              />
              <Header::FacetDropdown
                @position="center"
                @label="Status"
                @facets={{this.statuses}}
                @disabled={{not this.statuses}}
                class="medium"
              />
              <Header::FacetDropdown
                @position="center"
                @label="Product/Area"
                @facets={{@facets.product}}
                @disabled={{not @facets.product}}
                @placement="bottom"
              />
              <Header::FacetDropdown
                @position="right"
                @label="Owner"
                @facets={{@facets.owners}}
                @disabled={{this.ownerFacetIsDisabled}}
              />
            </div>
=======
  <div class="toolbar mb-7">
    <div class="x-container">
      <div class="flex w-full justify-between">
        <div class="flex items-center">
          <h4 class="hermes-h4 mr-4">
            Filter by:
          </h4>
          <div class="facets flex items-center">
            <Header::FacetDropdown
              @label="Type"
              @facets={{@facets.docType}}
              @disabled={{not @facets.docType}}
              @position="left"
            />
            <Header::FacetDropdown
              @label="Status"
              @facets={{this.statuses}}
              @disabled={{not this.statuses}}
              @position="center"
              class="medium"
            />
            <Header::FacetDropdown
              @label="Product/Area"
              @facets={{@facets.product}}
              @disabled={{not @facets.product}}
              @position="center"
            />
            <Header::FacetDropdown
              @label="Owner"
              @facets={{@facets.owners}}
              @disabled={{this.ownerFacetIsDisabled}}
              @position="right"
            />
>>>>>>> fb5b6417
          </div>
        </div>
      </div>
    </div>
    <Header::ActiveFilterList />
  </div>
{{/if}}<|MERGE_RESOLUTION|>--- conflicted
+++ resolved
@@ -1,22 +1,21 @@
 {{#if @facets}}
-<<<<<<< HEAD
-  <div class="x-container">
-    <div class="mb-8 flex w-full items-center justify-between">
-      <nav class="big-tabs">
-        <LinkTo
-          @route="authenticated.all.documents"
-          @current-when="authenticated.all.documents"
-        >
-          Documents
-        </LinkTo>
-        <LinkTo
-          @route="authenticated.all.projects"
-          @current-when="authenticated.all.projects"
-        >
-          Projects
-        </LinkTo>
-      </nav>
-      <div class="toolbar">
+  <div class="mb-8 flex w-full items-center justify-between">
+    <nav class="big-tabs">
+      <LinkTo
+        @route="authenticated.all.documents"
+        @current-when="authenticated.all.documents"
+      >
+        Documents
+      </LinkTo>
+      <LinkTo
+        @route="authenticated.all.projects"
+        @current-when="authenticated.all.projects"
+      >
+        Projects
+      </LinkTo>
+    </nav>
+    <div class="toolbar mb-7">
+      <div class="x-container">
         <div class="flex w-full justify-between">
           <div class="flex items-center">
             <h4 class="hermes-h4 mr-4">
@@ -24,71 +23,35 @@
             </h4>
             <div class="facets flex items-center">
               <Header::FacetDropdown
-                @position="left"
                 @label="Type"
                 @facets={{@facets.docType}}
                 @disabled={{not @facets.docType}}
+                @position="left"
               />
               <Header::FacetDropdown
-                @position="center"
                 @label="Status"
                 @facets={{this.statuses}}
                 @disabled={{not this.statuses}}
+                @position="center"
                 class="medium"
               />
               <Header::FacetDropdown
-                @position="center"
                 @label="Product/Area"
                 @facets={{@facets.product}}
                 @disabled={{not @facets.product}}
-                @placement="bottom"
+                @position="center"
               />
               <Header::FacetDropdown
-                @position="right"
                 @label="Owner"
                 @facets={{@facets.owners}}
                 @disabled={{this.ownerFacetIsDisabled}}
+                @position="right"
               />
             </div>
-=======
-  <div class="toolbar mb-7">
-    <div class="x-container">
-      <div class="flex w-full justify-between">
-        <div class="flex items-center">
-          <h4 class="hermes-h4 mr-4">
-            Filter by:
-          </h4>
-          <div class="facets flex items-center">
-            <Header::FacetDropdown
-              @label="Type"
-              @facets={{@facets.docType}}
-              @disabled={{not @facets.docType}}
-              @position="left"
-            />
-            <Header::FacetDropdown
-              @label="Status"
-              @facets={{this.statuses}}
-              @disabled={{not this.statuses}}
-              @position="center"
-              class="medium"
-            />
-            <Header::FacetDropdown
-              @label="Product/Area"
-              @facets={{@facets.product}}
-              @disabled={{not @facets.product}}
-              @position="center"
-            />
-            <Header::FacetDropdown
-              @label="Owner"
-              @facets={{@facets.owners}}
-              @disabled={{this.ownerFacetIsDisabled}}
-              @position="right"
-            />
->>>>>>> fb5b6417
           </div>
         </div>
       </div>
+      <Header::ActiveFilterList />
     </div>
-    <Header::ActiveFilterList />
   </div>
 {{/if}}