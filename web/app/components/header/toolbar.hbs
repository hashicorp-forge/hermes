<<<<<<< HEAD
<div class="toolbar mb-7">
  <div class="x-container">
    <div class="flex justify-between w-full">
      <div class="flex items-center">
        <h4 class="mr-4 hermes-h4">
          Filter by:
        </h4>
        <div class="facets flex items-center space-x-1.5">
=======
{{#if @facets}}
  <div class="toolbar mb-7">
    <div class="flex w-full justify-between">
      <div class="flex items-center">
        <h4 class="hermes-h4 mr-4">
          Filter by:
        </h4>
        <div class="facets flex items-center">
>>>>>>> 391476d6
          <Header::FacetDropdown
            @label="Type"
            @facets={{@facets.docType}}
            @disabled={{not @facets.docType}}
<<<<<<< HEAD
=======
            @position="left"
>>>>>>> 391476d6
          />
          <Header::FacetDropdown
            @label="Status"
            @facets={{this.statuses}}
            @disabled={{not this.statuses}}
<<<<<<< HEAD
=======
            @position="center"
>>>>>>> 391476d6
            class="medium"
          />
          <Header::FacetDropdown
            @label="Product/Area"
            @facets={{@facets.product}}
            @disabled={{not @facets.product}}
<<<<<<< HEAD
=======
            @position="center"
>>>>>>> 391476d6
          />
          <Header::FacetDropdown
            @label="Owner"
            @facets={{@facets.owners}}
<<<<<<< HEAD
            @disabled={{this.ownerFacetIsDisabled}}
          />
        </div>
      </div>
      {{#if (and @facets (not @sortControlIsHidden))}}
        <Header::SortDropdown
          @label={{this.getSortByLabel}}
          @facets={{this.sortByFacets}}
          @disabled={{this.sortControlIsDisabled}}
          @currentSortByValue={{this.currentSortByValue}}
          @dropdownPlacement="bottom-end"
        />
      {{/if}}
=======
            @disabled={{not @facets.owners}}
            @position="right"
          />
        </div>
      </div>
>>>>>>> 391476d6
    </div>
    <Header::ActiveFilterList />
  </div>
</div><|MERGE_RESOLUTION|>--- conflicted
+++ resolved
@@ -1,13 +1,3 @@
-<<<<<<< HEAD
-<div class="toolbar mb-7">
-  <div class="x-container">
-    <div class="flex justify-between w-full">
-      <div class="flex items-center">
-        <h4 class="mr-4 hermes-h4">
-          Filter by:
-        </h4>
-        <div class="facets flex items-center space-x-1.5">
-=======
 {{#if @facets}}
   <div class="toolbar mb-7">
     <div class="flex w-full justify-between">
@@ -16,60 +6,34 @@
           Filter by:
         </h4>
         <div class="facets flex items-center">
->>>>>>> 391476d6
           <Header::FacetDropdown
             @label="Type"
             @facets={{@facets.docType}}
             @disabled={{not @facets.docType}}
-<<<<<<< HEAD
-=======
             @position="left"
->>>>>>> 391476d6
           />
           <Header::FacetDropdown
             @label="Status"
             @facets={{this.statuses}}
             @disabled={{not this.statuses}}
-<<<<<<< HEAD
-=======
             @position="center"
->>>>>>> 391476d6
             class="medium"
           />
           <Header::FacetDropdown
             @label="Product/Area"
             @facets={{@facets.product}}
             @disabled={{not @facets.product}}
-<<<<<<< HEAD
-=======
             @position="center"
->>>>>>> 391476d6
           />
           <Header::FacetDropdown
             @label="Owner"
             @facets={{@facets.owners}}
-<<<<<<< HEAD
-            @disabled={{this.ownerFacetIsDisabled}}
-          />
-        </div>
-      </div>
-      {{#if (and @facets (not @sortControlIsHidden))}}
-        <Header::SortDropdown
-          @label={{this.getSortByLabel}}
-          @facets={{this.sortByFacets}}
-          @disabled={{this.sortControlIsDisabled}}
-          @currentSortByValue={{this.currentSortByValue}}
-          @dropdownPlacement="bottom-end"
-        />
-      {{/if}}
-=======
             @disabled={{not @facets.owners}}
             @position="right"
           />
         </div>
       </div>
->>>>>>> 391476d6
     </div>
     <Header::ActiveFilterList />
   </div>
-</div>+{{/if}}