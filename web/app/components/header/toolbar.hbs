{{#if @facets}}
  <div class="toolbar mb-7">
    <div class="x-container">
      <div class="flex w-full justify-between">
        <div class="flex items-center">
          <h4 class="hermes-h4 mr-4">
            Filter by:
          </h4>
          <div class="facets flex items-center">
            <Header::FacetDropdown
              @label="Type"
              @facets={{@facets.docType}}
              @disabled={{not @facets.docType}}
              @position="left"
            />
            <Header::FacetDropdown
              @label="Status"
              @facets={{this.statuses}}
              @disabled={{not this.statuses}}
              @position="center"
              class="medium"
            />
            <Header::FacetDropdown
              @label="Product/Area"
              @facets={{@facets.product}}
              @disabled={{not @facets.product}}
              @position="center"
            />
            <Header::FacetDropdown
              @label="Owner"
              @facets={{@facets.owners}}
<<<<<<< HEAD
              @disabled={{not @facets.owners}}
=======
              @disabled={{this.ownerFacetIsDisabled}}
              @position="right"
>>>>>>> c67b1083
            />
          </div>
        </div>
      </div>
      <Header::ActiveFilterList />
    </div>
  </div>
{{/if}}<|MERGE_RESOLUTION|>--- conflicted
+++ resolved
@@ -29,12 +29,8 @@
             <Header::FacetDropdown
               @label="Owner"
               @facets={{@facets.owners}}
-<<<<<<< HEAD
               @disabled={{not @facets.owners}}
-=======
-              @disabled={{this.ownerFacetIsDisabled}}
               @position="right"
->>>>>>> c67b1083
             />
           </div>
         </div>
