<div class="x-container">

  <nav class="header-nav">
    <LinkTo @route="authenticated.dashboard" class="header-nav-logo">
      <HermesLogo />
    </LinkTo>

    <div class="primary-links">
      <LinkTo
        data-test-nav-link="documents"
        @route="authenticated.documents"
        @current-when="authenticated.documents"
        @query={{this.defaultBrowseScreenQueryParams}}
      >
        <span>
          Documents
        </span>
      </LinkTo>

      <LinkTo
        data-test-nav-link="explore"
        @route="authenticated.projects"
        @current-when="authenticated.projects"
        @query={{this.defaultBrowseScreenQueryParams}}
      >
        <span>
          Projects
        </span>
      </LinkTo>
      <X::DropdownList
        data-test-nav-link="explore"
        class="flex gap-1"
        @items={{this.documentNavItems}}
        @offset={{hash mainAxis=-5 crossAxis=0}}
        @placement="bottom-start"
        @currentWhen="authenticated.my.published authenticated.my.drafts"
        {{on "mouseleave" this.maybeHideContent}}
      >
        <:anchor as |dd|>
          <LinkTo @route="authenticated.my.index">
            <span>
              My Docs
            </span>
          </LinkTo>
        </:anchor>
        <:item as |dd|>
          <dd.LinkTo
            data-test-nav-link="explore"
            {{! TODO: add @current-when }}
            @route={{or dd.attrs.route "authenticated.documents"}}
            @query={{or dd.attrs.query this.defaultBrowseScreenQueryParams}}
            class="px-2.5 md:px-3.5"
          >
            <span>
              {{dd.attrs.label}}
            </span>
          </dd.LinkTo>
        </:item>
      </X::DropdownList>
    </div>

    <Header::Search class="global-search" />

    <div class="user-buttons">
<<<<<<< HEAD
      <div class="flex">
      </div>
=======
      <Hds::Button
        data-test-create-new-button
        @route="authenticated.new"
        @text="New"
        @icon="plus"
        class="pl-2.5 pr-4"
      />
>>>>>>> 46c3729e
      <div class="relative">
        {{#if this.userMenuHighlightIsShown}}
          <Header::UserMenuHighlight />
        {{/if}}
        {{#if this.profile.picture}}
          {{! Workaround until `referrerPolicy` is supported in dd.ToggleIcon }}
          <img
            src={{this.profile.picture}}
            class="user-avatar"
            role="presentation"
            referrerpolicy="no-referrer"
          />
        {{/if}}
        <Hds::Dropdown as |dd|>
          <dd.ToggleIcon
            data-test-user-menu-toggle
            @text="User menu"
            @icon="user"
          />
          <dd.Title
            data-test-user-menu-title
            {{did-insert this.onDropdownOpen}}
            {{will-destroy this.onDropdownClose}}
            @text={{this.profile.name}}
            class="text-body-200"
          />
          <dd.Description
            data-test-user-menu-email
            @text={{this.profile.email}}
            class="text-body-200"
          />
          <dd.Separator class="mt-2" />
          <dd.Interactive
            data-test-user-menu-item="email-notifications"
            @route="authenticated.settings"
            @text="Email notifications"
            class={{if
              this.emailNotificationsHighlightIsShown
              "highlighted-new"
            }}
          />
          <dd.Interactive
            data-test-user-menu-github
            @href={{this.gitHubRepoURL}}
            @isHrefExternal={{true}}
            @text="GitHub"
            @icon="external-link"
            class="user-menu-external-link"
          />
          {{#if this.supportDocsURL}}
            <dd.Interactive
              data-test-user-menu-support
              @href={{this.supportDocsURL}}
              @isHrefExternal={{true}}
              @text="Support"
              @icon="external-link"
              class="user-menu-external-link"
            />
          {{/if}}
          {{#if this.showSignOut}}
            <dd.Interactive
              data-test-user-menu-item="sign-out"
              {{on "click" this.invalidateSession}}
              @text="Sign out"
            />
          {{/if}}
        </Hds::Dropdown>
      </div>
    </div>
  </nav>
</div><|MERGE_RESOLUTION|>--- conflicted
+++ resolved
@@ -62,10 +62,6 @@
     <Header::Search class="global-search" />
 
     <div class="user-buttons">
-<<<<<<< HEAD
-      <div class="flex">
-      </div>
-=======
       <Hds::Button
         data-test-create-new-button
         @route="authenticated.new"
@@ -73,7 +69,6 @@
         @icon="plus"
         class="pl-2.5 pr-4"
       />
->>>>>>> 46c3729e
       <div class="relative">
         {{#if this.userMenuHighlightIsShown}}
           <Header::UserMenuHighlight />
