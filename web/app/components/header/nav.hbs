--- conflicted
+++ resolved
@@ -7,15 +7,9 @@
 
     <div class="primary-links">
       <LinkTo
-<<<<<<< HEAD
         data-test-nav-link="explore"
         @route="authenticated.documents"
         @current-when="authenticated.documents authenticated.projects"
-=======
-        data-test-nav-link="all"
-        @route="authenticated.documents"
-        @current-when="authenticated.documents"
->>>>>>> a4dbcc70
         @query={{this.defaultBrowseScreenQueryParams}}
       >
         Explore
