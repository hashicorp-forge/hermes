import Component from "@glimmer/component";
import { action } from "@ember/object";
import { FacetDropdownObjects } from "hermes/types/facets";
import { tracked } from "@glimmer/tracking";
import { assert } from "@ember/debug";
import { restartableTask } from "ember-concurrency";
import { schedule } from "@ember/runloop";

interface HeaderFacetDropdownComponentSignature {
  Element: HTMLDivElement;
  Args: {
    label: string;
<<<<<<< HEAD
    facets?: FacetDropdownObjects | null;
    disabled: boolean;
  };
}

export default class HeaderFacetDropdownComponent extends Component<HeaderFacetDropdownComponentSignature> {
  @service declare router: RouterService;
=======
    facets: FacetDropdownObjects;
    disabled?: boolean;
  };
}

export enum FocusDirection {
  Previous = "previous",
  Next = "next",
  First = "first",
  Last = "last",
}

export default class FacetDropdownComponent extends Component<FacetDropdownComponentSignature> {
  @tracked private _triggerElement: HTMLButtonElement | null = null;
  @tracked private _scrollContainer: HTMLElement | null = null;
  @tracked private _popoverElement: HTMLDivElement | null = null;

  @tracked protected query: string = "";
  @tracked protected listItemRole = this.inputIsShown ? "option" : "menuitem";
  @tracked protected dropdownIsShown = false;
  @tracked protected focusedItemIndex = -1;
  @tracked protected _shownFacets: FacetDropdownObjects | null = null;

  /**
   * The dropdown menu items. Registered on insert and
   * updated with on keydown and filterInput events.
   * Used to determine the list length, and to find the focused
   * element by index.
   */
  @tracked protected menuItems: NodeListOf<Element> | null = null;

  /**
   * An asserted-true reference to the scroll container.
   * Used in the `maybeScrollIntoView` calculations.
   */
  private get scrollContainer(): HTMLElement {
    assert("_scrollContainer must exist", this._scrollContainer);
    return this._scrollContainer;
  }
>>>>>>> 3ecb5e6c

  /**
   * An asserted-true reference to the popover div.
   * Used to scope querySelectorAll calls.
   */
  private get popoverElement(): HTMLDivElement {
    assert("_popoverElement must exist", this._popoverElement);
    return this._popoverElement;
  }

  /**
   * The dropdown trigger.
   * Passed to the dismissible modifier as a dropdown relative.
   */
  protected get triggerElement(): HTMLButtonElement {
    assert("_triggerElement must exist", this._triggerElement);
    return this._triggerElement;
  }

<<<<<<< HEAD
  protected get firstTenFacets(): FacetDropdownObjects {
    if (!this.args.facets) {
      return {};
    }
    let firstTenEntries = Object.entries(this.args.facets).slice(0, 10);
    let firstTenFacetsObjects = Object.fromEntries(firstTenEntries);
    return firstTenFacetsObjects;
=======
  /**
   * The facets that should be shown in the dropdown.
   * Initially the same as the facets passed in and
   * updated when the user types in the filter input.
   */
  protected get shownFacets(): FacetDropdownObjects {
    if (this._shownFacets) {
      return this._shownFacets;
    } else {
      return this.args.facets;
    }
>>>>>>> 3ecb5e6c
  }

  /**
   * Whether the filter input should be shown.
   * True when the input has more facets than
   * can be shown in the dropdown (12).
   */
  protected get inputIsShown() {
    return Object.entries(this.args.facets).length > 12;
  }

  @action protected registerTrigger(element: HTMLButtonElement) {
    this._triggerElement = element;
  }

  @action protected registerPopover(element: HTMLDivElement) {
    this._popoverElement = element;
    this.assignMenuItemIDs(
      this.popoverElement.querySelectorAll(`[role=${this.listItemRole}]`)
    );
  }

  @action protected registerScrollContainer(element: HTMLDivElement) {
    this._scrollContainer = element;
  }

  /**
   * The action run when the popover is inserted, and when
   * the user filters or navigates the dropdown.
   * Loops through the menu items and assigns an id that
   * matches the index of the item in the list.
   */
  @action assignMenuItemIDs(items: NodeListOf<Element>): void {
    this.menuItems = items;
    for (let i = 0; i < items.length; i++) {
      let item = items[i];
      assert("item must exist", item instanceof HTMLElement);
      item.id = `facet-dropdown-menu-item-${i}`;
    }
  }

  /**
   * The action run when the user presses a key.
   * Handles the arrow keys to navigate the dropdown.
   */
  @action protected onKeydown(event: KeyboardEvent) {
    if (event.key === "ArrowDown") {
      event.preventDefault();
      this.setFocusedItemIndex(FocusDirection.Next);
    }
    if (event.key === "ArrowUp") {
      event.preventDefault();
      this.setFocusedItemIndex(FocusDirection.Previous);
    }
  }

  /**
   * Toggles the dropdown visibility.
   * Called when the user clicks on the dropdown trigger.
   */
  @action protected toggleDropdown(): void {
    if (this.dropdownIsShown) {
      this.hideDropdown();
    } else {
      this.showDropdown();
    }
  }

  @action protected showDropdown(): void {
    this.dropdownIsShown = true;
    schedule("afterRender", () => {
      this.assignMenuItemIDs(
        this.popoverElement.querySelectorAll(`[role=${this.listItemRole}]`)
      );
    });
  }
<<<<<<< HEAD
}

declare module "@glint/environment-ember-loose/registry" {
  export default interface Registry {
    "Header::FacetDropdown": typeof HeaderFacetDropdownComponent;
  }
=======

  /**
   * The action run when the user clicks outside the dropdown.
   * Hides the dropdown and resets the various tracked states.
   */
  @action protected hideDropdown(): void {
    this.query = "";
    this.dropdownIsShown = false;
    this._shownFacets = null;
    this.resetFocusedItemIndex();
  }

  /**
   * The action run when the trigger is focused and the user
   * presses the up or down arrow keys. Used to open and focus
   * to the first or last item in the dropdown.
   */
  @action protected onTriggerKeydown(event: KeyboardEvent) {
    if (this.dropdownIsShown) {
      return;
    }

    if (event.key === "ArrowUp" || event.key === "ArrowDown") {
      event.preventDefault();
      this.showDropdown();

      // Stop the event from bubbling to the popover's keydown handler.
      event.stopPropagation();

      // Wait for the menuItems to be set by the showDropdown action.
      schedule("afterRender", () => {
        switch (event.key) {
          case "ArrowDown":
            this.setFocusedItemIndex(FocusDirection.First, false);
            break;
          case "ArrowUp":
            this.setFocusedItemIndex(FocusDirection.Last);
            break;
        }
      });
    }
  }

  /**
   * Sets the focus to the next or previous menu item.
   * Used by the onKeydown action to navigate the dropdown, and
   * by the FacetDropdownListItem component on mouseenter.s
   */
  @action protected setFocusedItemIndex(
    focusDirectionOrNumber: FocusDirection | number,
    maybeScrollIntoView = true
  ) {
    let { menuItems, focusedItemIndex } = this;

    let setFirst = () => {
      focusedItemIndex = 0;
    };

    let setLast = () => {
      assert("menuItems must exist", menuItems);
      focusedItemIndex = menuItems.length - 1;
    };

    if (!menuItems) {
      return;
    }

    if (menuItems.length === 0) {
      return;
    }

    switch (focusDirectionOrNumber) {
      case FocusDirection.Previous:
        if (focusedItemIndex === -1 || focusedItemIndex === 0) {
          // When the first or no item is focused, "previous" focuses the last item.
          setLast();
        } else {
          focusedItemIndex--;
        }
        break;
      case FocusDirection.Next:
        if (focusedItemIndex === menuItems.length - 1) {
          // When the last item is focused, "next" focuses the first item.
          setFirst();
        } else {
          focusedItemIndex++;
        }
        break;
      case FocusDirection.First:
        setFirst();
        break;
      case FocusDirection.Last:
        setLast();
        break;
      default:
        focusedItemIndex = focusDirectionOrNumber;
        break;
    }

    this.focusedItemIndex = focusedItemIndex;

    if (maybeScrollIntoView) {
      this.maybeScrollIntoView();
    }
  }

  /**
   * Checks whether the focused item is completely visible,
   * and, if necessary, scrolls the dropdown to make it visible.
   * Used by the setFocusedItemIndex action on keydown.
   */
  private maybeScrollIntoView() {
    const focusedItem = this.menuItems?.item(this.focusedItemIndex);
    assert("focusedItem must exist", focusedItem instanceof HTMLElement);

    const containerTopPadding = 12;
    const containerHeight = this.scrollContainer.offsetHeight;
    const itemHeight = focusedItem.offsetHeight;
    const itemTop = focusedItem.offsetTop;
    const itemBottom = focusedItem.offsetTop + itemHeight;
    const scrollviewTop = this.scrollContainer.scrollTop - containerTopPadding;
    const scrollviewBottom = scrollviewTop + containerHeight;

    if (itemBottom > scrollviewBottom) {
      this.scrollContainer.scrollTop = itemTop + itemHeight - containerHeight;
    } else if (itemTop < scrollviewTop) {
      this.scrollContainer.scrollTop = itemTop;
    }
  }

  /**
   * Resets the focus index to its initial value.
   * Called when the dropdown is closed, and when the input is focused.
   */
  @action protected resetFocusedItemIndex() {
    this.focusedItemIndex = -1;
  }

  /**
   * The action run when the user types in the input.
   * Filters the facets shown in the dropdown and schedules
   * the menu items to be assigned their new IDs.
   */
  protected onInput = restartableTask(async (inputEvent: InputEvent) => {
    this.focusedItemIndex = -1;

    let shownFacets: FacetDropdownObjects = {};
    let facets = this.args.facets;

    this.query = (inputEvent.target as HTMLInputElement).value;
    for (const [key, value] of Object.entries(facets)) {
      if (key.toLowerCase().includes(this.query.toLowerCase())) {
        shownFacets[key] = value;
      }
    }

    this._shownFacets = shownFacets;

    schedule("afterRender", () => {
      this.assignMenuItemIDs(
        this.popoverElement.querySelectorAll(`[role=${this.listItemRole}]`)
      );
    });
  });
>>>>>>> 3ecb5e6c
}<|MERGE_RESOLUTION|>--- conflicted
+++ resolved
@@ -10,15 +10,6 @@
   Element: HTMLDivElement;
   Args: {
     label: string;
-<<<<<<< HEAD
-    facets?: FacetDropdownObjects | null;
-    disabled: boolean;
-  };
-}
-
-export default class HeaderFacetDropdownComponent extends Component<HeaderFacetDropdownComponentSignature> {
-  @service declare router: RouterService;
-=======
     facets: FacetDropdownObjects;
     disabled?: boolean;
   };
@@ -31,7 +22,7 @@
   Last = "last",
 }
 
-export default class FacetDropdownComponent extends Component<FacetDropdownComponentSignature> {
+export default class HeaderFacetDropdownComponent extends Component<HeaderFacetDropdownComponentSignature> {
   @tracked private _triggerElement: HTMLButtonElement | null = null;
   @tracked private _scrollContainer: HTMLElement | null = null;
   @tracked private _popoverElement: HTMLDivElement | null = null;
@@ -58,7 +49,6 @@
     assert("_scrollContainer must exist", this._scrollContainer);
     return this._scrollContainer;
   }
->>>>>>> 3ecb5e6c
 
   /**
    * An asserted-true reference to the popover div.
@@ -78,15 +68,6 @@
     return this._triggerElement;
   }
 
-<<<<<<< HEAD
-  protected get firstTenFacets(): FacetDropdownObjects {
-    if (!this.args.facets) {
-      return {};
-    }
-    let firstTenEntries = Object.entries(this.args.facets).slice(0, 10);
-    let firstTenFacetsObjects = Object.fromEntries(firstTenEntries);
-    return firstTenFacetsObjects;
-=======
   /**
    * The facets that should be shown in the dropdown.
    * Initially the same as the facets passed in and
@@ -98,7 +79,6 @@
     } else {
       return this.args.facets;
     }
->>>>>>> 3ecb5e6c
   }
 
   /**
@@ -175,14 +155,6 @@
       );
     });
   }
-<<<<<<< HEAD
-}
-
-declare module "@glint/environment-ember-loose/registry" {
-  export default interface Registry {
-    "Header::FacetDropdown": typeof HeaderFacetDropdownComponent;
-  }
-=======
 
   /**
    * The action run when the user clicks outside the dropdown.
@@ -347,5 +319,10 @@
       );
     });
   });
->>>>>>> 3ecb5e6c
+}
+
+declare module "@glint/environment-ember-loose/registry" {
+  export default interface Registry {
+    "Header::FacetDropdown": typeof HeaderFacetDropdownComponent;
+  }
 }