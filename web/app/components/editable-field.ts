import Component from "@glimmer/component";
import { tracked } from "@glimmer/tracking";
import { action } from "@ember/object";
import { next, schedule, scheduleOnce } from "@ember/runloop";
import { assert } from "@ember/debug";
import { modifier } from "ember-modifier";
import { ModifierLike } from "@glint/template";
import { guidFor } from "@ember/object/internals";

export const FOCUSABLE =
  'button, [href], input, select, textarea, [tabindex]:not([tabindex="-1"])';

interface EditableFieldComponentSignature {
  Element: HTMLDivElement;
  Args: {
    value: any;
    onChange: (value: any) => void;
    loading?: boolean;
    disabled?: boolean;
    isRequired?: boolean;
    class?: string;
    tag?: "h1";
    buttonPlacement?: "center";
    buttonOverlayColor?: "white";
    buttonOverlayPaddingBottom?: string;
    name?: string;
<<<<<<< HEAD
=======
    placeholder?: string;
>>>>>>> 9aaf45db
  };
  Blocks: {
    default: [value: any];
    editing: [
      F: {
        value: any;
        update: (value: any) => void;
<<<<<<< HEAD
        input: ModifierLike<{
          Element: HTMLInputElement | HTMLTextAreaElement;
          Return: void;
        }>;
        applyInputClasses: (element: HTMLElement) => void;
        emptyValueErrorIsShown: boolean;
=======
        applyPeopleSelectClasses: (element: HTMLElement) => void;
>>>>>>> 9aaf45db
      }
    ];
  };
}

export default class EditableFieldComponent extends Component<EditableFieldComponentSignature> {
  protected id = guidFor(this);

  /**
   * The cached value of the field.
   * Initially set to the value passed in; updated when committed.
   * Required to handle both the PEOPLE and STRING fieldTypes,
   * which are processed differently by their sub-components.
   */
  private cachedValue = this.args.value;

  /**
   * The value of the field. Initially set to the value passed in.
   * Updated when the user commits their changes.
   */
  @tracked protected value = this.args.value;

  /**
   * Whether the <:editing> block is enabled.
   * Set true by clicking the <:default> content.
   * Set false by the `disableEditing` action on blur.
   */
  @tracked protected editingIsEnabled = false;

  /**
   * Whether the empty-value error is shown.
   * Set true when a required field is committed with an empty value.
   * Yielded to the <:editing> block to show/hide the error.
   */
  @tracked protected emptyValueErrorIsShown = false;

  /**
   * The input or textarea element, if using.
   * Registered by the `inputModifier` action, used for focusing and blurring.
   */
  @tracked private inputElement: HTMLInputElement | HTMLTextAreaElement | null =
    null;

  @tracked private editingContainer: HTMLElement | null = null;
  @tracked protected relatedButtons: HTMLElement[] = [];
  @tracked protected toggleButton: HTMLElement | null = null;
  @tracked protected cancelButton: HTMLElement | null = null;
  /**
   * The modifier passed to the `editing` block to apply to the input or textarea.
   * Autofocuses the input and adds a blur listener to commit changes.
   */
  protected inputModifier = modifier((element: HTMLElement) => {
    this.inputElement = element as HTMLInputElement | HTMLTextAreaElement;

    if (this.args.class) {
      const classes = this.args.class.split(" ");
      this.inputElement.classList.add(...classes);
<<<<<<< HEAD
      // Make sure the input sits above its
    }

    this.applyInputClasses(this.inputElement, false);
    this.inputElement.focus();
  });

  @action protected applyInputClasses(
=======
    }

    this.applyPeopleSelectClasses(this.inputElement, false);
    this.inputElement.focus();
  });

  @action protected applyPeopleSelectClasses(
>>>>>>> 9aaf45db
    element: HTMLElement,
    onNextRunLoop = true
  ) {
    const addClasses = () => element.classList.add("relative", "z-10");

    if (onNextRunLoop) {
      next(() => {
        addClasses();
      });
    } else {
      addClasses();
    }
  }

  @action protected registerEditingContainer(element: HTMLElement) {
    this.editingContainer = element;
    const relatedButtons = Array.from(
      this.editingContainer.querySelectorAll("button")
    ) as HTMLElement[];
    this.relatedButtons.push(...relatedButtons);
  }

  @action protected registerToggleButton(element: HTMLElement) {
    this.toggleButton = element;
    this.relatedButtons = [element];
  }

  @action protected registerCancelButton(element: HTMLElement) {
    this.cancelButton = element;
  }

  /**
   * The action to enable the <:editing> block.
   * Called when a user clicks the <:default> content.
   */
  @action protected enableEditing() {
    this.editingIsEnabled = true;
  }

  /**
   * The action to disable the <:editing> block.
   * Called when a user commits or cancels their edit.
   */
  @action protected disableEditing() {
    this.editingIsEnabled = false;

    schedule("afterRender", this, () => {
      this.value = this.cachedValue;
    });
  }

  /**
   * The action to handle Enter and Escape keydowns while the <:editing> block is open.
   * On Enter, the input blurs, causing `maybeUpdateValue` action to run.
   * On Escape, we disable editing.
   */
  @action protected handleKeydown(ev: KeyboardEvent) {
    console.log("handle keydown", ev);
    switch (ev.key) {
      // TODO: in the case of "enter" we want to make sure the active element is not the cancel button. if it is, we want to cancel instead of save.
      case "Enter":
        if (document.activeElement === this.cancelButton) {
          ev.preventDefault();
          this.disableEditing();
          break;
        }
        ev.preventDefault();
        this.maybeUpdateValue(this.value);
        break;
      case "Escape":
        ev.preventDefault();
        this.disableEditing();
        console.log("escaperrr");
        break;
    }
  }

  /**
   * The action run when the <:editing> block is committed.
   * Checks the value to see if it has changed, and if so, updates the value
   * and resets the cached value. If the value is empty and the field is required,
   * triggers the empty-value error.
   */
  @action protected maybeUpdateValue(eventOrValue: Event | any) {
    console.log("maybe update value", eventOrValue);
    let newValue: string | string[] | undefined;

    if (eventOrValue instanceof Event) {
      const target = eventOrValue.target;
      assert("target must exist", target);
      assert("value must exist in the target", "value" in target);
      const value = target.value;
      newValue = value as string | string[];
    } else {
      newValue = eventOrValue;
    }

    // Stringified values work for both arrays and strings.
    if (JSON.stringify(newValue) !== JSON.stringify(this.cachedValue)) {
      if (newValue === "") {
        if (this.args.isRequired) {
          this.emptyValueErrorIsShown = true;
          return;
        }
        // Nothing has really changed, so we don't update the value.
        if (this.args.value === undefined) {
          this.disableEditing();
          return;
        }
      }

      this.cachedValue = this.value = newValue;
      this.args.onChange?.(this.value);
    }

    scheduleOnce("actions", this, () => {
      this.disableEditing();
    });
  }
}

declare module "@glint/environment-ember-loose/registry" {
  export default interface Registry {
    EditableField: typeof EditableFieldComponent;
  }
}<|MERGE_RESOLUTION|>--- conflicted
+++ resolved
@@ -24,10 +24,7 @@
     buttonOverlayColor?: "white";
     buttonOverlayPaddingBottom?: string;
     name?: string;
-<<<<<<< HEAD
-=======
     placeholder?: string;
->>>>>>> 9aaf45db
   };
   Blocks: {
     default: [value: any];
@@ -35,16 +32,7 @@
       F: {
         value: any;
         update: (value: any) => void;
-<<<<<<< HEAD
-        input: ModifierLike<{
-          Element: HTMLInputElement | HTMLTextAreaElement;
-          Return: void;
-        }>;
-        applyInputClasses: (element: HTMLElement) => void;
-        emptyValueErrorIsShown: boolean;
-=======
         applyPeopleSelectClasses: (element: HTMLElement) => void;
->>>>>>> 9aaf45db
       }
     ];
   };
@@ -102,16 +90,6 @@
     if (this.args.class) {
       const classes = this.args.class.split(" ");
       this.inputElement.classList.add(...classes);
-<<<<<<< HEAD
-      // Make sure the input sits above its
-    }
-
-    this.applyInputClasses(this.inputElement, false);
-    this.inputElement.focus();
-  });
-
-  @action protected applyInputClasses(
-=======
     }
 
     this.applyPeopleSelectClasses(this.inputElement, false);
@@ -119,7 +97,6 @@
   });
 
   @action protected applyPeopleSelectClasses(
->>>>>>> 9aaf45db
     element: HTMLElement,
     onNextRunLoop = true
   ) {
