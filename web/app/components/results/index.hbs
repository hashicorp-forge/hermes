<<<<<<< HEAD
<section class="flex min-h-full flex-1 flex-col items-center">
  <div class="x-container">
    {{#if (and this.firstPageIsShown this.queryIsProductName)}}
      <div
        class="flex w-full flex-col items-start pb-10"
        data-test-results-product-link
      >
        <Hds::Card::Container
          @level="mid"
          @hasBorder="true"
          @overflow="hidden"
          class="flex flex-col items-start space-y-3 px-4 pt-4 pb-3"
        >
          <Hds::Badge
            @text={{this.capitalizedQuery}}
            @icon={{or (get-product-id @query) "folder"}}
          />
          <Hds::Link::Standalone
            @text="View all {{this.capitalizedQuery}} documents"
            @icon="arrow-right-circle"
            @iconPosition="trailing"
            @route="authenticated.documents"
            @query={{hash product=(array this.capitalizedQuery)}}
          />
        </Hds::Card::Container>
      </div>
    {{/if}}

    <h1 class="text-display-300 font-semibold">{{@results.nbHits}}
      documents matching “{{@query}}”</h1>
    <div class="flex w-full flex-col space-y-12 py-10">
      <div class="tile-list">
        {{#each @results.hits as |doc|}}
          <Doc::Tile
            @avatar={{get doc.ownerPhotos 0}}
            @docID={{doc.objectID}}
            @docNumber={{doc.docNumber}}
            @isResult={{true}}
            @modifiedTime={{doc.modifiedTime}}
            @owner={{get doc.owners 0}}
            @productArea={{doc.product}}
            @snippet={{doc._snippetResult.content.value}}
            @status={{lowercase doc.status}}
            @title={{doc.title}}
          />
        {{/each}}
      </div>

    </div>
=======
{{#if (and this.firstPageIsShown this.queryIsProductName)}}
  <div
    class="flex w-full flex-col items-start pb-10"
    data-test-results-product-link
  >
    <Hds::Card::Container
      @level="mid"
      @hasBorder="true"
      @overflow="hidden"
      class="flex flex-col items-start space-y-3 px-4 pt-4 pb-3"
    >
      <Hds::Badge
        @text={{this.capitalizedQuery}}
        @icon={{or (get-product-id @query) "folder"}}
      />
      <Hds::Link::Standalone
        @text="View all {{this.capitalizedQuery}} documents"
        @icon="arrow-right-circle"
        @iconPosition="trailing"
        @route="authenticated.documents"
        @query={{hash product=(array this.capitalizedQuery)}}
      />
    </Hds::Card::Container>
  </div>
{{/if}}
>>>>>>> 2701b90b

<h1 class="text-display-300 font-semibold">{{@results.nbHits}}
  documents matching “{{@query}}”</h1>
<div class="flex w-full flex-col space-y-12 py-10">
  <div class="tile-list">
    {{#each @results.hits as |doc|}}
      <Doc::Tile
        @avatar="{{get doc.ownerPhotos 0}}"
        @docID="{{doc.objectID}}"
        @isResult={{true}}
        @modifiedTime={{doc.modifiedTime}}
        @owner="{{get doc.owners 0}}"
        @productArea="{{doc.product}}"
        @snippet="{{doc._snippetResult.content.value}}"
        @status="{{lowercase doc.status}}"
        @title="{{doc.title}}"
      />
    {{/each}}
  </div>

</div>

<Pagination
  @currentPage={{(add @results.page 1)}}
  @nbPages={{@results.nbPages}}
/><|MERGE_RESOLUTION|>--- conflicted
+++ resolved
@@ -1,54 +1,3 @@
-<<<<<<< HEAD
-<section class="flex min-h-full flex-1 flex-col items-center">
-  <div class="x-container">
-    {{#if (and this.firstPageIsShown this.queryIsProductName)}}
-      <div
-        class="flex w-full flex-col items-start pb-10"
-        data-test-results-product-link
-      >
-        <Hds::Card::Container
-          @level="mid"
-          @hasBorder="true"
-          @overflow="hidden"
-          class="flex flex-col items-start space-y-3 px-4 pt-4 pb-3"
-        >
-          <Hds::Badge
-            @text={{this.capitalizedQuery}}
-            @icon={{or (get-product-id @query) "folder"}}
-          />
-          <Hds::Link::Standalone
-            @text="View all {{this.capitalizedQuery}} documents"
-            @icon="arrow-right-circle"
-            @iconPosition="trailing"
-            @route="authenticated.documents"
-            @query={{hash product=(array this.capitalizedQuery)}}
-          />
-        </Hds::Card::Container>
-      </div>
-    {{/if}}
-
-    <h1 class="text-display-300 font-semibold">{{@results.nbHits}}
-      documents matching “{{@query}}”</h1>
-    <div class="flex w-full flex-col space-y-12 py-10">
-      <div class="tile-list">
-        {{#each @results.hits as |doc|}}
-          <Doc::Tile
-            @avatar={{get doc.ownerPhotos 0}}
-            @docID={{doc.objectID}}
-            @docNumber={{doc.docNumber}}
-            @isResult={{true}}
-            @modifiedTime={{doc.modifiedTime}}
-            @owner={{get doc.owners 0}}
-            @productArea={{doc.product}}
-            @snippet={{doc._snippetResult.content.value}}
-            @status={{lowercase doc.status}}
-            @title={{doc.title}}
-          />
-        {{/each}}
-      </div>
-
-    </div>
-=======
 {{#if (and this.firstPageIsShown this.queryIsProductName)}}
   <div
     class="flex w-full flex-col items-start pb-10"
@@ -74,7 +23,6 @@
     </Hds::Card::Container>
   </div>
 {{/if}}
->>>>>>> 2701b90b
 
 <h1 class="text-display-300 font-semibold">{{@results.nbHits}}
   documents matching “{{@query}}”</h1>
@@ -82,15 +30,16 @@
   <div class="tile-list">
     {{#each @results.hits as |doc|}}
       <Doc::Tile
-        @avatar="{{get doc.ownerPhotos 0}}"
-        @docID="{{doc.objectID}}"
+        @avatar={{get doc.ownerPhotos 0}}
+        @docID={{doc.objectID}}
+        @docNumber={{doc.docNumber}}
         @isResult={{true}}
         @modifiedTime={{doc.modifiedTime}}
-        @owner="{{get doc.owners 0}}"
-        @productArea="{{doc.product}}"
-        @snippet="{{doc._snippetResult.content.value}}"
-        @status="{{lowercase doc.status}}"
-        @title="{{doc.title}}"
+        @owner={{get doc.owners 0}}
+        @productArea={{doc.product}}
+        @snippet={{doc._snippetResult.content.value}}
+        @status={{lowercase doc.status}}
+        @title={{doc.title}}
       />
     {{/each}}
   </div>
