--- conflicted
+++ resolved
@@ -1,6 +1,5 @@
 <div
   class="editable-field
-    {{unless this.editingIsEnabled 'group'}}
     {{if @isSaving 'saving'}}
     {{if this.docNumberIsShown '!mb-12'}}
     {{if (and this.editingIsEnabled (not @isSaving)) 'active z-10'}}"
@@ -39,8 +38,6 @@
           name={{@name}}
           as |F|
         >
-          {{! FIXME: }}
-          {{! need the height o;f this }}
           {{#if this.emptyValueErrorIsShown}}
             <F.Error data-test-empty-value-error>This field is required</F.Error>
           {{/if}}
@@ -107,11 +104,7 @@
 
   {{#if this.docNumberIsShown}}
     <div
-<<<<<<< HEAD
-      class="absolute bottom-1 left-[5px] -z-10 h-6 translate-y-full text-display-300
-=======
       class="absolute bottom-1 left-[5px] h-6 translate-y-full text-display-300
->>>>>>> 6794b2cf
         {{if this.editingIsEnabled 'opacity-0'}}"
     >
       {{@document.docNumber}}
