--- conflicted
+++ resolved
@@ -1,15 +1,8 @@
-<<<<<<< HEAD
 <div
-  class="editable-field
-    {{if (and this.editingIsEnabled (not @loading)) 'z-10'}}"
+  class="editable-field {{if this.editingBlockIsShown 'z-10'}}"
   ...attributes
 >
-  {{#if (and this.editingIsEnabled (not @loading))}}
-
-=======
-<div class="editable-field" ...attributes>
   {{#if this.editingBlockIsShown}}
->>>>>>> 6385e7cf
     {{on-document "keydown" this.handleKeydown}}
 
     <div {{did-insert this.registerEditingContainer}} class="w-full">
@@ -82,7 +75,6 @@
         <FlightIcon @name="loading" data-test-loading-spinner />
       </div>
     {{/if}}
-<<<<<<< HEAD
     <Action
       {{did-insert this.registerToggleButton}}
       class="field-toggle group {{if @loading 'loading'}} {{@class}} "
@@ -104,16 +96,5 @@
         </span>
       {{/unless}}
     </Action>
-=======
-    {{#unless @isLoading}}
-      <Action
-        class="field-toggle {{if @isSaving 'saving'}}"
-        disabled={{or @disabled @isSaving}}
-        {{on "click" this.enableEditing}}
-      >
-        {{yield (hash value=this.value)}}
-      </Action>
-    {{/unless}}
->>>>>>> 6385e7cf
   {{/if}}
 </div>