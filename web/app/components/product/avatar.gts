import Component from "@glimmer/component";
import getProductID from "hermes/utils/get-product-id";
import or from "ember-truth-helpers/helpers/or";
import { inject as service } from "@ember/service";
import FlightIcon from "@hashicorp/ember-flight-icons/components/flight-icon";
import ProductAreasService from "hermes/services/product-areas";
import { assert } from "@ember/debug";
import { HermesSize } from "hermes/types/sizes";
import fontColorContrast from "font-color-contrast";
import FlagsService from "hermes/services/flags";

interface ProductAvatarComponentSignature {
  Element: HTMLDivElement;
  Args: {
    product?: string;
    icon?: string;
    size?: `${Exclude<HermesSize, HermesSize.XL>}`;
  };
  Blocks: {
    default: [];
  };
}

export default class ProductAvatarComponent extends Component<ProductAvatarComponentSignature> {
  @service declare productAreas: ProductAreasService;
  @service declare flags: FlagsService;

  private get productID(): string | undefined {
    return getProductID(this.args.product);
  }

  private get size() {
    return this.args.size ?? HermesSize.Small;
  }

<<<<<<< HEAD
  private get id() {
    return this.args.icon ?? this.productID;
=======
  private get sizeIsSmall() {
    return this.size === HermesSize.Small;
  }

  private get colorStyles() {
    if (!this.flags.productColors) return;
    if (this.productID) return;

    const bgColor = this.productAreas.getProductColor(this.args.product);

    assert("bgColor must exist", bgColor);

    const textColor = fontColorContrast(bgColor);

    return `background-color: ${bgColor}; color: ${textColor};`;
  }

  private get abbreviation() {
    const abbreviation = this.productAreas.getAbbreviation(this.args.product);

    if (!abbreviation) return;

    if (abbreviation.length > 3) {
      return abbreviation.slice(0, 1);
    }

    return abbreviation;
  }

  private get letterCount() {
    return this.abbreviation?.length ?? 0;
  }

  private get iconIsShown() {
    if (this.productID) return true;
    if (!this.flags.productColors) return true;
    if (this.abbreviation) return false;
    return true;
>>>>>>> 643309f2
  }

  <template>
    <div
      data-test-product-avatar
<<<<<<< HEAD
      class="product-badge avatar rounded-md {{this.id}} {{this.size}}"
      ...attributes
    >
      <FlightIcon @name={{this.id}} />
=======
      style={{this.colorStyles}}
      class="product-badge avatar rounded-md {{this.productID}} {{this.size}}"
      ...attributes
    >
      {{#if this.iconIsShown}}
        <FlightIcon
          @name={{or this.productID "folder"}}
          class={{if this.sizeIsSmall "h3 w-3" "h-4 w-4"}}
        />
      {{else if this.abbreviation}}
        <span
          data-test-product-abbreviation
          class="product-abbreviation letter-count-{{this.letterCount}}"
        >
          {{this.abbreviation}}
        </span>
      {{/if}}
>>>>>>> 643309f2
    </div>

  </template>
}

declare module "@glint/environment-ember-loose/registry" {
  export default interface Registry {
    "Product::Avatar": typeof ProductAvatarComponent;
  }
}<|MERGE_RESOLUTION|>--- conflicted
+++ resolved
@@ -33,10 +33,6 @@
     return this.args.size ?? HermesSize.Small;
   }
 
-<<<<<<< HEAD
-  private get id() {
-    return this.args.icon ?? this.productID;
-=======
   private get sizeIsSmall() {
     return this.size === HermesSize.Small;
   }
@@ -75,18 +71,11 @@
     if (!this.flags.productColors) return true;
     if (this.abbreviation) return false;
     return true;
->>>>>>> 643309f2
   }
 
   <template>
     <div
       data-test-product-avatar
-<<<<<<< HEAD
-      class="product-badge avatar rounded-md {{this.id}} {{this.size}}"
-      ...attributes
-    >
-      <FlightIcon @name={{this.id}} />
-=======
       style={{this.colorStyles}}
       class="product-badge avatar rounded-md {{this.productID}} {{this.size}}"
       ...attributes
@@ -94,7 +83,7 @@
       {{#if this.iconIsShown}}
         <FlightIcon
           @name={{or this.productID "folder"}}
-          class={{if this.sizeIsSmall "h3 w-3" "h-4 w-4"}}
+          class={{if this.sizeIsSmall "h-3 w-3" "h-4 w-4"}}
         />
       {{else if this.abbreviation}}
         <span
@@ -104,9 +93,7 @@
           {{this.abbreviation}}
         </span>
       {{/if}}
->>>>>>> 643309f2
     </div>
-
   </template>
 }
 
