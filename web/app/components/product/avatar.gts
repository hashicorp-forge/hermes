--- conflicted
+++ resolved
@@ -5,7 +5,6 @@
 import { inject as service } from "@ember/service";
 import FlightIcon from "@hashicorp/ember-flight-icons/components/flight-icon";
 import ProductAreasService from "hermes/services/product-areas";
-import { assert } from "@ember/debug";
 import { HermesBasicAvatarSize } from "hermes/types/avatar-size";
 
 interface ProductAvatarComponentSignature {
@@ -24,7 +23,6 @@
 export default class ProductAvatarComponent extends Component<ProductAvatarComponentSignature> {
   @service declare productAreas: ProductAreasService;
 
-<<<<<<< HEAD
   protected get sizeStyles() {
     const iconSize = this.args.iconSize || 12;
     return `height: ${iconSize}px; width: ${iconSize}px;`;
@@ -48,12 +46,6 @@
 
   private get productID(): string | undefined {
     return getProductID(this.args.product);
-=======
-  private get productID(): string {
-    const productID = getProductID(this.args.product);
-    assert("productID must exist", productID);
-    return productID;
->>>>>>> 953d262b
   }
 
   private get size() {
