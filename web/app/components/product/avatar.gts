--- conflicted
+++ resolved
@@ -10,12 +10,8 @@
   Element: HTMLDivElement;
   Args: {
     product?: string;
-<<<<<<< HEAD
-    size?: `${HermesBasicAvatarSize}`;
     icon?: string;
-=======
     size?: `${Exclude<HermesSize, HermesSize.XL>}`;
->>>>>>> b36181c1
   };
   Blocks: {
     default: [];
@@ -47,6 +43,7 @@
     >
       <FlightIcon @name={{this.id}} />
     </div>
+
   </template>
 }
 
