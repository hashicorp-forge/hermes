{{#if this.docIsBeingCreated}}
  <div class="hds-typography-display-400 mt-3 text-center">
    <FlightIcon @name="running" @size="24" />
    <div class="mt-8 text-display-200 font-semibold">
      Creating draft in Google Drive...
    </div>
    <div class="text-body-200 text-color-foreground-faint">This usually takes
      10-20 seconds.</div>
  </div>
{{else}}
  <New::ObjectTypeDropdown @selected="Document" />

  <form
    {{! TODO: check if "change"/"input" actions work }}
    {{did-insert this.registerForm}}
    {{on "submit" this.submit}}
    class="mb-10"
  >
    <div class="mb-8 space-y-7">

      {{! Title }}
      <Hds::Form::TextInput::Field
        data-test-title-input
        @value={{this.title}}
        @type="text"
        name="title"
        required
        {{on "input" this.updateForm}}
        as |F|
      >
        <F.Label class="relative">
          Title
        </F.Label>
      </Hds::Form::TextInput::Field>

      {{! Summary }}
      <div class="relative">
        <Hds::Form::Textarea::Field
          data-test-summary-input
          {{! TODO: add min-rows arg to auto-height-textarea}}
          @value={{this.summary}}
          name="summary"
          rows="3"
          {{on "input" this.updateForm}}
          as |F|
        >
          <F.Label>Summary</F.Label>
          <F.HelperText>
            <span
              class={{if
                this.summaryIsLong
                "bg-color-surface-warning text-color-foreground-warning-on-surface transition-colors"
              }}
            >One or two sentences</span>
            outlining your doc.
            {{if this.summaryIsLong "(Just a recommendation)"}}
          </F.HelperText>
        </Hds::Form::Textarea::Field>
      </div>

      {{! Document type }}
      <div>
        <X::DropdownList
          class="max-h-[237px]"
          @items={{this.docTypes}}
          @selected={{this.selectedDocType}}
          @onItemClick={{this.changeDocType}}
          @matchAnchorWidth={{hash enabled=true additionalWidth=10}}
        >
          <:anchor as |dd|>
            <div class="mb-2 flex items-center justify-between">
              <div class="flex w-full items-center justify-between">
                <div class="flex items-center">

<<<<<<< HEAD
                  <label class="hermes-form-label relative">
                    Document type
                  </label>
                </div>
              </div>
            </div>

            <dd.ToggleSelect>
              <FlightIcon
                @name={{or this.selectedDocTypeObject.icon "file-text"}}
                class="mr-3"
              />
              {{#if this.selectedDocTypeObject.longName}}
                <div class="text-color-foreground-strong">
                  {{this.selectedDocTypeObject.longName}}
                </div>
              {{else}}
                <EmptyStateText @text="None selected" />
              {{/if}}
              {{#if this.selectedDocTypeObject.shortName}}
                <div
                  class="ml-2 text-body-100 leading-none text-color-foreground-disabled"
                >
                  {{this.selectedDocTypeObject.shortName}}
                </div>
              {{/if}}
            </dd.ToggleSelect>
          </:anchor>
          <:item as |dd|>
            <dd.Action class="group items-start px-4 pr-5">
              <div class="relative flex w-full items-start">
                <FlightIcon
                  @name={{or dd.attrs.icon "file-text"}}
                  class="mr-3 mt-0.5"
                />
                <div>
                  {{! TODO: handle group-hover/focus in css }}
                  <div class="flex items-center leading-none">
                    <span
                      class="text-body-200 text-color-foreground-strong group-focus-within:text-white group-hover:text-white"
                    >

                      {{dd.attrs.longName}}
                    </span>
                    <span
                      class="ml-2.5 text-body-100 leading-none text-color-foreground-disabled group-focus-within:text-white group-hover:text-white"
                    >
                      {{dd.attrs.shortName}}
                    </span>
                  </div>
                  {{! TODO: this should only ever be one line }}
                  {{#if dd.attrs.description}}
                    <div
                      class="mt-0.5 text-body-100 text-color-foreground-faint group-focus-within:text-white group-hover:text-white"
                    >
                      {{dd.attrs.description}}
                    </div>
                  {{/if}}
                </div>

                {{#if dd.isSelected}}
                  <div class="check absolute right-0 top-1">
                    <FlightIcon @name="check" />
                  </div>
                {{/if}}
              </div>

            </dd.Action>
          </:item>
        </X::DropdownList>
        <ExternalLink
          @iconIsShown={{true}}
          href="/support/document-types"
          target="_blank"
          class="mt-3 inline-flex text-body-100 text-color-foreground-action hover:text-color-foreground-action-hover"
        >
          About document types
        </ExternalLink>
=======
        <div>
          <div class="mb-2">
            <span class="hermes-form-label">
              Product/Area &nbsp;
              <Hds::Badge @size="small" @text="Required" />
            </span>
            <span class="hermes-form-helper-text hds-form-helper-text">
              Where your doc should be categorized.
            </span>
          </div>
          <div class="w-[300px]">
            <Inputs::ProductSelect
              @selected={{this.productArea}}
              @onChange={{this.onProductSelect}}
              class="max-h-[240px]"
            />
          </div>
        </div>
>>>>>>> 46c3729e

      </div>

      {{! Product/Area }}
      <div>
        <div class="mb-2">
          <span class="hermes-form-label relative">
            Product/Area
          </span>
        </div>
        <Inputs::ProductSelect
          @selected={{this.productArea}}
          @onChange={{this.onProductSelect}}
          @isFullWidth={{true}}
        />
      </div>

      {{! Contributors }}
      <Hds::Form::Field @layout="vertical" as |F|>
        <F.Control>
          <Inputs::PeopleSelect
            class="multiselect mt-2 w-full"
            @selected={{this.contributors}}
            @onChange={{this.updateContributors}}
          />
        </F.Control>
        <F.Label>
          Contributors
        </F.Label>
        {{#if this.formErrors.contributors}}
          <F.Error as |E|>
            <E.Message>{{this.formErrors.contributors}}</E.Message>
          </F.Error>
        {{/if}}
        <F.HelperText class="-mb-1.5">
          People to share your doc with. You can always add more later.
        </F.HelperText>
      </Hds::Form::Field>

    </div>

    <Hds::Button @text="Create new document" type="submit" />
  </form>

{{/if}}<|MERGE_RESOLUTION|>--- conflicted
+++ resolved
@@ -72,7 +72,6 @@
               <div class="flex w-full items-center justify-between">
                 <div class="flex items-center">
 
-<<<<<<< HEAD
                   <label class="hermes-form-label relative">
                     Document type
                   </label>
@@ -151,26 +150,6 @@
         >
           About document types
         </ExternalLink>
-=======
-        <div>
-          <div class="mb-2">
-            <span class="hermes-form-label">
-              Product/Area &nbsp;
-              <Hds::Badge @size="small" @text="Required" />
-            </span>
-            <span class="hermes-form-helper-text hds-form-helper-text">
-              Where your doc should be categorized.
-            </span>
-          </div>
-          <div class="w-[300px]">
-            <Inputs::ProductSelect
-              @selected={{this.productArea}}
-              @onChange={{this.onProductSelect}}
-              class="max-h-[240px]"
-            />
-          </div>
-        </div>
->>>>>>> 46c3729e
 
       </div>
 
@@ -188,27 +167,24 @@
         />
       </div>
 
-      {{! Contributors }}
-      <Hds::Form::Field @layout="vertical" as |F|>
-        <F.Control>
-          <Inputs::PeopleSelect
-            class="multiselect mt-2 w-full"
-            @selected={{this.contributors}}
-            @onChange={{this.updateContributors}}
+      <div>
+        <div class="mb-2">
+          <span class="hermes-form-label">
+            Product/Area &nbsp;
+            <Hds::Badge @size="small" @text="Required" />
+          </span>
+          <span class="hermes-form-helper-text hds-form-helper-text">
+            Where your doc should be categorized.
+          </span>
+        </div>
+        <div class="w-[300px]">
+          <Inputs::ProductSelect
+            @selected={{this.productArea}}
+            @onChange={{this.onProductSelect}}
+            class="max-h-[240px]"
           />
-        </F.Control>
-        <F.Label>
-          Contributors
-        </F.Label>
-        {{#if this.formErrors.contributors}}
-          <F.Error as |E|>
-            <E.Message>{{this.formErrors.contributors}}</E.Message>
-          </F.Error>
-        {{/if}}
-        <F.HelperText class="-mb-1.5">
-          People to share your doc with. You can always add more later.
-        </F.HelperText>
-      </Hds::Form::Field>
+        </div>
+      </div>
 
     </div>
 
