--- conflicted
+++ resolved
@@ -1,13 +1,7 @@
 {{#if this.docIsBeingCreated}}
-<<<<<<< HEAD
-  <div class="hds-typography-display-400 mt-3 text-center">
-    <FlightIcon @name="running" @size="24" />
-    <div class="mt-8 text-display-200 font-semibold">
-=======
   <div data-test-creating-new-doc class="mt-10 mb-9 text-center">
     <FlightIcon @name="running" @size="24" />
     <h1 class="mt-2 text-display-300 font-semibold">
->>>>>>> 3c24cb2a
       Creating draft in Google Drive...
     </h1>
     <div class="mb-7 text-body-200 text-color-foreground-faint">
@@ -18,77 +12,14 @@
   <New::ObjectTypeDropdown @selected="Document" />
 
   <form
-<<<<<<< HEAD
-    {{! TODO: check if "change"/"input" actions work }}
-=======
     data-test-new-doc-form
     {{! add photo of doc }}
     class="mx-auto max-w-xl"
     {{on "submit" this.submit}}
->>>>>>> 3c24cb2a
     {{did-insert this.registerForm}}
     {{on "submit" this.submit}}
     class="mb-10"
   >
-<<<<<<< HEAD
-    <div class="mb-8 space-y-7">
-
-      {{! Title }}
-      <Hds::Form::TextInput::Field
-        data-test-title-input
-        @value={{this.title}}
-        @type="text"
-        name="title"
-        required
-        {{on "input" this.updateForm}}
-        as |F|
-      >
-        <F.Label class="relative">
-          Title
-        </F.Label>
-      </Hds::Form::TextInput::Field>
-
-      {{! Summary }}
-      <div class="relative">
-        <Hds::Form::Textarea::Field
-          data-test-summary-input
-          {{! TODO: add min-rows arg to auto-height-textarea}}
-          @value={{this.summary}}
-          name="summary"
-          rows="3"
-          {{on "input" this.updateForm}}
-          as |F|
-        >
-          <F.Label>Summary</F.Label>
-          <F.HelperText>
-            <span
-              class={{if
-                this.summaryIsLong
-                "bg-color-surface-warning text-color-foreground-warning-on-surface transition-colors"
-              }}
-            >One or two sentences</span>
-            outlining your doc.
-            {{if this.summaryIsLong "(Just a recommendation)"}}
-          </F.HelperText>
-        </Hds::Form::Textarea::Field>
-      </div>
-
-      {{! Product/Area }}
-      <div>
-        <div class="mb-2">
-          <span class="hermes-form-label relative">
-            Product/Area
-          </span>
-        </div>
-        <Inputs::ProductSelect
-          @selected={{this.productArea}}
-          @onChange={{this.onProductSelect}}
-          @isFullWidth={{true}}
-        />
-      </div>
-
-      {{! TODO: COllaborators }}
-=======
     <div>
       <h1 class="">
         Create your
@@ -177,7 +108,6 @@
         class="mt-8"
       />
       <div class="h-16"></div>
->>>>>>> 3c24cb2a
 
     </div>
 
