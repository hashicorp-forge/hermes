--- conflicted
+++ resolved
@@ -1,14 +1,6 @@
 {{#if this.docIsBeingCreated}}
-<<<<<<< HEAD
   <div class="hds-typography-display-400 mt-3 text-center">
     <FlightIcon @name="running" @size="24" />
-=======
-  <div
-    data-test-creating-new-doc
-    class="hds-typography-display-400 mt-3 text-center"
-  >
-    <FlightIcon @name="loading" @size="24" />
->>>>>>> 556659a4
     <div class="mt-8 text-display-200 font-semibold">
       Creating draft in Google Drive...
     </div>
@@ -19,22 +11,16 @@
   <New::ObjectTypeDropdown @selected="Document" />
 
   <form
-<<<<<<< HEAD
     {{! TODO: check if "change"/"input" actions work }}
-=======
-    data-test-new-doc-form
-    class="grid grid-cols-[1fr_250px] grid-rows-1 gap-10"
-    {{on "submit" this.submit}}
->>>>>>> 556659a4
     {{did-insert this.registerForm}}
     {{on "submit" this.submit}}
     class="mb-10"
   >
-<<<<<<< HEAD
     <div class="space-y-7 mb-8">
 
       {{! Title }}
       <Hds::Form::TextInput::Field
+        data-test-title-input
         @value={{this.title}}
         @type="text"
         name="title"
@@ -50,25 +36,11 @@
       {{! Summary }}
       <div class="relative">
         <Hds::Form::Textarea::Field
+          data-test-summary-input
           {{! TODO: add min-rows arg to auto-height-textarea}}
           @value={{this.summary}}
           name="summary"
           rows="3"
-=======
-    <div>
-      <div class="space-y-4">
-        <h1>Create your
-          {{@docType}}</h1>
-      </div>
-      <div class="space-y-7 pt-10">
-        <Hds::Form::TextInput::Field
-          data-test-title-input
-          @type="text"
-          @isRequired={{true}}
-          @value={{this.title}}
-          name="title"
-          placeholder="Enter a document title"
->>>>>>> 556659a4
           {{on "input" this.updateForm}}
           as |F|
         >
@@ -86,7 +58,6 @@
         </Hds::Form::Textarea::Field>
       </div>
 
-<<<<<<< HEAD
       {{! Document type }}
       <div>
         <X::DropdownList
@@ -100,30 +71,6 @@
             <div class="mb-2 flex items-center justify-between">
               <div class="flex w-full items-center justify-between">
                 <div class="flex items-center">
-=======
-        <div class="relative">
-          <Hds::Form::Textarea::Field
-            data-test-summary-input
-            @value={{this.summary}}
-            rows="3"
-            name="summary"
-            {{on "input" this.updateForm}}
-            as |F|
-          >
-            <F.Label>Summary</F.Label>
-            <F.HelperText>
-              <span
-                class={{if
-                  this.summaryIsLong
-                  "bg-color-surface-warning text-color-foreground-warning-on-surface transition-colors"
-                }}
-              >One or two sentences</span>
-              outlining your doc.
-              {{if this.summaryIsLong "(Just a recommendation)"}}
-            </F.HelperText>
-          </Hds::Form::Textarea::Field>
-        </div>
->>>>>>> 556659a4
 
                   <label class="hermes-form-label relative">
                     Document type
@@ -132,7 +79,6 @@
               </div>
             </div>
 
-<<<<<<< HEAD
             <dd.ToggleSelect
               class="hds-button hds-button--color-secondary hds-button--size-medium"
             >
@@ -220,59 +166,6 @@
           @selected={{this.productArea}}
           @onChange={{this.onProductSelect}}
           @isFullWidth={{true}}
-=======
-        <Hds::Form::Field @layout="vertical" as |F|>
-          {{yield
-            (hash
-              Error=F.Error
-              HelperText=F.HelperText
-              Label=F.Label
-              isRequired=F.isRequired
-              isOptional=F.isOptional
-            )
-          }}
-          <F.Control>
-            <Inputs::PeopleSelect
-              class="multiselect mt-2 w-auto"
-              @selected={{this.contributors}}
-              @onChange={{this.updateContributors}}
-            />
-          </F.Control>
-          <F.Label>
-            <FlightIcon @name="users" />
-            Contributors
-          </F.Label>
-          {{#if this.formErrors.contributors}}
-            <F.Error as |E|>
-              <E.Message>{{this.formErrors.contributors}}</E.Message>
-            </F.Error>
-          {{/if}}
-          <F.HelperText>
-            People to share your doc with. You can always add more later.
-          </F.HelperText>
-        </Hds::Form::Field>
-      </div>
-      <div class="h-24"></div>
-    </div>
-    <div>
-      <div class="preview-card">
-        <h3>
-          <FlightIcon @name="eye" />
-          Preview
-        </h3>
-        <Doc::Tile
-          @productArea={{this.productArea}}
-          @status="draft"
-          @title={{this.title}}
-          @owner={{this.authenticatedUser.info.email}}
-        />
-        <Hds::Button
-          data-test-create-button
-          @text="Create draft in Google Drive"
-          type="submit"
-          disabled={{not this.formRequirementsMet}}
-          class="w-full"
->>>>>>> 556659a4
         />
       </div>
 
