--- conflicted
+++ resolved
@@ -1,9 +1,5 @@
 {{#if @isModal}}
-<<<<<<< HEAD
-  <form data-test-new-form class="create-new-form" ...attributes>
-=======
   <form data-test-new-form-for-modal class="create-new-form" ...attributes>
->>>>>>> f4f29eef
     {{yield}}
   </form>
 {{else}}
@@ -15,17 +11,11 @@
       class={{unless @taskIsRunning "feature-icon"}}
     />
   </div>
-<<<<<<< HEAD
-  <h1 data-test-form-headline>
-    {{if @taskIsRunning @taskIsRunningHeadline @headline}}
-  </h1>
-=======
 
   <h1 data-test-form-headline>
     {{if @taskIsRunning @taskIsRunningHeadline @headline}}
   </h1>
 
->>>>>>> f4f29eef
   <AnimatedContainer @motion={{this.motion}}>
     {{#animated-if @taskIsRunning use=this.transition}}
       <div
@@ -45,10 +35,7 @@
           @isFullWidth={{true}}
           @color={{if @buttonIsActive "primary" "secondary"}}
           type="submit"
-<<<<<<< HEAD
           class="mt-8"
-=======
->>>>>>> f4f29eef
         />
       </form>
     {{/animated-if}}
