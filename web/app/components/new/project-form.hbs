<New::Form
  data-test-project-form
  @taskIsRunning={{this.projectIsBeingCreated}}
  @icon="grid"
  @headline="Start a project"
  @taskIsRunningHeadline="Creating project..."
  @taskIsRunningDescription="This shouldn't take long."
  @buttonText="Create project"
  @buttonIsActive={{gt this.title.length 0}}
  @isModal={{@isModal}}
  {{on "submit" this.maybeSubmitForm}}
>
  <Hds::Form::Textarea::Field
    {{on "keydown" this.onKeydown}}
    {{auto-height-textarea}}
    autofocus
    {{autofocus}}
    data-test-title
    @value={{this.title}}
    name="title"
    placeholder="Enter a project title"
    as |F|
  >
    <F.Label @isRequired={{true}}>
      Title
    </F.Label>
    {{#if this.titleErrorIsShown}}
      <F.Error data-test-title-error class="mt-2">
        Title is required.
      </F.Error>
    {{/if}}
  </Hds::Form::Textarea::Field>

  <Hds::Form::Textarea::Field
    data-test-description
    {{on "keydown" this.onKeydown}}
    @value={{this.description}}
    rows="2"
    placeholder="A short summary of your project"
    name="description"
    as |F|
  >
    <F.Label>Description</F.Label>
  </Hds::Form::Textarea::Field>

<<<<<<< HEAD
  {{#if this.jiraIsEnabled}}
    <div>
      <label for="jira-search-input" class="hermes-form-label mb-2">
        Add Jira issue
      </label>
      <Project::JiraWidget
        @issue={{this.jiraIssue}}
        @contextIsForm={{true}}
        @onIssueSelect={{this.setJiraIssue}}
      />
    </div>
  {{/if}}
=======
  {{! TODO: Add Jira integration }}
  <Action disabled>
    + Add Jira link
  </Action>
>>>>>>> 0284f19b

</New::Form><|MERGE_RESOLUTION|>--- conflicted
+++ resolved
@@ -43,7 +43,6 @@
     <F.Label>Description</F.Label>
   </Hds::Form::Textarea::Field>
 
-<<<<<<< HEAD
   {{#if this.jiraIsEnabled}}
     <div>
       <label for="jira-search-input" class="hermes-form-label mb-2">
@@ -56,11 +55,5 @@
       />
     </div>
   {{/if}}
-=======
-  {{! TODO: Add Jira integration }}
-  <Action disabled>
-    + Add Jira link
-  </Action>
->>>>>>> 0284f19b
 
 </New::Form>