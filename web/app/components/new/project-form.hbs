--- conflicted
+++ resolved
@@ -11,31 +11,6 @@
   @isModal={{@isModal}}
   {{on "submit" this.maybeSubmitForm}}
 >
-<<<<<<< HEAD
-  <Hds::Modal @onClose={{@onModalClose}} as |M|>
-    <M.Header>
-      {{#if this.jiraSearchIsShowing}}
-        <div class="relative">
-          <Action
-            class="flex items-center gap-2 text-body-300 font-regular text-color-foreground-faint"
-            {{on "click" this.hideJiraSearch}}
-          >
-            <FlightIcon @name="chevron-left" />
-            Cancel
-          </Action>
-          <span
-            class="absolute left-1/2 top-1/2 -translate-x-1/2 -translate-y-1/2"
-          >
-            Add Jira issue
-          </span>
-        </div>
-      {{else}}
-        Start a project
-      {{/if}}
-    </M.Header>
-    <M.Body>
-      <div class="min-h-[330px]">
-=======
   <Hds::Form::Textarea::Field
     {{on "keydown" this.onKeydown}}
     {{auto-height-textarea}}
@@ -56,107 +31,78 @@
       </F.Error>
     {{/if}}
   </Hds::Form::Textarea::Field>
->>>>>>> f4f29eef
 
-        {{#if this.projectIsBeingCreated}}
-          <FlightIcon data-test-feature-icon @name="running" @size="24" />
-          <div
-            data-test-task-is-running-description
-            class="mt-2 -mb-3 text-center text-body-300 text-color-foreground-faint"
-          >
-            Creating project...
-          </div>
-        {{else if this.jiraSearchIsShowing}}
-          <X::DropdownList
-            @inputIsShown={{false}}
-            @items={{this.shownJiraIssues}}
-            @disableClose={{true}}
-            @onItemClick={{this.addJiraIssue}}
-            @placement={{null}}
-            @isLoading={{this.loadInitialJiraIssues.isRunning}}
-            class="non-floating-list theme-neutral"
-          >
-            <:anchor as |dd|>
-              <div class="relative mb-4" {{did-insert dd.registerAnchor}}>
-                <Hds::Form::TextInput::Base
-                  {{autofocus}}
-                  @type="search"
-                  @value={{this.jiraSearchQuery}}
-                  {{did-insert (perform this.loadInitialJiraIssues)}}
-                  {{on "input" this.updateJiraSearchQuery}}
-                  placeholder="Search Jira issues"
-                  aria-label="Search Jira issues"
-                  aria-haspopup="listbox"
-                  aria-controls={{dd.ariaControls}}
-                  aria-expanded={{dd.contentIsShown}}
-                />
-                {{#if this.searchJiraIssues.isRunning}}
-                  <div
-                    class="absolute top-1/2 right-3 flex -translate-y-1/2 bg-white"
-                  >
-                    <FlightIcon @name="loading" />
-                  </div>
-                {{/if}}
-              </div>
-            </:anchor>
-            <:item as |dd|>
-              <dd.Action>
-                {{!  }}
-                Actttion
-              </dd.Action>
-            </:item>
-            <:no-matches>
-              No matches TODO
-              <Action {{on "click" (fn this.addJiraIssue "not null")}}>
-                Fake selecting a Jira issue
-              </Action>
-            </:no-matches>
-            <:loading>
-              <div class="h-48">
-                <FlightIcon @name="loading" class="mt-4" />
-              </div>
-            </:loading>
-          </X::DropdownList>
-        {{else}}
-          <div class="grid gap-5 px-8 pt-2 pb-8">
-            <New::ProjectForm::TitleAndDescription
-              @title={{this.title}}
-              @titleErrorIsShown={{this.titleErrorIsShown}}
-              @description={{this.description}}
-              @onKeydown={{this.onKeydown}}
-            />
-            {{#if this.jiraIssue}}
-              TODO: attached jira state... ability to remove?
-            {{else}}
-              <Action
-                {{on "click" this.showJiraSearch}}
-                {{! not implemented yet }}
-                {{! this should transition the modal into the jira form state }}
-                class="text-body-100 text-color-foreground-disabled underline decoration-color-palette-neutral-200 underline-offset-[3px]"
-              >
-                + Add Jira issue...
-              </Action>
-            {{/if}}
-            <Hds::Button
-              data-test-submit
-              @text="Create project"
-              @isFullWidth={{true}}
-              @color="primary"
-              type="submit"
-              class="mt-4"
-            />
-          </div>
-        {{/if}}
-      </div>
-
-<<<<<<< HEAD
-    </M.Body>
-  </Hds::Modal>
-=======
-  {{! TODO: Add Jira integration }}
-  <Action disabled>
-    + Add Jira link
-  </Action>
->>>>>>> f4f29eef
+  {{#if this.projectIsBeingCreated}}
+    <FlightIcon data-test-feature-icon @name="running" @size="24" />
+    <div
+      data-test-task-is-running-description
+      class="mt-2 -mb-3 text-center text-body-300 text-color-foreground-faint"
+    >
+      Creating project...
+    </div>
+  {{else if this.jiraSearchIsShowing}}
+    <X::DropdownList
+      @inputIsShown={{false}}
+      @items={{this.shownJiraIssues}}
+      @disableClose={{true}}
+      @onItemClick={{this.addJiraIssue}}
+      @placement={{null}}
+      @isLoading={{this.loadInitialJiraIssues.isRunning}}
+      class="non-floating-list theme-neutral"
+    >
+      <:anchor as |dd|>
+        <div class="relative mb-4" {{did-insert dd.registerAnchor}}>
+          <Hds::Form::TextInput::Base
+            {{autofocus}}
+            @type="search"
+            @value={{this.jiraSearchQuery}}
+            {{did-insert (perform this.loadInitialJiraIssues)}}
+            {{on "input" this.updateJiraSearchQuery}}
+            placeholder="Search Jira issues"
+            aria-label="Search Jira issues"
+            aria-haspopup="listbox"
+            aria-controls={{dd.ariaControls}}
+            aria-expanded={{dd.contentIsShown}}
+          />
+          {{#if this.searchJiraIssues.isRunning}}
+            <div
+              class="absolute top-1/2 right-3 flex -translate-y-1/2 bg-white"
+            >
+              <FlightIcon @name="loading" />
+            </div>
+          {{/if}}
+        </div>
+      </:anchor>
+      <:item as |dd|>
+        <dd.Action>
+          {{!  }}
+          Actttion
+        </dd.Action>
+      </:item>
+      <:no-matches>
+        No matches TODO
+        <Action {{on "click" (fn this.addJiraIssue "not null")}}>
+          Fake selecting a Jira issue
+        </Action>
+      </:no-matches>
+      <:loading>
+        <div class="h-48">
+          <FlightIcon @name="loading" class="mt-4" />
+        </div>
+      </:loading>
+    </X::DropdownList>
+  {{else}}
+    <div class="grid gap-5 px-8 pt-2 pb-8">
+      <New::ProjectForm />
+      <Hds::Button
+        data-test-submit
+        @text="Create project"
+        @isFullWidth={{true}}
+        @color="primary"
+        type="submit"
+        class="mt-4"
+      />
+    </div>
+  {{/if}}
 
 </New::Form>