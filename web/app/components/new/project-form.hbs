<New::Form
  data-test-project-form
  @taskIsRunning={{this.projectIsBeingCreated}}
  @icon="grid"
  @headline="Start a project"
  @taskIsRunningHeadline="Creating project..."
  @taskIsRunningDescription="This shouldn't take long."
  @buttonText="Create project"
  @isModal={{@isModal}}
  @buttonIsActive={{gt this.title.length 0}}
  {{on "submit" this.maybeSubmitForm}}
>
  <Hds::Form::Textarea::Field
    {{on "keydown" this.onKeydown}}
    {{auto-height-textarea}}
    autofocus
    {{autofocus}}
    data-test-title
    @value={{this.title}}
    name="title"
    placeholder="Enter a project title"
    as |F|
  >
    <F.Label @isRequired={{true}}>
      Title
    </F.Label>
    {{#if this.titleErrorIsShown}}
      <F.Error data-test-title-error class="mt-2">
        Title is required.
      </F.Error>
    {{/if}}
  </Hds::Form::Textarea::Field>

<<<<<<< HEAD
  {{#if this.projectIsBeingCreated}}
    <FlightIcon data-test-feature-icon @name="running" @size="24" />
    <div
      data-test-task-is-running-description
      class="mt-2 -mb-3 text-center text-body-300 text-color-foreground-faint"
    >
      Creating project...
    </div>
  {{else}}
    <div class="grid gap-5 px-8 pt-2 pb-8">
      <New::ProjectForm />
      <Hds::Button
        data-test-submit
        @text="Create project"
        @isFullWidth={{true}}
        @color="primary"
        type="submit"
        class="mt-4"
=======
  <Hds::Form::Textarea::Field
    data-test-description
    {{on "keydown" this.onKeydown}}
    @value={{this.description}}
    rows="2"
    placeholder="A short summary of your project"
    name="description"
    as |F|
  >
    <F.Label>Description</F.Label>
  </Hds::Form::Textarea::Field>

  {{#if this.jiraIsEnabled}}
    <div>
      <label for="jira-search-input" class="hermes-form-label mb-2">
        Add Jira issue
      </label>
      <Project::JiraWidget
        @issue={{this.jiraIssue}}
        @contextIsForm={{true}}
        @onIssueSelect={{this.setJiraIssue}}
>>>>>>> 34aa0c0b
      />
    </div>
  {{/if}}

</New::Form><|MERGE_RESOLUTION|>--- conflicted
+++ resolved
@@ -31,26 +31,6 @@
     {{/if}}
   </Hds::Form::Textarea::Field>
 
-<<<<<<< HEAD
-  {{#if this.projectIsBeingCreated}}
-    <FlightIcon data-test-feature-icon @name="running" @size="24" />
-    <div
-      data-test-task-is-running-description
-      class="mt-2 -mb-3 text-center text-body-300 text-color-foreground-faint"
-    >
-      Creating project...
-    </div>
-  {{else}}
-    <div class="grid gap-5 px-8 pt-2 pb-8">
-      <New::ProjectForm />
-      <Hds::Button
-        data-test-submit
-        @text="Create project"
-        @isFullWidth={{true}}
-        @color="primary"
-        type="submit"
-        class="mt-4"
-=======
   <Hds::Form::Textarea::Field
     data-test-description
     {{on "keydown" this.onKeydown}}
@@ -72,7 +52,6 @@
         @issue={{this.jiraIssue}}
         @contextIsForm={{true}}
         @onIssueSelect={{this.setJiraIssue}}
->>>>>>> 34aa0c0b
       />
     </div>
   {{/if}}
