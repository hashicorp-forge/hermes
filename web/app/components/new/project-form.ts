--- conflicted
+++ resolved
@@ -5,16 +5,13 @@
 import Component from "@glimmer/component";
 import { tracked } from "@glimmer/tracking";
 import { HermesDocument } from "hermes/types/document";
-import { restartableTask, task } from "ember-concurrency";
+import { task } from "ember-concurrency";
 import ConfigService from "hermes/services/config";
 import FetchService from "hermes/services/fetch";
 import HermesFlashMessagesService from "hermes/services/flash-messages";
 import cleanString from "hermes/utils/clean-string";
 import { JiraPickerResult } from "hermes/types/project";
-<<<<<<< HEAD
 import { timeout } from "ember-animated/-private/ember-scheduler";
-=======
->>>>>>> 8915ff63
 import FormsService from "hermes/services/forms";
 
 interface NewProjectFormComponentSignature {
@@ -28,20 +25,16 @@
 export default class NewProjectFormComponent extends Component<NewProjectFormComponentSignature> {
   @service("fetch") declare fetchSvc: FetchService;
   @service("config") declare configSvc: ConfigService;
-  @service declare forms: FormsService;
   @service declare router: RouterService;
   @service declare forms: FormsService;
   @service declare flashMessages: HermesFlashMessagesService;
 
-<<<<<<< HEAD
   @tracked protected jiraSearchIsShowing = false;
   @tracked protected jiraSearchQuery = "";
   @tracked protected jiraIssue: JiraPickerResult | undefined = undefined;
 
   @tracked protected shownJiraIssues = [];
 
-=======
->>>>>>> 8915ff63
   @tracked protected title: string = "";
   @tracked protected description: string = "";
   @tracked protected titleErrorIsShown = false;
@@ -113,11 +106,7 @@
   private createProject = task(async () => {
     try {
       this.forms.projectIsBeingCreated = true;
-<<<<<<< HEAD
       const projectPromise = this.fetchSvc
-=======
-      const project = await this.fetchSvc
->>>>>>> 8915ff63
         .fetch(`/api/${this.configSvc.config.api_version}/projects`, {
           method: "POST",
           body: JSON.stringify({
@@ -127,7 +116,6 @@
           }),
         })
         .then((response) => response?.json());
-<<<<<<< HEAD
 
       const [project] = await Promise.all([projectPromise, timeout(2500)]);
 
@@ -148,14 +136,11 @@
         );
       }
 
-      this.router.transitionTo("authenticated.projects.project", project.id);
-=======
       this.router
         .transitionTo("authenticated.projects.project", project.id)
         .then(() => {
           this.forms.projectIsBeingCreated = false;
         });
->>>>>>> 8915ff63
     } catch (e) {
       this.flashMessages.critical((e as any).message, {
         title: "Error creating project",
