import { action } from "@ember/object";
import RouterService from "@ember/routing/router-service";
import { next } from "@ember/runloop";
import { inject as service } from "@ember/service";
import Component from "@glimmer/component";
import { tracked } from "@glimmer/tracking";
import FlashMessageService from "ember-cli-flash/services/flash-messages";
import { task } from "ember-concurrency";
import ConfigService from "hermes/services/config";
import FetchService from "hermes/services/fetch";
import { ProjectStatus } from "hermes/types/project-status";
import cleanString from "hermes/utils/clean-string";

interface NewProjectFormComponentSignature {}

export default class NewProjectFormComponent extends Component<NewProjectFormComponentSignature> {
  @service("fetch") declare fetchSvc: FetchService;
  @service("config") declare configSvc: ConfigService;
  @service declare router: RouterService;
  @service declare flashMessages: FlashMessageService;

  /**
   * Whether the project is being created, or in the process of
   * transitioning to the project screen after successful creation.
   * Used by the `New::Form` component for conditional rendering.
   * Set true when the createProject task is running.
   * Reverted only if an error occurs.
   */
  @tracked protected projectIsBeingCreated = false;

  @tracked protected title: string = "";
  @tracked protected description: string = "";
  @tracked protected titleErrorIsShown = false;

  /**
   * The action to attempt a form submission.
   * If the form is valid, the createProject task is run.
   */
  @action maybeSubmitForm(event?: SubmitEvent) {
    event?.preventDefault();
    this.validate();

    if (!this.titleErrorIsShown) {
      void this.createProject.perform();
    }
  }

  private validate() {
    this.titleErrorIsShown = this.title.length === 0;
  }

  /**
   * The action run on title- and description-input keydown.
   * If the key is Enter, a form submission is attempted.
   * If the title error is shown, validation is run eagerly.
   */
  @action protected onKeydown(event: KeyboardEvent) {
    if (event.key === "Enter") {
      event.preventDefault();
      this.maybeSubmitForm();
    }
    if (this.titleErrorIsShown) {
      // Validate once the input values are captured
      next("afterRender", () => {
        this.validate();
      });
    }
  }

  /**
   * The task that creates a project and, if successful,
   * transitions to it. On error, displays a FlashMessage
   * and reverts the `projectIsBeingCreated` state.
   */
  private createProject = task(async () => {
    try {
      this.projectIsBeingCreated = true;
      const project = await this.fetchSvc
<<<<<<< HEAD
        .fetch("/projects", {
=======
        .fetch(`/api/${this.configSvc.config.api_version}/projects`, {
>>>>>>> fdbdc081
          method: "POST",
          body: JSON.stringify({
            title: cleanString(this.title),
            description: cleanString(this.description),
            status: ProjectStatus.Active,
          }),
        })
        .then((response) => response?.json());
      this.router.transitionTo("authenticated.projects.project", project.id);
    } catch (error: unknown) {
      const typedError = error as Error;
      this.flashMessages.add({
        title: "Error creating project",
        message: typedError.message,
        type: "critical",
        timeout: 6000,
        extendedTimeout: 1000,
      });
      this.projectIsBeingCreated = false;
    }
  });
}

declare module "@glint/environment-ember-loose/registry" {
  export default interface Registry {
    "New::ProjectForm": typeof NewProjectFormComponent;
  }
}<|MERGE_RESOLUTION|>--- conflicted
+++ resolved
@@ -76,11 +76,7 @@
     try {
       this.projectIsBeingCreated = true;
       const project = await this.fetchSvc
-<<<<<<< HEAD
         .fetch("/projects", {
-=======
-        .fetch(`/api/${this.configSvc.config.api_version}/projects`, {
->>>>>>> fdbdc081
           method: "POST",
           body: JSON.stringify({
             title: cleanString(this.title),
