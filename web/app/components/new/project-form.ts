--- conflicted
+++ resolved
@@ -110,13 +110,8 @@
   private createProject = task(async () => {
     try {
       this.projectIsBeingCreated = true;
-<<<<<<< HEAD
-      const project = await this.fetchSvc
+      const projectPromise = this.fetchSvc
         .fetch("/projects", {
-=======
-      const projectPromise = this.fetchSvc
-        .fetch(`/api/${this.configSvc.config.api_version}/projects`, {
->>>>>>> da25ac0d
           method: "POST",
           body: JSON.stringify({
             title: cleanString(this.title),
