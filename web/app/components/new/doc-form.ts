--- conflicted
+++ resolved
@@ -14,38 +14,20 @@
 import { assert } from "@ember/debug";
 import cleanString from "hermes/utils/clean-string";
 import { ProductArea } from "hermes/services/product-areas";
-<<<<<<< HEAD
-import { HermesDocumentType } from "hermes/types/document-type";
-import { next, schedule } from "@ember/runloop";
-=======
 import { next } from "@ember/runloop";
->>>>>>> 6f6726ec
 
 interface DocFormErrors {
   title: string | null;
   productAbbreviation: string | null;
 }
 
-<<<<<<< HEAD
-interface HermesDocumentTypeDropdownOption extends Partial<HermesDocumentType> {
-  icon: string;
-  shortName: string;
-}
-
-const FORM_ERRORS: DocFormErrors = {
-  title: null,
-  summary: null,
-  productAbbreviation: null,
-  contributors: null,
-};
-
-=======
->>>>>>> 6f6726ec
 const AWAIT_DOC_DELAY = Ember.testing ? 0 : 2000;
 const AWAIT_DOC_CREATED_MODAL_DELAY = Ember.testing ? 0 : 1500;
 
 interface NewDocFormComponentSignature {
-  Args: {};
+  Args: {
+    docType: string;
+  };
 }
 
 export default class NewDocFormComponent extends Component<NewDocFormComponentSignature> {
@@ -89,58 +71,6 @@
    */
   @tracked private validateEagerly = false;
 
-  docTypes: Record<string, HermesDocumentTypeDropdownOption> = {
-    rfc: {
-      longName: "Request for comments",
-      icon: "discussion-circle",
-      shortName: "RFC",
-      description: "Submit an idea for peer feedback.",
-      moreInfoLink: {
-        text: "When should I create an RFC?",
-        url: "https://works.hashicorp.com/articles/rfc-template",
-      },
-    },
-    prd: {
-      longName: "Product requirements",
-      icon: "target",
-      shortName: "PRD",
-      description: "Summarize a problem and propose a solution.",
-      moreInfoLink: {
-        text: "When should I create a PRD?",
-        url: "https://works.hashicorp.com/articles/prd-template",
-      },
-    },
-    frd: {
-      longName: "Funding request",
-      icon: "dollar-sign",
-      shortName: "FRD",
-      description: "Request a budget, along with justifications and returns.",
-    },
-    por: {
-      longName: "Plan of record",
-      icon: "map",
-      shortName: "POR",
-      description: "Outline a project and designate a team.",
-    },
-    prfaq: {
-      longName: "Press release / FAQ",
-      icon: "newspaper",
-      shortName: "PRFAQ",
-      description: "Write about a new product or feature.",
-    },
-    memo: {
-      longName: "Memo",
-      icon: "radio",
-      shortName: "MEMO",
-      description: "Capture an idea or make an announcement.",
-    },
-  };
-
-  // @tracked docType: any = this.docTypes[0];
-  @tracked selectedDocType: string | null = null;
-  @tracked selectedDocTypeObject: HermesDocumentTypeDropdownOption =
-    {} as HermesDocumentTypeDropdownOption;
-
   /**
    * The form element. Used to bind FormData to our tracked elements.
    */
@@ -192,20 +122,6 @@
     this._form = form;
   }
 
-  @action protected changeDocType(id: string) {
-    const docType = Object.entries(this.docTypes).find(([key]) => key === id);
-
-    assert("docType must exist", docType);
-
-    const [key, value] = docType;
-
-    this.selectedDocTypeObject = value;
-    next(() => {
-      // Wait for the dropdown to close.
-      this.selectedDocType = key;
-    });
-  }
-
   /**
    * Binds the FormData to our locally tracked properties.
    * Conditionally validates.
@@ -256,8 +172,6 @@
     productName: string,
     attributes: ProductArea,
   ) {
-    assert("attributes must exist", attributes);
-
     this.productArea = productName;
     this.productAbbreviation = attributes.abbreviation;
     this.maybeValidate();
@@ -290,7 +204,7 @@
           headers: { "Content-Type": "application/json" },
           body: JSON.stringify({
             contributors: this.getEmails(this.contributors),
-            docType: this.selectedDocTypeObject.shortName,
+            docType: this.args.docType,
             product: this.productArea,
             productAbbreviation: this.productAbbreviation,
             summary: cleanString(this.summary),
