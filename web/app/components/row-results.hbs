--- conflicted
+++ resolved
@@ -1,66 +1,3 @@
-<<<<<<< HEAD
-<section>
-  <div class="x-container">
-    <div class="row-results">
-      {{#if @docs}}
-        <Hds::Table @isStriped={{false}} class="row-results__table">
-          <:head as |H|>
-            <H.Tr>
-              <H.Th class="name">Name</H.Th>
-              <H.Th class="type">Type</H.Th>
-              <H.Th class="status">Status</H.Th>
-              <H.Th class="product">Product/Area</H.Th>
-              <H.Th class="owner">Owner</H.Th>
-              <H.Th class="created">
-                <Table::SortableHeader
-                  @changeSort={{@changeSort}}
-                  @currentSort={{@currentSort}}
-                  @sortDirection={{@sortDirection}}
-                  @queryParam={{hash
-                    sortBy=(if (eq @sortDirection "desc") "dateAsc" "dateDesc")
-                    page=1
-                  }}
-                  @attribute="createdTime"
-                  @defaultSortDirection="desc"
-                >
-                  Created
-                </Table::SortableHeader>
-              </H.Th>
-            </H.Tr>
-          </:head>
-          <:body>
-            {{#each @docs as |doc|}}
-              <Doc::Row
-                @avatar="{{get doc.ownerPhotos 0}}"
-                @createdDate="{{parse-date doc.created}}"
-                @docID="{{doc.objectID}}"
-                @docNumber="{{doc.docNumber}}"
-                @docType="{{doc.docType}}"
-                @owner="{{get doc.owners 0}}"
-                @productArea="{{doc.product}}"
-                @status="{{lowercase doc.status}}"
-                @title="{{doc.title}}"
-                {{!-- @isDraft={{doc.isDraft}} --}}
-                @isDraft={{eq doc.status "WIP"}}
-              />
-            {{/each}}
-          </:body>
-        </Hds::Table>
-        {{#if this.paginationIsShown}}
-          <Pagination
-            @nbPages={{this.nbPages}}
-            @currentPage={{this.currentPage}}
-          />
-        {{/if}}
-      {{else}}
-        <Hds::Alert @type="inline" as |A|>
-          <A.Title>No docs found</A.Title>
-        </Hds::Alert>
-      {{/if}}
-    </div>
-  </div>
-</section>
-=======
 <div class="row-results">
   {{#if @docs}}
     <Hds::Table @isStriped={{false}} class="row-results__table">
@@ -121,5 +58,4 @@
       </Hds::Alert>
     {{/if}}
   {{/if}}
-</div>
->>>>>>> 2701b90b
+</div>