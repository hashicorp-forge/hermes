--- conflicted
+++ resolved
@@ -5,63 +5,6 @@
         <Hds::Table @isStriped={{false}} class="row-results__table">
           <:head as |H|>
             <H.Tr>
-<<<<<<< HEAD
-              <H.Th class="name">
-                <MaybeSortableTableHeader
-                  @changeSort={{@changeSort}}
-                  @sortAttribute={{@sortAttribute}}
-                  @sortDirection={{@sortDirection}}
-                  @attribute="title"
-                >
-                  Name
-                </MaybeSortableTableHeader>
-              </H.Th>
-              <H.Th class="type">
-                <MaybeSortableTableHeader
-                  @changeSort={{@changeSort}}
-                  @sortAttribute={{@sortAttribute}}
-                  @sortDirection={{@sortDirection}}
-                  @attribute="docType"
-                >
-                  Type
-                </MaybeSortableTableHeader>
-              </H.Th>
-              <H.Th class="status">
-                <MaybeSortableTableHeader
-                  @changeSort={{@changeSort}}
-                  @sortAttribute={{@sortAttribute}}
-                  @sortDirection={{@sortDirection}}
-                  @attribute="status"
-                >
-                  Status
-                </MaybeSortableTableHeader>
-              </H.Th>
-              <H.Th class="product">
-                <MaybeSortableTableHeader
-                  @changeSort={{@changeSort}}
-                  @sortAttribute={{@sortAttribute}}
-                  @sortDirection={{@sortDirection}}
-                  @attribute="product"
-                >
-                  Product/Area
-                </MaybeSortableTableHeader>
-              </H.Th>
-              <H.Th class="owner">
-                <MaybeSortableTableHeader
-                  @changeSort={{@changeSort}}
-                  @sortAttribute={{@sortAttribute}}
-                  @sortDirection={{@sortDirection}}
-                  @attribute="owners"
-                >
-                  Owner
-                </MaybeSortableTableHeader>
-              </H.Th>
-              <H.Th class="created">
-                {{log "sortDirection" @sortDirection}}
-                <MaybeSortableTableHeader
-                  @changeSort={{@changeSort}}
-                  @sortAttribute={{@sortAttribute}}
-=======
               <H.Th class="name">Name</H.Th>
               <H.Th class="type">Type</H.Th>
               <H.Th class="status">Status</H.Th>
@@ -71,7 +14,6 @@
                 <Table::SortableHeader
                   @changeSort={{@changeSort}}
                   @currentSort={{@currentSort}}
->>>>>>> 05053c25
                   @sortDirection={{@sortDirection}}
                   @queryParam={{hash
                     sortBy=(if (eq @sortDirection "desc") "dateAsc" "dateDesc")
@@ -81,11 +23,7 @@
                   @defaultSortDirection="desc"
                 >
                   Created
-<<<<<<< HEAD
-                </MaybeSortableTableHeader>
-=======
                 </Table::SortableHeader>
->>>>>>> 05053c25
               </H.Th>
             </H.Tr>
           </:head>
@@ -106,7 +44,6 @@
             {{/each}}
           </:body>
         </Hds::Table>
-<<<<<<< HEAD
         {{#if this.toggleCollapsedButtonIsShown}}
           {{! TODO: component-ize this }}
           <Action
@@ -117,20 +54,6 @@
               data-test-docs-awaiting-review-toggle-icon
               @name={{if @isCollapsed "plus" "minus"}}
               class="mr-1.5"
-=======
-        {{#if this.paginationIsShown}}
-          <Pagination @nbPages={{@nbPages}} @currentPage={{@currentPage}} />
-        {{/if}}
-      {{else}}
-        {{#if @isDraft}}
-          <Hds::Alert @type="inline" as |A|>
-            <A.Title>No drafts found</A.Title>
-            <A.Button
-              @text="Create a document draft"
-              @color="primary"
-              @icon="file-plus"
-              @route="authenticated.new"
->>>>>>> 05053c25
             />
             {{if @isCollapsed "Show all" "Show fewer"}}
           </Action>
