<section>
  <div class="x-container">
    <div class="row-results">
      {{#if @docs}}
        <Hds::Table @isStriped={{false}} class="row-results__table">
          <:head as |H|>
            <H.Tr>
              <H.Th class="name">Name</H.Th>
              <H.Th class="type">Type</H.Th>
              <H.Th class="status">Status</H.Th>
              <H.Th class="product">Product/Area</H.Th>
              <H.Th class="owner">Owner</H.Th>
              <H.Th class="created">
                <Table::SortableHeader
                  @changeSort={{@changeSort}}
                  @currentSort={{@currentSort}}
                  @sortDirection={{@sortDirection}}
                  @queryParam={{hash
                    sortBy=(if (eq @sortDirection "desc") "dateAsc" "dateDesc")
                    page=1
                  }}
                  @attribute="createdTime"
                  @defaultSortDirection="desc"
                >
                  Created
                </Table::SortableHeader>
              </H.Th>
            </H.Tr>
          </:head>
          <:body>
            {{#each @docs as |doc|}}
<<<<<<< HEAD
              {{log doc.status}}
=======
>>>>>>> 6385e7cf
              <Doc::Row
                @avatar="{{get doc.ownerPhotos 0}}"
                @createdDate={{doc.created}}
                @docID="{{doc.objectID}}"
                @docNumber="{{doc.docNumber}}"
                @docType="{{doc.docType}}"
                @owner="{{get doc.owners 0}}"
                @productArea="{{doc.product}}"
                @status="{{lowercase doc.status}}"
                @title="{{doc.title}}"
                {{!-- @isDraft={{doc.isDraft}} --}}
                @isDraft={{eq doc.status "WIP"}}
              />
            {{/each}}
          </:body>
        </Hds::Table>
        {{#if this.paginationIsShown}}
          <Pagination
            @nbPages={{this.nbPages}}
            @currentPage={{this.currentPage}}
          />
        {{/if}}
      {{else}}
        <Hds::Alert @type="inline" as |A|>
          <A.Title>No docs found</A.Title>
        </Hds::Alert>
      {{/if}}
    </div>
  </div>
</section><|MERGE_RESOLUTION|>--- conflicted
+++ resolved
@@ -29,13 +29,10 @@
           </:head>
           <:body>
             {{#each @docs as |doc|}}
-<<<<<<< HEAD
               {{log doc.status}}
-=======
->>>>>>> 6385e7cf
               <Doc::Row
                 @avatar="{{get doc.ownerPhotos 0}}"
-                @createdDate={{doc.created}}
+                @createdDate="{{parse-date doc.created}}"
                 @docID="{{doc.objectID}}"
                 @docNumber="{{doc.docNumber}}"
                 @docType="{{doc.docType}}"
