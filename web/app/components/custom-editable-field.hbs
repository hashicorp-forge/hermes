<<<<<<< HEAD
<div class="editable-field-container" ...attributes>
  {{#if this.typeIsString}}
    <EditableField
      data-test-custom-string-field
      @value={{get @document @field}}
      @onChange={{@onChange}}
      @loading={{@loading}}
      @disabled={{@disabled}}
      @class="text-body-200 p-[5px]"
    >
      <:default as |F|>
        {{#if F.value}}
          <span class="truncate" title={{F.value}}>
            {{F.value}}
          </span>
        {{else}}
          <EmptyStateText />
        {{/if}}
      </:default>
    </EditableField>
  {{else if this.typeIsPeople}}
=======
{{#if this.typeIsString}}
  <EditableField
    data-test-custom-string-field
    @value={{get @document @field}}
    @onChange={{@onChange}}
    @isSaving={{@isSaving}}
    @disabled={{@disabled}}
  >
    <:default as |F|>
      {{#if F.value}}
        <p class="truncate text-body-200" title={{F.value}}>
          {{F.value}}
        </p>
      {{else}}
        <CustomEditableFields::EmptyState />
      {{/if}}
    </:default>
    <:editing as |F|>
      <Hds::Form::Textarea::Field
        {{F.input}}
        {{auto-height-textarea}}
        @value={{F.value}}
        name={{@field}}
        data-test-custom-string-field-input
      />
    </:editing>
  </EditableField>

{{else if this.typeIsPeople}}
  <HermesUsers class="w-full" @emails={{this.emails}} as |h|>
>>>>>>> cfc18fd8
    <EditableField
      data-test-custom-people-field
      @value={{get @attributes "value"}}
      @onChange={{@onChange}}
<<<<<<< HEAD
      @loading={{@loading}}
      @disabled={{@disabled}}
      @class="p-[5px]"
    >
      <:default>
        {{#if this.people.length}}
          <ol>
            {{#each this.people as |person|}}
              <li class="whitespace-nowrap">
                {{#if person.imgURL}}
                  <img
                    src="{{person.imgURL}}"
                    class="h-4 w-4 rounded-full align-middle"
                  />
                {{/if}}
                {{person.email}}
=======
      @isSaving={{@isSaving}}
    >
      <:default>
        {{#if h.users.length}}
          <ol class="person-list">
            {{#each h.users as |user|}}
              <li>
                <Person
                  @imageIsLoading={{h.isLoading}}
                  @imgURL={{user.imgURL}}
                  @email={{user.email}}
                />
>>>>>>> cfc18fd8
              </li>
            {{/each}}
          </ol>
        {{else}}
<<<<<<< HEAD
          <EmptyStateText />
=======
          <CustomEditableFields::EmptyState />
>>>>>>> cfc18fd8
        {{/if}}
      </:default>
      <:editing as |F|>
        <Inputs::PeopleSelect
          {{autofocus targetChildren=true}}
<<<<<<< HEAD
          {{did-insert F.applyPeopleSelectClasses}}
          class="multiselect--narrow"
          @selected={{this.people}}
          @onChange={{this.updateEmails}}
          {{click-outside (fn F.update this.people)}}
=======
          class="multiselect--narrow"
          @selected={{h.users}}
          @onChange={{h.updateUsers}}
          {{click-outside (fn F.update h.users)}}
>>>>>>> cfc18fd8
          data-test-custom-people-field-input
        />
      </:editing>
    </EditableField>
<<<<<<< HEAD
  {{/if}}
</div>
=======
  </HermesUsers>
{{/if}}
>>>>>>> cfc18fd8
<|MERGE_RESOLUTION|>--- conflicted
+++ resolved
@@ -1,11 +1,10 @@
-<<<<<<< HEAD
 <div class="editable-field-container" ...attributes>
   {{#if this.typeIsString}}
     <EditableField
       data-test-custom-string-field
       @value={{get @document @field}}
       @onChange={{@onChange}}
-      @loading={{@loading}}
+      @isSaving={{@isSaving}}
       @disabled={{@disabled}}
       @class="text-body-200 p-[5px]"
     >
@@ -20,107 +19,44 @@
       </:default>
     </EditableField>
   {{else if this.typeIsPeople}}
-=======
-{{#if this.typeIsString}}
-  <EditableField
-    data-test-custom-string-field
-    @value={{get @document @field}}
-    @onChange={{@onChange}}
-    @isSaving={{@isSaving}}
-    @disabled={{@disabled}}
-  >
-    <:default as |F|>
-      {{#if F.value}}
-        <p class="truncate text-body-200" title={{F.value}}>
-          {{F.value}}
-        </p>
-      {{else}}
-        <CustomEditableFields::EmptyState />
-      {{/if}}
-    </:default>
-    <:editing as |F|>
-      <Hds::Form::Textarea::Field
-        {{F.input}}
-        {{auto-height-textarea}}
-        @value={{F.value}}
-        name={{@field}}
-        data-test-custom-string-field-input
-      />
-    </:editing>
-  </EditableField>
-
-{{else if this.typeIsPeople}}
-  <HermesUsers class="w-full" @emails={{this.emails}} as |h|>
->>>>>>> cfc18fd8
-    <EditableField
-      data-test-custom-people-field
-      @value={{get @attributes "value"}}
-      @onChange={{@onChange}}
-<<<<<<< HEAD
-      @loading={{@loading}}
-      @disabled={{@disabled}}
-      @class="p-[5px]"
-    >
-      <:default>
-        {{#if this.people.length}}
-          <ol>
-            {{#each this.people as |person|}}
-              <li class="whitespace-nowrap">
-                {{#if person.imgURL}}
-                  <img
-                    src="{{person.imgURL}}"
-                    class="h-4 w-4 rounded-full align-middle"
+    <HermesUsers class="w-full" @emails={{this.emails}} as |h|>
+      <EditableField
+        data-test-custom-people-field
+        @value={{get @attributes "value"}}
+        @onChange={{@onChange}}
+        @isSaving={{@isSaving}}
+        @disabled={{@disabled}}
+        @class="p-[5px]"
+      >
+        <:default>
+          {{#if h.users.length}}
+            <ol>
+              {{#each h.users as |user|}}
+                <li class="whitespace-nowrap">
+                  <Person
+                    @imageIsLoading={{h.isLoading}}
+                    @imgURL={{user.imgURL}}
+                    @email={{user.email}}
                   />
-                {{/if}}
-                {{person.email}}
-=======
-      @isSaving={{@isSaving}}
-    >
-      <:default>
-        {{#if h.users.length}}
-          <ol class="person-list">
-            {{#each h.users as |user|}}
-              <li>
-                <Person
-                  @imageIsLoading={{h.isLoading}}
-                  @imgURL={{user.imgURL}}
-                  @email={{user.email}}
-                />
->>>>>>> cfc18fd8
-              </li>
-            {{/each}}
-          </ol>
-        {{else}}
-<<<<<<< HEAD
-          <EmptyStateText />
-=======
-          <CustomEditableFields::EmptyState />
->>>>>>> cfc18fd8
-        {{/if}}
-      </:default>
-      <:editing as |F|>
-        <Inputs::PeopleSelect
-          {{autofocus targetChildren=true}}
-<<<<<<< HEAD
-          {{did-insert F.applyPeopleSelectClasses}}
-          class="multiselect--narrow"
-          @selected={{this.people}}
-          @onChange={{this.updateEmails}}
-          {{click-outside (fn F.update this.people)}}
-=======
-          class="multiselect--narrow"
-          @selected={{h.users}}
-          @onChange={{h.updateUsers}}
-          {{click-outside (fn F.update h.users)}}
->>>>>>> cfc18fd8
-          data-test-custom-people-field-input
-        />
-      </:editing>
-    </EditableField>
-<<<<<<< HEAD
+                </li>
+              {{/each}}
+            </ol>
+          {{else}}
+            <EmptyStateText />
+          {{/if}}
+        </:default>
+        <:editing as |F|>
+          <Inputs::PeopleSelect
+            {{autofocus targetChildren=true}}
+            {{did-insert F.applyPeopleSelectClasses}}
+            class="multiselect--narrow"
+            @selected={{h.users}}
+            @onChange={{h.updateUsers}}
+            {{click-outside (fn F.update h.users)}}
+            data-test-custom-people-field-input
+          />
+        </:editing>
+      </EditableField>
+    </HermesUsers>
   {{/if}}
-</div>
-=======
-  </HermesUsers>
-{{/if}}
->>>>>>> cfc18fd8
+</div>