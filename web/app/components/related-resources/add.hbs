--- conflicted
+++ resolved
@@ -26,11 +26,7 @@
           @disableClose={{true}}
           @placement={{null}}
           @keyboardNavIsEnabled={{this.keyboardNavIsEnabled}}
-<<<<<<< HEAD
-          class="non-floating-list theme-neutral"
-=======
           class="non-floating-list theme--neutral"
->>>>>>> ed905f92
         >
           <:anchor as |dd|>
             <div class="relative">
