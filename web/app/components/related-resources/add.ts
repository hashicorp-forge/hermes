--- conflicted
+++ resolved
@@ -398,10 +398,6 @@
   }
 
   /**
-<<<<<<< HEAD
-   * The action run when the search input is inserted.
-=======
->>>>>>> c138c6ca
    * Saves the input locally and loads initial data.
    */
   @action protected didInsertInput(
