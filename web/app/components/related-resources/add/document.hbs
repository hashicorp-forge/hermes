--- conflicted
+++ resolved
@@ -18,18 +18,11 @@
           ·
           {{@document.docNumber}}
         {{/if}}
-<<<<<<< HEAD
+
         {{#let (get @document.owners 0) as |owner|}}
           {{#if owner}}
             ·
             {{or (get-model-attr "person" "name" owner) owner}}
-=======
-
-        {{#let (get @document.owners 0) as |owner|}}
-          {{#if owner}}
-            ·
-            {{owner}}
->>>>>>> e050d6ac
           {{/if}}
         {{/let}}
       </div>
