--- conflicted
+++ resolved
@@ -7,9 +7,6 @@
 import ConfigService from "hermes/services/config";
 import { HermesDocument } from "hermes/types/document";
 import { SearchResponse } from "instantsearch.js";
-
-// @ts-ignore - not yet typed
-import timeAgo from "hermes/utils/time-ago";
 
 interface DashboardLatestUpdatesComponentSignature {
   Args: {};
@@ -85,13 +82,7 @@
           hitsPerPage: 4,
         }
       )
-<<<<<<< HEAD
-      .then((result: SearchResponse<unknown>) => {
-        return result.hits;
-      });
-=======
       .then((result: SearchResponse<unknown>) => result.hits);
->>>>>>> 02872221
 
     // Update the docsToShow array with the new docs.
     this.docsToShow = newDocsToShow as HermesDocument[];
