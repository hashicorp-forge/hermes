<div class="mb-10 w-full">
  <div class="relative flex justify-between">
<<<<<<< HEAD
    <div class="mb-2 flex items-center gap-2.5">
      {{!-- <h2
        class="items-center self-center text-body-300 Ztext-color-foreground-strong font-regular leading-none gap-2 md:flex"
      >
        You have
        document{{if (gt @docs.length 1) "s"}}
        awaiting your review
      </h2> --}}
      <div class="mb-2 flex h-4 items-center gap-3">
        <FlightIcon @name="test" class="text-blue-gray" />
        <div class="flex items-center gap-2">
          <h4 class="hermes-h4">Awaiting your review</h4>
          <Hds::BadgeCount
            data-test-docs-awaiting-review-count
            @text="{{@docs.length}}"
          />
        </div>
      </div>
    </div>
=======
    <h2 class="items-center self-center text-body-300 font-regular md:flex">
      You have
      <Hds::BadgeCount
        data-test-docs-awaiting-review-count
        @text="{{@docs.length}}"
        class="mx-0.5 md:mx-1.5"
      />
      document{{if (gt @docs.length 1) "s"}}
      awaiting your review:
    </h2>

>>>>>>> 3c24cb2a
  </div>

  <ul>
    {{#each this.docsToShow as |doc|}}
      <Dashboard::DocsAwaitingReview::Doc @doc={{doc}} />
    {{/each}}
  </ul>
  {{#if this.toggleButtonIsShown}}
    <Action
      data-test-docs-awaiting-review-toggle
      {{on "click" this.toggleCollapsed}}
      class="mt-4 flex items-center text-center text-body-200 text-color-foreground-action hover:text-color-foreground-action-hover"
    >
      <FlightIcon
        data-test-docs-awaiting-review-toggle-icon
        @name={{if this.isCollapsed "plus" "minus"}}
        class="mr-1.5"
      />
      {{if this.isCollapsed "Show all" "Show fewer"}}
    </Action>
  {{/if}}
</div><|MERGE_RESOLUTION|>--- conflicted
+++ resolved
@@ -1,38 +1,15 @@
 <div class="mb-10 w-full">
   <div class="relative flex justify-between">
-<<<<<<< HEAD
-    <div class="mb-2 flex items-center gap-2.5">
-      {{!-- <h2
-        class="items-center self-center text-body-300 Ztext-color-foreground-strong font-regular leading-none gap-2 md:flex"
-      >
-        You have
-        document{{if (gt @docs.length 1) "s"}}
-        awaiting your review
-      </h2> --}}
-      <div class="mb-2 flex h-4 items-center gap-3">
-        <FlightIcon @name="test" class="text-blue-gray" />
-        <div class="flex items-center gap-2">
-          <h4 class="hermes-h4">Awaiting your review</h4>
-          <Hds::BadgeCount
-            data-test-docs-awaiting-review-count
-            @text="{{@docs.length}}"
-          />
-        </div>
+    <div class="mb-2 flex h-4 items-center gap-3">
+      <FlightIcon @name="test" class="text-blue-gray" />
+      <div class="flex items-center gap-2">
+        <h4 class="hermes-h4">Awaiting your review</h4>
+        <Hds::BadgeCount
+          data-test-docs-awaiting-review-count
+          @text="{{@docs.length}}"
+        />
       </div>
     </div>
-=======
-    <h2 class="items-center self-center text-body-300 font-regular md:flex">
-      You have
-      <Hds::BadgeCount
-        data-test-docs-awaiting-review-count
-        @text="{{@docs.length}}"
-        class="mx-0.5 md:mx-1.5"
-      />
-      document{{if (gt @docs.length 1) "s"}}
-      awaiting your review:
-    </h2>
-
->>>>>>> 3c24cb2a
   </div>
 
   <ul>
