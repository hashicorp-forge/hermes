<<<<<<< HEAD
<li data-test-doc-awaiting-review class="doc-awaiting-review w-full">
  <LinkTo
    data-test-doc-awaiting-review-link
    @route="authenticated.document"
    @model={{@doc.objectID}}
    class="main-inner py-4"
  >
    <div class="flex w-full flex-wrap items-center gap-[16px] md:flex-nowrap">
      <div class="-ml-1 flex gap-[3px]">
        <Product::Avatar @size="small" @product={{@doc.product}} />
        <Person::Avatar
          data-test-doc-awaiting-review-owner-avatar
          @email={{or (get @doc.owners 0) "Unknown"}}
          @imgURL={{get @doc.ownerPhotos 0}}
          @size="small"
          class="-ml-px shrink-0"
        />
      </div>
=======
{{#let (get @doc.owners 0) as |owner|}}
  <li class="doc-awaiting-review flex w-full">
    <LinkTo
      data-test-doc-awaiting-review-link
      @route="authenticated.document"
      @model={{@doc.objectID}}
      class="group w-full overflow-hidden border border-color-border-primary bg-white px-3.5 py-3 hover:bg-color-surface-faint"
    >
      <div class="w-full">
        <div
          class="relative flex w-full flex-wrap items-center gap-2.5 md:flex-nowrap"
        >

          {{! Avatar }}
          <Person::Avatar
            data-test-doc-awaiting-review-owner-avatar
            @email={{owner}}
            @size="medium"
            class="shrink-0"
          />

          <div class="block w-full overflow-hidden">

            {{! DocNumber & Title }}
            <div class="w-full md:flex">
              <TruncatedText
                @tagName="h4"
                @startingBreakpoint="md"
                class="max-w-[60%] text-display-200 font-semibold text-color-foreground-strong"
                data-test-doc-awaiting-review-number-and-title
              >
                <span class="mr-0.5">
                  {{@doc.docNumber}}
                </span>
                {{@doc.title}}
              </TruncatedText>

              {{! Email }}
              <div
                class="my-1 flex w-full space-x-2 self-center md:my-0 md:ml-2 md:w-auto md:max-w-[40%]"
              >
                <TruncatedText
                  @startingBreakpoint="md"
                  class="w-full text-body-200"
                  data-test-doc-awaiting-review-owner
                >
                  {{or (get-model-attr "person.email" owner) owner "Unknown"}}
                </TruncatedText>
              </div>
            </div>
          </div>
>>>>>>> 785002e2

      {{! Title and docNumber }}
      <div class="w-full overflow-hidden">
        <div class="flex gap-2 text-display-300">
          <h3 data-test-document-title class="truncate">
            {{@doc.title}}
          </h3>
          <div data-test-document-number class="whitespace-nowrap font-regular">
            {{@doc.docNumber}}
          </div>
        </div>
      </div>

      {{! Tags }}
      <div class="tags">
        <Hds::Badge data-test-document-type @text={{@doc.docType}} />
      </div>

    </div>
  </LinkTo>
</li><|MERGE_RESOLUTION|>--- conflicted
+++ resolved
@@ -1,4 +1,3 @@
-<<<<<<< HEAD
 <li data-test-doc-awaiting-review class="doc-awaiting-review w-full">
   <LinkTo
     data-test-doc-awaiting-review-link
@@ -11,65 +10,11 @@
         <Product::Avatar @size="small" @product={{@doc.product}} />
         <Person::Avatar
           data-test-doc-awaiting-review-owner-avatar
-          @email={{or (get @doc.owners 0) "Unknown"}}
-          @imgURL={{get @doc.ownerPhotos 0}}
+          @email={{get @doc.owners 0}}
           @size="small"
           class="-ml-px shrink-0"
         />
       </div>
-=======
-{{#let (get @doc.owners 0) as |owner|}}
-  <li class="doc-awaiting-review flex w-full">
-    <LinkTo
-      data-test-doc-awaiting-review-link
-      @route="authenticated.document"
-      @model={{@doc.objectID}}
-      class="group w-full overflow-hidden border border-color-border-primary bg-white px-3.5 py-3 hover:bg-color-surface-faint"
-    >
-      <div class="w-full">
-        <div
-          class="relative flex w-full flex-wrap items-center gap-2.5 md:flex-nowrap"
-        >
-
-          {{! Avatar }}
-          <Person::Avatar
-            data-test-doc-awaiting-review-owner-avatar
-            @email={{owner}}
-            @size="medium"
-            class="shrink-0"
-          />
-
-          <div class="block w-full overflow-hidden">
-
-            {{! DocNumber & Title }}
-            <div class="w-full md:flex">
-              <TruncatedText
-                @tagName="h4"
-                @startingBreakpoint="md"
-                class="max-w-[60%] text-display-200 font-semibold text-color-foreground-strong"
-                data-test-doc-awaiting-review-number-and-title
-              >
-                <span class="mr-0.5">
-                  {{@doc.docNumber}}
-                </span>
-                {{@doc.title}}
-              </TruncatedText>
-
-              {{! Email }}
-              <div
-                class="my-1 flex w-full space-x-2 self-center md:my-0 md:ml-2 md:w-auto md:max-w-[40%]"
-              >
-                <TruncatedText
-                  @startingBreakpoint="md"
-                  class="w-full text-body-200"
-                  data-test-doc-awaiting-review-owner
-                >
-                  {{or (get-model-attr "person.email" owner) owner "Unknown"}}
-                </TruncatedText>
-              </div>
-            </div>
-          </div>
->>>>>>> 785002e2
 
       {{! Title and docNumber }}
       <div class="w-full overflow-hidden">
