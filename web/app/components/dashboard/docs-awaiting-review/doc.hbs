<li data-test-doc-awaiting-review class="doc-awaiting-review w-full">
  <LinkTo
    data-test-doc-awaiting-review-link
    @route="authenticated.document"
    @model={{@doc.objectID}}
    class="main-inner py-4"
  >
    <div class="flex w-full flex-wrap items-center gap-[16px] md:flex-nowrap">
      <div class="-ml-1 flex gap-[3px]">
        <Product::Avatar @size="small" @product={{@doc.product}} />
        <Person::Avatar
          data-test-doc-awaiting-review-owner-avatar
          @email={{or (get @doc.owners 0) "Unknown"}}
<<<<<<< HEAD
          @size="medium"
          class="shrink-0"
=======
          @imgURL={{get @doc.ownerPhotos 0}}
          @size="small"
          class="-ml-px shrink-0"
>>>>>>> 2a7716cd
        />
      </div>

      {{! Title and docNumber }}
      <div class="w-full overflow-hidden">
        <div class="flex gap-2 text-display-300">
          <h3 data-test-document-title class="truncate">
            {{@doc.title}}
          </h3>
          <div data-test-document-number class="whitespace-nowrap font-regular">
            {{@doc.docNumber}}
          </div>
        </div>
      </div>

      {{! Tags }}
      <div class="tags">
        <Hds::Badge data-test-document-type @text={{@doc.docType}} />
      </div>

    </div>
  </LinkTo>
</li><|MERGE_RESOLUTION|>--- conflicted
+++ resolved
@@ -11,14 +11,8 @@
         <Person::Avatar
           data-test-doc-awaiting-review-owner-avatar
           @email={{or (get @doc.owners 0) "Unknown"}}
-<<<<<<< HEAD
-          @size="medium"
-          class="shrink-0"
-=======
-          @imgURL={{get @doc.ownerPhotos 0}}
           @size="small"
           class="-ml-px shrink-0"
->>>>>>> 2a7716cd
         />
       </div>
 
