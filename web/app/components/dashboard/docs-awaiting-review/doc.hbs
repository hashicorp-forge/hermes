--- conflicted
+++ resolved
@@ -10,16 +10,6 @@
       <div
         class="relative flex w-full flex-wrap items-center gap-3.5 md:flex-nowrap"
       >
-<<<<<<< HEAD
-        <div class="flex shrink-0 gap-1">
-          {{! Product Avatar }}
-          <ProductAvatar
-            @productArea={{@doc.product}}
-            @iconSize={{16}}
-            class="h-7 w-7 shrink-0 p-1.5"
-          />
-          {{! Avatar }}
-=======
         <div class="relative flex items-center">
           {{! Avatars }}
           <Product::Avatar
@@ -27,16 +17,12 @@
             @iconSize={{16}}
             class="h-7 w-7 shrink-0 p-1.5 outline outline-white"
           />
->>>>>>> 3c24cb2a
           <Person::Avatar
             data-test-doc-awaiting-review-owner-avatar
             @email={{or (get @doc.owners 0) "Unknown"}}
             @imgURL={{get @doc.ownerPhotos 0}}
             @size="medium"
-<<<<<<< HEAD
-=======
             class="-ml-1"
->>>>>>> 3c24cb2a
           />
         </div>
 
@@ -77,8 +63,6 @@
             </div>
           </div>
         </div>
-<<<<<<< HEAD
-=======
 
         {{! Product & DocType }}
         <div
@@ -94,7 +78,6 @@
             @text={{@doc.docType}}
           />
         </div>
->>>>>>> 3c24cb2a
       </div>
     </div>
   </LinkTo>
