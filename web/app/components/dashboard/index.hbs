--- conflicted
+++ resolved
@@ -23,21 +23,6 @@
         {{/if}}
       </div>
 
-<<<<<<< HEAD
-  {{#if this.recentDocs.all}}
-    <div class="tile-list">
-      {{#each this.recentDocs.all as |r|}}
-        <Doc::Tile
-          data-test-recently-viewed-doc
-          @isDraft={{r.doc.isDraft}}
-          @docID={{r.doc.objectID}}
-          @docNumber={{r.doc.docNumber}}
-          @modifiedTime={{r.doc.modifiedTime}}
-          @owner={{get r.doc.owners 0}}
-          @productArea={{r.doc.product}}
-          @status={{lowercase r.doc.status}}
-          @title={{r.doc.title}}
-=======
       {{#if this.latestDocs.index.length}}
         <ol class="mt-5">
           {{#each this.latestDocs.index as |doc|}}
@@ -71,7 +56,6 @@
           @text="New document"
           @icon="plus"
           class="mt-6 pl-2.5 pr-4"
->>>>>>> 2a7716cd
         />
       {{/if}}
     </div>
@@ -100,10 +84,7 @@
                   <div class="w-full">
                     <div class="flex items-center gap-[3px]">
                       <Product::Avatar @product={{r.doc.product}} />
-                      <Person::Avatar
-                        @email="{{get r.doc.owners 0}}"
-                        @imgURL={{get r.doc.ownerPhotos 0}}
-                      />
+                      <Person::Avatar @email="{{get r.doc.owners 0}}" />
                       <Hds::Badge
                         @text={{r.doc.docType}}
                         class="h-5 px-1.5 py-0"
