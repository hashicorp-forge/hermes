import Component from "@glimmer/component";
import { HermesDocument } from "hermes/types/document";
<<<<<<< HEAD
import { SortAttribute, SortDirection } from "./my-docs";
import { assert } from "@ember/debug";
import { action } from "@ember/object";
=======
import { SortAttribute, SortDirection } from "./table/sortable-header";
>>>>>>> 05053c25

interface RowResultsComponentSignature {
  Args: {
    docs: HermesDocument[];
<<<<<<< HEAD
    nbPages?: number;
    currentPage?: number;
    changeSort?: (attribute: SortAttribute) => void;
    toggleCollapsed?: () => void;
    sortAttribute: `${SortAttribute}`;
    sortDirection: SortDirection;
    isCollapsed?: boolean;
  };
}

=======
    isDraft?: boolean;
    nbPages: number;
    currentPage: number;
    changeSort?: (attribute: SortAttribute) => void;
    currentSort: `${SortAttribute}`;
    sortDirection: SortDirection;
  };
}
>>>>>>> 05053c25
export default class RowResultsComponent extends Component<RowResultsComponentSignature> {
  protected get paginationIsShown() {
    return this.args.nbPages && this.args.currentPage !== undefined;
  }
<<<<<<< HEAD

  protected get toggleCollapsedButtonIsShown() {
    return (
      this.args.docs.length > 12 &&
      !this.paginationIsShown &&
      this.args.toggleCollapsed
    );
  }
  @action protected toggleCollapsed() {
    assert("this.args.toggleCollapsed must exist", this.args.toggleCollapsed);
    this.args.toggleCollapsed();
  }

  get shownDocs() {
    if (this.args.isCollapsed) {
      return this.args.docs.slice(0, 12);
    } else {
      return this.args.docs;
    }
  }
=======
>>>>>>> 05053c25
}

declare module "@glint/environment-ember-loose/registry" {
  export default interface Registry {
    RowResults: typeof RowResultsComponent;
  }
}<|MERGE_RESOLUTION|>--- conflicted
+++ resolved
@@ -1,42 +1,27 @@
 import Component from "@glimmer/component";
 import { HermesDocument } from "hermes/types/document";
-<<<<<<< HEAD
-import { SortAttribute, SortDirection } from "./my-docs";
+import { SortAttribute, SortDirection } from "./table/sortable-header";
 import { assert } from "@ember/debug";
 import { action } from "@ember/object";
-=======
-import { SortAttribute, SortDirection } from "./table/sortable-header";
->>>>>>> 05053c25
 
 interface RowResultsComponentSignature {
   Args: {
     docs: HermesDocument[];
-<<<<<<< HEAD
     nbPages?: number;
+    isDraft?: boolean;
     currentPage?: number;
     changeSort?: (attribute: SortAttribute) => void;
     toggleCollapsed?: () => void;
-    sortAttribute: `${SortAttribute}`;
+    currentSort: `${SortAttribute}`;
     sortDirection: SortDirection;
     isCollapsed?: boolean;
   };
 }
 
-=======
-    isDraft?: boolean;
-    nbPages: number;
-    currentPage: number;
-    changeSort?: (attribute: SortAttribute) => void;
-    currentSort: `${SortAttribute}`;
-    sortDirection: SortDirection;
-  };
-}
->>>>>>> 05053c25
 export default class RowResultsComponent extends Component<RowResultsComponentSignature> {
   protected get paginationIsShown() {
     return this.args.nbPages && this.args.currentPage !== undefined;
   }
-<<<<<<< HEAD
 
   protected get toggleCollapsedButtonIsShown() {
     return (
@@ -57,8 +42,6 @@
       return this.args.docs;
     }
   }
-=======
->>>>>>> 05053c25
 }
 
 declare module "@glint/environment-ember-loose/registry" {
