--- conflicted
+++ resolved
@@ -18,11 +18,7 @@
 } from "hermes/components/related-resources";
 import { assert } from "@ember/debug";
 
-<<<<<<< HEAD
 export enum RelatedResourceSelector {
-=======
-enum RelatedResourceSelector {
->>>>>>> 1cebdcd9
   ExternalLink = ".external-resource",
   HermesDocument = ".hermes-document",
 }
