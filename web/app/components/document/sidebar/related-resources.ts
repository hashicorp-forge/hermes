import Component from "@glimmer/component";
import { action } from "@ember/object";
import { tracked } from "@glimmer/tracking";
import { inject as service } from "@ember/service";
import FetchService from "hermes/services/fetch";
import ConfigService from "hermes/services/config";
import AlgoliaService from "hermes/services/algolia";
import { restartableTask, task, timeout } from "ember-concurrency";
import { next, schedule } from "@ember/runloop";
import htmlElement from "hermes/utils/html-element";
import Ember from "ember";
import FlashMessageService from "ember-cli-flash/services/flash-messages";
import maybeScrollIntoView from "hermes/utils/maybe-scroll-into-view";
import {
  RelatedExternalLink,
  RelatedHermesDocument,
  RelatedResource,
  RelatedResourceSelector,
} from "hermes/components/related-resources";
import { assert } from "@ember/debug";

<<<<<<< HEAD
export enum RelatedResourceSelector {
  ExternalLink = ".external-resource",
  HermesDocument = ".hermes-document",
}

=======
>>>>>>> d31b4322
export interface DocumentSidebarRelatedResourcesComponentArgs {
  productArea?: string;
  objectID?: string;
  headerTitle: string;
  modalHeaderTitle: string;
  searchFilters?: string;
  optionalSearchFilters?: string;
  itemLimit?: number;
  modalInputPlaceholder: string;
  documentIsDraft?: boolean;
  editingIsDisabled?: boolean;
  scrollContainer: HTMLElement;
}

interface DocumentSidebarRelatedResourcesComponentSignature {
  Args: DocumentSidebarRelatedResourcesComponentArgs;
}

export default class DocumentSidebarRelatedResourcesComponent extends Component<DocumentSidebarRelatedResourcesComponentSignature> {
  @service("config") declare configSvc: ConfigService;
  @service("fetch") declare fetchSvc: FetchService;
  @service declare algolia: AlgoliaService;
  @service declare flashMessages: FlashMessageService;

  @tracked relatedLinks: RelatedExternalLink[] = [];
  @tracked relatedDocuments: RelatedHermesDocument[] = [];
  @tracked loadingHasFailed = false;

  /**
   * The related resources object, minimally formatted for a PUT request to the API.
   */
  private get formattedRelatedResources(): {
    hermesDocuments: Partial<RelatedHermesDocument>[];
    externalLinks: Partial<RelatedExternalLink>[];
  } {
    this.updateSortOrder();

    const hermesDocuments = this.relatedDocuments.map((doc) => {
      return {
        googleFileID: doc.googleFileID,
        sortOrder: doc.sortOrder,
      };
    });

    const externalLinks = this.relatedLinks.map((link) => {
      return {
        name: link.name,
        url: link.url,
        sortOrder: link.sortOrder,
      };
    });

    return {
      externalLinks,
      hermesDocuments,
    };
  }

  /**
   * The combined resources array, formatted for the RelatedResourcesList.
   */
  protected get relatedResources(): RelatedResource[] {
    let resourcesArray: RelatedResource[] = [];

    this.updateSortOrder();

    resourcesArray.pushObjects(this.relatedDocuments);
    resourcesArray.pushObjects(this.relatedLinks);

    return resourcesArray;
  }
  /**
   * Whether the "Add Resource" button should be hidden.
   * True when editing is explicitly disabled (e.g., when the viewer doesn't have edit
   * permissions), and when the item limit is reached (to be used for single-doc
   * attributes like "RFC" or "PRD")
   */
  protected get sectionHeaderButtonIsHidden(): boolean {
    if (this.relatedResources.length === 0) {
      return true;
    }

    if (this.args.editingIsDisabled) {
      return true;
    }

    if (this.args.itemLimit) {
      return this.relatedResources.length >= this.args.itemLimit;
    } else {
      return false;
    }
  }

  /**
   * The text passed to the TooltipIcon beside the title.
   */
  protected get titleTooltipText(): string {
    return `Documents and links that are relevant to this work.`;
  }

  /**
   * The action to update the `sortOrder` attribute of
   * the resources, based on their position in the array.
   * Called when the resource list is saved.
   */
  @action private updateSortOrder() {
    this.relatedDocuments.forEach((doc, index) => {
      doc.sortOrder = index + 1;
    });

    this.relatedLinks.forEach((link, index) => {
      link.sortOrder = index + 1 + this.relatedDocuments.length;
    });
  }

  /**
   * The action run when the user saves changes on a
   * RelatedExternalLink. Confirms that the resource exists,
   * updates it locally, then saves it to the DB.
   */
  @action protected editResource(resource: RelatedExternalLink) {
    const cachedLinks = this.relatedLinks.slice();

    let resourceIndex = this.relatedLinks.findIndex(
      (link) => link.sortOrder === resource.sortOrder,
    );

    if (resourceIndex !== -1) {
      const linkBeingEdited = this.relatedLinks[resourceIndex];
      assert("linkBeingEdited must exist", linkBeingEdited);

      // We replace the values rather than the object itself.
      // This helps Ember Animated recognize the edited sprite as `kept`.
      linkBeingEdited.url = resource.url;
      linkBeingEdited.name = resource.name;

      // The getter doesn't update when a new resource is added, so we manually save it.
      // TODO: Improve this
      this.relatedLinks = this.relatedLinks;

      void this.saveRelatedResources.perform(
        this.relatedDocuments,
        cachedLinks,
        resource.sortOrder,
      );
    }
  }

  /**
   * The action to add a resource to a document.
   * Adds a resource to the correct array, then saves it to the DB,
   * triggering a resource-highlight animation.
   */
  @action protected addResource(resource: RelatedResource) {
    let resourceSelector = RelatedResourceSelector.ExternalLink;

    let cachedLinks = this.relatedLinks.slice();
    let cachedDocuments = this.relatedDocuments.slice();

    if ("url" in resource) {
      this.relatedLinks.unshiftObject(resource);
    } else {
      resourceSelector = RelatedResourceSelector.HermesDocument;
      this.relatedDocuments.unshiftObject(resource);
    }

    void this.saveRelatedResources.perform(
      cachedDocuments,
      cachedLinks,
      resourceSelector,
    );
  }

  /**
   * The task called to remove a resource from a document.
   * Triggered via the overflow menu or the "Edit resource" modal.
   */
  @action protected removeResource(resource: RelatedResource) {
    const cachedDocuments = this.relatedDocuments;
    const cachedLinks = this.relatedLinks;

    if ("url" in resource) {
      this.relatedLinks.removeObject(resource);
    } else {
      this.relatedDocuments.removeObject(resource);
    }

    void this.saveRelatedResources.perform(cachedDocuments, cachedLinks);
  }

  /**
   * The action run when the component is rendered.
   * Loads the document's related resources, if they exist.
   * On error, triggers the "retry" design.
   */
  protected loadRelatedResources = task(async () => {
    try {
      const resources = await this.fetchSvc
        .fetch(
          `/api/${this.configSvc.config.api_version}/${
            this.args.documentIsDraft ? "drafts" : "documents"
          }/${this.args.objectID}/related-resources`,
        )
        .then((response) => response?.json());

      if (resources.hermesDocuments) {
        this.relatedDocuments = resources.hermesDocuments;
      }

      if (resources.externalLinks) {
        this.relatedLinks = resources.externalLinks;
      }
      this.loadingHasFailed = false;
    } catch (e: unknown) {
      this.loadingHasFailed = true;
    }
  });

  /**
   * The task to animate a resource with a highlight.
   * Called when a resource is added or edited.
   * Temporarily adds a visual indicator of the changed element.
   */
  protected animateHighlight = restartableTask(
    async (classNameOrID: string | number) => {
      schedule("afterRender", async () => {
        let target: HTMLElement | null = null;

        // When editing, we select by ID. Otherwise, we select by class.
        let targetSelector =
          typeof classNameOrID === "number"
            ? "#related-resource-"
            : ".related-resource";

        // Add the class or ID to the selector
        targetSelector += `${classNameOrID}`;

        // Specify the target's anchor element
        targetSelector += " .related-resource-link";

        target = htmlElement(targetSelector);

        next(() => {
          maybeScrollIntoView(
            target as HTMLElement,
            this.args.scrollContainer,
            "getBoundingClientRect",
            10,
          );
        });

        const highlight = document.createElement("div");
        highlight.classList.add("highlight-affordance");
        target.insertBefore(highlight, target.firstChild);

        const fadeInAnimation = highlight.animate(
          [{ opacity: 0 }, { opacity: 1 }],
          { duration: 50 },
        );

        await timeout(Ember.testing ? 0 : 2000);

        const fadeOutAnimation = highlight.animate(
          [{ opacity: 1 }, { opacity: 0 }],
          { duration: Ember.testing ? 50 : 400 },
        );

        try {
          await fadeInAnimation.finished;
          await fadeOutAnimation.finished;
        } finally {
          fadeInAnimation.cancel();
          fadeOutAnimation.cancel();
          highlight.remove();
        }
      });
    },
  );

  /**
   * The task to save the document's related resources.
   * Creates a PUT request to the DB and conditionally triggers
   * the resource-highlight animation.
   */
  protected saveRelatedResources = task(
    async (
      cachedDocuments,
      cachedLinks,
      elementSelectorToHighlight?: string | number,
    ) => {
      if (elementSelectorToHighlight) {
        void this.animateHighlight.perform(elementSelectorToHighlight);
      }

      try {
        await this.fetchSvc.fetch(
          `/api/${this.configSvc.config.api_version}/${
            this.args.documentIsDraft ? "drafts" : "documents"
          }/${this.args.objectID}/related-resources`,
          {
            method: "PUT",
            body: JSON.stringify(this.formattedRelatedResources),
            headers: {
              "Content-Type": "application/json",
            },
          },
        );
      } catch (e: unknown) {
        this.relatedLinks = cachedLinks;
        this.relatedDocuments = cachedDocuments;

        this.flashMessages.add({
          title: "Unable to save resource",
          message: (e as any).message,
          type: "critical",
          sticky: true,
          extendedTimeout: 1000,
        });
      }
    },
  );
}

declare module "@glint/environment-ember-loose/registry" {
  export default interface Registry {
    "Document::Sidebar::RelatedResources": typeof DocumentSidebarRelatedResourcesComponent;
  }
}<|MERGE_RESOLUTION|>--- conflicted
+++ resolved
@@ -19,14 +19,6 @@
 } from "hermes/components/related-resources";
 import { assert } from "@ember/debug";
 
-<<<<<<< HEAD
-export enum RelatedResourceSelector {
-  ExternalLink = ".external-resource",
-  HermesDocument = ".hermes-document",
-}
-
-=======
->>>>>>> d31b4322
 export interface DocumentSidebarRelatedResourcesComponentArgs {
   productArea?: string;
   objectID?: string;
