import { action } from "@ember/object";
import Component from "@glimmer/component";
import { tracked } from "@glimmer/tracking";
import { HermesDocument } from "hermes/types/document";
import { next } from "@ember/runloop";
import { assert } from "@ember/debug";
import { restartableTask } from "ember-concurrency";
import ConfigService from "hermes/services/config";
import { inject as service } from "@ember/service";
import FlashMessageService from "ember-cli-flash/services/flash-messages";
import {
  RelatedExternalLink,
  RelatedHermesDocument,
  RelatedResource,
} from "hermes/components/document/sidebar/related-resources";
import isValidURL from "hermes/utils/is-valid-u-r-l";
<<<<<<< HEAD
import FetchService from "hermes/services/fetch";
=======
>>>>>>> 03a976f5
import { XDropdownListAnchorAPI } from "hermes/components/x/dropdown-list";

interface DocumentSidebarRelatedResourcesAddComponentSignature {
  Element: null;
  Args: {
    onClose: () => void;
    addResource: (resource: RelatedResource) => void;
    shownDocuments: Record<string, HermesDocument>;
    objectID?: string;
    relatedDocuments: RelatedHermesDocument[];
    relatedLinks: RelatedExternalLink[];
    search: (
      dd: XDropdownListAnchorAPI | null,
      query: string,
      shouldIgnoreDelay?: boolean
    ) => Promise<void>;
<<<<<<< HEAD
    findObject: (
      dd: XDropdownListAnchorAPI,
      id: string
    ) => Promise<HermesDocument | undefined>;
=======
>>>>>>> 03a976f5
    allowAddingExternalLinks?: boolean;
    headerTitle: string;
    inputPlaceholder: string;
    searchErrorIsShown?: boolean;
    searchIsRunning?: boolean;
  };
  Blocks: {
    default: [];
  };
}

export default class DocumentSidebarRelatedResourcesAddComponent extends Component<DocumentSidebarRelatedResourcesAddComponentSignature> {
  @service("config") declare configSvc: ConfigService;
  @service("fetch") declare fetchSvc: FetchService;
  @service declare flashMessages: FlashMessageService;

  @tracked private _dd: XDropdownListAnchorAPI | null = null;

  /**
   * The value of the search input. Used to query Algolia for documents,
   * or to set the URL of an external resource.
   */
  @tracked protected query = "";

  /**
   * Whether the query is a URL and not a document search.
   * True if the text entered is deemed valid by the isValidURL utility.
   */
  @tracked protected queryIsURL = false;

  /**
   * TODO
   */
  @tracked protected queryIsExternalURL = false;

  /**
   * TODO
   */
  @tracked protected queryIsFirstPartyLink = false;

  /**
   * The DOM element of the search input. Receives focus when inserted.
   */
  @tracked private searchInput: HTMLInputElement | null = null;

  /**
   * Whether to allow navigating with the keyboard.
   * True unless the search input has lost focus.
   */
  @tracked keyboardNavIsEnabled = true;

  /**
   * The title of the external link, as set by the optional input.
   * Used to set the name of the external resource.
   */
  @tracked externalLinkTitle = "";

  /**
   * Whether the URL already exists as a related resource.
   * Used to prevent duplicates in the array.
   */
  @tracked linkIsDuplicate = false;

  /**
   * Whether an error is shown below a the external link title input.
   * True if the input is empty on submit.
   */
  @tracked externalLinkTitleErrorIsShown = false;

  /**
   * Whether a query has no results.
   * May determine whether the list header (e.g., "suggestions," "results") is shown.
   */
  private get noMatchesFound(): boolean {
    const objectEntriesLengthIsZero =
      Object.entries(this.args.shownDocuments).length === 0;

    if (this.args.allowAddingExternalLinks) {
      return objectEntriesLengthIsZero && !this.queryIsURL;
    } else {
      return objectEntriesLengthIsZero;
    }
  }

  private get dd(): XDropdownListAnchorAPI {
    assert("dd expected", this._dd);
    return this._dd;
  }

  /**
   * Whether the list element is displayed.
   * True unless the query is a URL and adding external links is allowed.
   */
  protected get listIsShown(): boolean {
    if (this.args.allowAddingExternalLinks) {
      return !this.queryIsExternalURL;
    } else {
      return true;
    }
  }

  /**
   * Whether to show a header above the search results (e.g., "suggestions", "results")
   * True when there's results to show.
   */
  protected get listHeaderIsShown(): boolean {
    if (this.noMatchesFound) {
      return false;
    }

    if (this.args.allowAddingExternalLinks) {
      return !this.queryIsURL;
    }

    return true;
  }
  /**
   * Whether the query is empty.
   * Helps determine whether the "no results" message.
   */
  private get queryIsEmpty(): boolean {
    return this.query.length === 0;
  }

  /**
   * Whether the "no results" message is hidden.
   * False when a search error is shown, or when,
   * if allowing external links, the query is a URL or empty.
   */
  protected get noResultsMessageIsHidden(): boolean {
    if (this.args.searchErrorIsShown) {
      return false;
    }
    if (this.args.allowAddingExternalLinks) {
      return this.queryIsExternalURL || this.queryIsEmpty;
    } else {
      return false;
    }
  }

  /**
   * The action to disable keyboard navigation.
   * Called when the search input loses focus.
   */
  @action protected disableKeyboardNav() {
    this.keyboardNavIsEnabled = false;
  }

  /**
   * The action to enable keyboard navigation.
   * Called when the search input receives focus.
   */
  @action protected enableKeyboardNav() {
    this.keyboardNavIsEnabled = true;
  }

  @action onExternalLinkSubmit(e: Event) {
    // Prevent the form from blindly submitting
    e.preventDefault();

    if (this.externalLinkTitle.length === 0) {
      this.externalLinkTitleErrorIsShown = true;
      return;
    }

    if (!this.linkIsDuplicate) {
      this.addRelatedExternalLink();
      this.args.onClose();
    }
  }

  /**
   * The action passed to the XDropdownList component, to be run when an item is clicked.
   * Adds the clicked document to the related-documents array in the correct format.
   */
  @action protected onItemClick(_item: any, attrs: any) {
    const relatedHermesDocument = {
      googleFileID: attrs.objectID,
      title: attrs.title,
      type: attrs.docType,
      documentNumber: attrs.docNumber,
      sortOrder: 1,
    } as RelatedHermesDocument;

    this.args.addResource(relatedHermesDocument);
  }

  /**
   * The action that updates the locally tracked externalLinkTitle property.
   * Called when the Title input changes.
   */
  @action protected onExternalLinkTitleInput(e: Event) {
    const input = e.target as HTMLInputElement;
    this.externalLinkTitle = input.value;
  }

  /**
   * The action to check for duplicate ExternalResources.
   * Used to dictate whether a warning message is displayed.
   */
  @action private checkForDuplicate(url: string) {
    const isDuplicate = this.args.relatedLinks.find((link) => {
      return link.url === url;
    });
    if (isDuplicate) {
      this.linkIsDuplicate = true;
    } else {
      this.linkIsDuplicate = false;
    }
  }

  /**
   * The action to add an external link to a document.
   * Correctly formats the link data and saves it, unless it already exists.
   */
  @action addRelatedExternalLink() {
    let externalLink = {
      url: this.query,
      name: this.externalLinkTitle || this.query,
      sortOrder: 1,
    };

    this.checkForDuplicate(externalLink.url);

    if (!this.linkIsDuplicate) {
      this.args.addResource(externalLink);
      void this.args.search(null, "");
      this.externalLinkTitle = "";
      this.args.onClose();
    }
  }

  /**
   * Keyboard listener for the search input.
   * Allows "enter" to add external links.
   * Prevents the default ArrowUp/ArrowDown actions
   * so they can be handled by the XDropdownList component.
   */
<<<<<<< HEAD
  @action protected onInputKeydown(e: KeyboardEvent) {
=======
  @action protected onInputKeydown(
    dd: XDropdownListAnchorAPI,
    e: KeyboardEvent
  ) {
>>>>>>> 03a976f5
    if (e.key === "Enter") {
      if (this.queryIsURL) {
        this.onExternalLinkSubmit(e);
        return;
      }
    }

    if (e.key === "ArrowUp" || e.key === "ArrowDown") {
      if (!this.query.length) {
        e.preventDefault();
        return;
      }
    }

    this.dd.onTriggerKeydown(this.dd.contentIsShown, this.dd.showContent, e);
  }

  /**
   * The action run when the search input is inserted.
   * Saves the input locally, loads initial data, then
   * focuses the search input.
   */
  @action protected didInsertInput(
    dd: XDropdownListAnchorAPI,
    e: HTMLInputElement
  ) {
    this.searchInput = e;
    this._dd = dd;
    this.dd.registerAnchor(this.searchInput);
    void this.loadInitialData.perform();

    next(() => {
      assert("searchInput expected", this.searchInput);
      this.searchInput.focus();
    });
  }

  /**
   * The action that runs when the search-input value changes.
   * Updates the local query property, checks if it's a URL, and searches Algolia.
   */
<<<<<<< HEAD
  @action protected onInput(e: Event) {
=======
  @action protected onInput(dd: XDropdownListAnchorAPI, e: Event) {
>>>>>>> 03a976f5
    const input = e.target as HTMLInputElement;
    this.query = input.value;
    this.queryIsFirstPartyLink = false;

    this.checkURL();
    void this.args.search(this.dd, this.query);
  }

  @action checkIfFirstPartyLink(url: string) {
    // need to check the URL to see if it's a first party link
    // if it is, we'll query the database to see if it exists.
    // if it does, we'll add it to the related resources
    // in the correct format.

    // need to check if it starts with a the config's shortlink...
    // if so, need to reverse-engineer its ID

    // need to check if the domain matches the current domain
    // and ends with /documents/...

    const isShortLink = url.startsWith(
      this.configSvc.config.short_link_base_url
    );

    const hermesDomain = window.location.hostname.split(".").pop();

    if (hermesDomain) {
      const urlIsFromCurrentDomain = url.includes(hermesDomain);

      if (isShortLink) {
        // Short links are formatted like [shortLinkBaseURL]/[docType]/[docNumber]
        const urlParts = url.split("/");
        const docType = urlParts[urlParts.length - 2];
        const docNumber = urlParts[urlParts.length - 1];
        void this.args.search(
          this.dd,
          `docType:${docType} AND docNumber:${docNumber}`
        );
        // need to set the docType and the docNumber
        return;
      }

      if (urlIsFromCurrentDomain) {
        const docID = url.split("/document/").pop();
        if (docID) {
          void this.args.findObject(this.dd, docID);
          return;
        }
      }
    }
    this.queryIsExternalURL = true;
  }

  /**
   * The action to check if a URL is valid, and, if so,
   * whether it's a duplicate.
   */
  @action private checkURL() {
    this.queryIsURL = isValidURL(this.query);
    if (this.queryIsURL) {
      this.checkForDuplicate(this.query);
      this.checkIfFirstPartyLink(this.query);
    }
  }

  private fetchFirstPartyDocument = restartableTask(
    async (idOrAttributes: string | Record<string, any>) => {
      this.queryIsExternalURL = false;

      if (typeof idOrAttributes === "string") {
        // fetch the document by id
        try {
          let document = await this.args.findObject(this.dd, idOrAttributes);
          if (document) {
            this.queryIsFirstPartyLink = true;
            console.log('uh');
            const relatedHermesDocument = {
              googleFileID: document.objectID,
              title: document.title,
              type: document.docType,
              documentNumber: document.docNumber,
              sortOrder: 1,
            } as RelatedHermesDocument;

            this.dd.hideContent();
            return;
          }
        } catch {
          console.log("aughts");
          this.queryIsFirstPartyLink = false;
          this.queryIsExternalURL = true;
          return;
        }
      } else {
        // search for the document by attributes (docType, docNumber)
      }

      this.queryIsFirstPartyLink = false;
    }
  );

  /**
   * The task that loads the initial `algoliaResults`.
   * Sends an empty-string query to Algolia, effectively populating its
   * "suggestions." Called when the search input is inserted.
   */
<<<<<<< HEAD
  protected loadInitialData = restartableTask(async () => {
    await this.args.search(this.dd, "", true);
  });
=======
  protected loadInitialData = restartableTask(
    async (dd: XDropdownListAnchorAPI) => {
      await this.args.search(dd, "", true);
    }
  );
>>>>>>> 03a976f5
}

declare module "@glint/environment-ember-loose/registry" {
  export default interface Registry {
    "Document::Sidebar::RelatedResources::Add": typeof DocumentSidebarRelatedResourcesAddComponent;
  }
}<|MERGE_RESOLUTION|>--- conflicted
+++ resolved
@@ -14,10 +14,7 @@
   RelatedResource,
 } from "hermes/components/document/sidebar/related-resources";
 import isValidURL from "hermes/utils/is-valid-u-r-l";
-<<<<<<< HEAD
 import FetchService from "hermes/services/fetch";
-=======
->>>>>>> 03a976f5
 import { XDropdownListAnchorAPI } from "hermes/components/x/dropdown-list";
 
 interface DocumentSidebarRelatedResourcesAddComponentSignature {
@@ -34,13 +31,10 @@
       query: string,
       shouldIgnoreDelay?: boolean
     ) => Promise<void>;
-<<<<<<< HEAD
     findObject: (
-      dd: XDropdownListAnchorAPI,
+      dd: XDropdownListAnchorAPI | null,
       id: string
     ) => Promise<HermesDocument | undefined>;
-=======
->>>>>>> 03a976f5
     allowAddingExternalLinks?: boolean;
     headerTitle: string;
     inputPlaceholder: string;
@@ -279,14 +273,7 @@
    * Prevents the default ArrowUp/ArrowDown actions
    * so they can be handled by the XDropdownList component.
    */
-<<<<<<< HEAD
   @action protected onInputKeydown(e: KeyboardEvent) {
-=======
-  @action protected onInputKeydown(
-    dd: XDropdownListAnchorAPI,
-    e: KeyboardEvent
-  ) {
->>>>>>> 03a976f5
     if (e.key === "Enter") {
       if (this.queryIsURL) {
         this.onExternalLinkSubmit(e);
@@ -328,11 +315,7 @@
    * The action that runs when the search-input value changes.
    * Updates the local query property, checks if it's a URL, and searches Algolia.
    */
-<<<<<<< HEAD
   @action protected onInput(e: Event) {
-=======
-  @action protected onInput(dd: XDropdownListAnchorAPI, e: Event) {
->>>>>>> 03a976f5
     const input = e.target as HTMLInputElement;
     this.query = input.value;
     this.queryIsFirstPartyLink = false;
@@ -408,7 +391,7 @@
           let document = await this.args.findObject(this.dd, idOrAttributes);
           if (document) {
             this.queryIsFirstPartyLink = true;
-            console.log('uh');
+            console.log("uh");
             const relatedHermesDocument = {
               googleFileID: document.objectID,
               title: document.title,
@@ -439,17 +422,9 @@
    * Sends an empty-string query to Algolia, effectively populating its
    * "suggestions." Called when the search input is inserted.
    */
-<<<<<<< HEAD
   protected loadInitialData = restartableTask(async () => {
     await this.args.search(this.dd, "", true);
   });
-=======
-  protected loadInitialData = restartableTask(
-    async (dd: XDropdownListAnchorAPI) => {
-      await this.args.search(dd, "", true);
-    }
-  );
->>>>>>> 03a976f5
 }
 
 declare module "@glint/environment-ember-loose/registry" {
