--- conflicted
+++ resolved
@@ -16,10 +16,6 @@
     items: any[];
     itemLimit?: number;
     showModal?: () => void;
-<<<<<<< HEAD
-    editingIsDisabled?: boolean;
-=======
->>>>>>> b4a3f5f4
   };
   Blocks: {
     resource: [resource: any];
