--- conflicted
+++ resolved
@@ -6,10 +6,6 @@
   @modalInputPlaceholder={{@modalInputPlaceholder}}
   @addResource={{this.addResource}}
   @documentObjectID={{@objectID}}
-<<<<<<< HEAD
-  @allowAddingExternalLinks={{@allowAddingExternalLinks}}
-=======
->>>>>>> e8558fc7
 >
   <:header as |rr|>
     <Document::Sidebar::SectionHeader
@@ -44,15 +40,9 @@
       />
     </div>
   </:list-error>
-<<<<<<< HEAD
-  <:list>
-    <Document::Sidebar::RelatedResources::List
-      @items={{this.relatedResources}}
-=======
   <:list as |rr|>
     <Document::Sidebar::RelatedResources::List
       @items={{rr.items}}
->>>>>>> e8558fc7
       @itemLimit={{@itemLimit}}
     >
       <:resource as |r|>
