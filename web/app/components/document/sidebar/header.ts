--- conflicted
+++ resolved
@@ -23,13 +23,9 @@
   protected get url() {
     const shortLinkBaseURL = this.configSvc.config.short_link_base_url;
     return shortLinkBaseURL
-      ? `/${shortLinkBaseURL + this.args.document.docType.toLowerCase()}/${
-<<<<<<< HEAD
-          this.args.document.docNumber
-=======
-          this.args.document.docNumber.toLowerCase()
->>>>>>> 746e439e
-        }`
+      ? `/${
+          shortLinkBaseURL + this.args.document.docType.toLowerCase()
+        }/${this.args.document.docNumber.toLowerCase()}`
       : window.location.href;
   }
 }