import Component from "@glimmer/component";
import { inject as service } from "@ember/service";
import { dropTask } from "ember-concurrency";
import { HermesDocument } from "hermes/types/document";
import { AuthenticatedUser } from "hermes/services/authenticated-user";
import FetchService from "hermes/services/fetch";
import RouterService from "@ember/routing/router-service";
import FlashMessageService from "ember-cli-flash/services/flash-messages";
import RecentlyViewedDocsService from "hermes/services/recently-viewed-docs";
import { tracked } from "@glimmer/tracking";
import { action } from "@ember/object";
import { HermesDocumentType } from "hermes/types/document-type";

interface DocumentIndexComponentSignature {
<<<<<<< HEAD
  document: HermesDocument;
  modelIsChanging: boolean;
=======
  Args: {
    document: HermesDocument;
    modelIsChanging: boolean;
    docType: Promise<HermesDocumentType>;
  };
>>>>>>> b4a3f5f4
}

export default class DocumentIndexComponent extends Component<DocumentIndexComponentSignature> {
  @service declare authenticatedUser: AuthenticatedUser;
  @service("fetch") declare fetchSvc: FetchService;
  @service declare router: RouterService;
  @service declare flashMessages: FlashMessageService;
  @service("recently-viewed-docs")
  declare recentDocs: RecentlyViewedDocsService;

  @tracked sidebarIsCollapsed = false;

  @action protected toggleSidebarCollapsedState() {
    this.sidebarIsCollapsed = !this.sidebarIsCollapsed;
  }

  @action kickOffBackgroundTasks() {
    // Ensure an up-to-date list of recently viewed docs
    // by the time the user returns to the dashboard.
    void this.recentDocs.fetchAll.perform();

    void this.fetchSvc.fetch("/api/v1/web/analytics", {
      method: "POST",
      headers: { "Content-Type": "application/json" },
      body: JSON.stringify({
        document_id: this.args.document.objectID,
        product_name: this.args.document.product,
      }),
    });
  }

  protected deleteDraft = dropTask(async (docID: string) => {
    try {
      let fetchResponse = await this.fetchSvc.fetch("/api/v1/drafts/" + docID, {
        method: "DELETE",
        headers: { "Content-Type": "application/json" },
      });

      if (!fetchResponse?.ok) {
        this.showError(fetchResponse?.statusText);
      } else {
        void this.recentDocs.fetchAll.perform();

        this.flashMessages.add({
          message: "Document draft deleted",
          title: "Done!",
          type: "success",
          timeout: 6000,
          extendedTimeout: 1000,
        });

        this.router.transitionTo("authenticated.drafts");
      }
    } catch (e) {
      this.showError(e);
      throw e;
    }
  });

  protected showError(e?: unknown) {
    this.flashMessages.add({
      title: "Error deleting draft",
      message: e as string,
      type: "critical",
      timeout: 6000,
      extendedTimeout: 1000,
    });
  }
}

declare module "@glint/environment-ember-loose/registry" {
  export default interface Registry {
    Document: typeof DocumentIndexComponent;
  }
}<|MERGE_RESOLUTION|>--- conflicted
+++ resolved
@@ -12,16 +12,11 @@
 import { HermesDocumentType } from "hermes/types/document-type";
 
 interface DocumentIndexComponentSignature {
-<<<<<<< HEAD
-  document: HermesDocument;
-  modelIsChanging: boolean;
-=======
   Args: {
     document: HermesDocument;
     modelIsChanging: boolean;
     docType: Promise<HermesDocumentType>;
   };
->>>>>>> b4a3f5f4
 }
 
 export default class DocumentIndexComponent extends Component<DocumentIndexComponentSignature> {
