import Component from "@glimmer/component";
import { tracked } from "@glimmer/tracking";
import { action } from "@ember/object";
import { getOwner } from "@ember/application";
import { inject as service } from "@ember/service";
import {
  keepLatestTask,
  restartableTask,
  task,
  timeout,
} from "ember-concurrency";
import { capitalize, dasherize } from "@ember/string";
import cleanString from "hermes/utils/clean-string";
import { debounce } from "@ember/runloop";
import FetchService from "hermes/services/fetch";
import RouterService from "@ember/routing/router-service";
import SessionService from "hermes/services/session";
import FlashMessageService from "ember-cli-flash/services/flash-messages";
import { AuthenticatedUser } from "hermes/services/authenticated-user";
import {
  CustomEditableField,
  HermesDocument,
  HermesUser,
} from "hermes/types/document";
import { assert } from "@ember/debug";
import Route from "@ember/routing/route";
import Ember from "ember";
import htmlElement from "hermes/utils/html-element";
import ConfigService from "hermes/services/config";
import isValidURL from "hermes/utils/is-valid-u-r-l";
import { GoogleUser } from "../inputs/people-select";
import { HermesDocumentType } from "hermes/types/document-type";
import { HermesProject } from "hermes/routes/authenticated/projects";
import { RelatedHermesDocument } from "../related-resources";

const serializePeople = (people: GoogleUser[]): HermesUser[] => {
  return people.map((p) => ({
    email: p.emailAddresses[0]?.value as string,
    imgURL: p.photos?.[0]?.url,
  }));
};

interface DocumentSidebarComponentSignature {
  Args: {
    profile: AuthenticatedUser;
    document: HermesDocument;
<<<<<<< HEAD
=======
    docType: Promise<HermesDocumentType>;
>>>>>>> b4a3f5f4
    deleteDraft: (docId: string) => void;
    isCollapsed: boolean;
    toggleCollapsed: () => void;
  };
}

export enum DraftVisibility {
  Restricted = "restricted",
  Shareable = "shareable",
}

export enum DraftVisibilityIcon {
  Restricted = "lock",
  Shareable = "enterprise",
  Loading = "loading",
}

export enum DraftVisibilityDescription {
  Restricted = "Only you and the people you add can view and edit this doc.",
  Shareable = "Editing is restricted, but anyone in the organization with the link can view.",
}

const SHARE_BUTTON_SELECTOR = "#sidebar-header-copy-url-button";

export default class DocumentSidebarComponent extends Component<DocumentSidebarComponentSignature> {
  @service("config") declare configSvc: ConfigService;
  @service("fetch") declare fetchSvc: FetchService;
  @service declare router: RouterService;
  @service declare session: SessionService;
  @service declare flashMessages: FlashMessageService;

  @tracked archiveModalIsShown = false;
  @tracked deleteModalIsShown = false;
  @tracked requestReviewModalIsShown = false;
  @tracked docPublishedModalIsShown = false;
  @tracked projectsModalIsShown = false;
  @tracked docTypeCheckboxValue = false;
  @tracked emailFields = ["approvers", "contributors"];
  @tracked projectResults: Record<string, HermesProject> = {};

  protected get dropdownItems() {
    return [
      {
        // TODO: should be a link to create a new project
        // TODO: maybe should display the name typed in the search box
        name: "Create new project",
        icon: "plus",
      },
      ...Object.values(this.projectResults),
    ];
  }

  @tracked protected docType: HermesDocumentType | null = null;

<<<<<<< HEAD
  private get modalIsShown() {
=======
  @tracked protected docType: HermesDocumentType | null = null;

  get modalIsShown() {
>>>>>>> b4a3f5f4
    return (
      this.archiveModalIsShown ||
      this.deleteModalIsShown ||
      this.requestReviewModalIsShown ||
      this.projectsModalIsShown
    );
  }

  /**
   * Whether the doc is a draft.
   * If the draft was recently published, return false.
   * Otherwise use the passed-in isDraft property.
   */
  get isDraft() {
    return this.draftWasPublished ? false : this.args.document?.isDraft;
  }

  get docID() {
    return this.args.document?.objectID;
  }

  // TODO: This state tracking could be improved with a document model
  // (not necessarily, an ember data model, but some sort of tracking-aware
  // class to stuff this in instead of passing a POJO around).
  @tracked title = this.args.document.title || "";
  @tracked summary = this.args.document.summary || "";

  @tracked contributors: HermesUser[] =
    this.args.document.contributorObjects || [];

  @tracked approvers: HermesUser[] = this.args.document.approverObjects || [];
  @tracked product = this.args.document.product || "";

  @tracked protected projects: HermesProject[] = [];

  /**
   * Whether a draft was published during the session.
   * Set true when the user successfully requests a review.
   * Used in the `isDraft` getter to immediately update the UI
   * to reflect the new state of the document.
   */
  @tracked private draftWasPublished: boolean | null = null;

  /**
   * Whether the `waitForDocNumber` task has has failed to find a docNumber.
   * When true, the "doc published" modal will not show a URL or share button.
   */
  @tracked protected docNumberLookupHasFailed = false;

  /**
   * Whether the draft's `isShareable` property is true.
   * Checked on render and changed when the user toggles permissions.
   * Used to
   */
  @tracked _docIsShareable = false;

  /**
   * The icon of a new draft visibility. Set immediately when
   * a draft-visibility option is selected and removed when the
   * request finally completes. Used to reactively update the UI.
   */
  @tracked private newDraftVisibilityIcon: DraftVisibilityIcon | null = null;

  @tracked userHasScrolled = false;
  @tracked _body: HTMLElement | null = null;

  /**
   * Whether the draft is shareable.
   * Used to identify the draft-visibility options
   * and determine which to show as checked.
   */
  protected get draftVisibility(): DraftVisibility {
    return this.draftIsShareable
      ? DraftVisibility.Shareable
      : DraftVisibility.Restricted;
  }

  protected get toggleDraftVisibilityTooltipText() {
    if (this.draftVisibilityIcon === DraftVisibilityIcon.Restricted) {
      return capitalize(DraftVisibility.Restricted);
    } else {
      return capitalize(DraftVisibility.Shareable);
    }
  }

  /**
   * The icon shown in the draft-visibility toggle.
   * If the initial draft permissions are loading, show a loading icon.
   * If the user has selected a new draft visibility, show that icon.
   * Otherwise, show the saved draft visibility icon.
   */
  protected get draftVisibilityIcon(): DraftVisibilityIcon {
    if (this.getDraftPermissions.isRunning) {
      return DraftVisibilityIcon.Loading;
    }
    if (this.newDraftVisibilityIcon) {
      return this.newDraftVisibilityIcon;
    }
    return this.draftIsShareable
      ? DraftVisibilityIcon.Shareable
      : DraftVisibilityIcon.Restricted;
  }

  /**
   * The URL that the copyURLButton should copy to the clipboard.
   * If the document is a draft, this is the current window location.
   * If the doc is published, use the short link if it's available,
   * otherwise use the current window location.s
   */
  protected get shareURL() {
    // We only assign shortLinks to published documents
    if (this.isDraft) {
      return window.location.href;
    }

    let shortLinkBaseURL: string | undefined =
      this.configSvc.config.short_link_base_url;

    if (shortLinkBaseURL) {
      // Add a trailing slash if the URL needs one
      if (!shortLinkBaseURL.endsWith("/")) {
        shortLinkBaseURL += "/";
      }
      // Reject invalid URLs
      if (!isValidURL(shortLinkBaseURL)) {
        shortLinkBaseURL = undefined;
      }
    }

    return shortLinkBaseURL
      ? `${
          shortLinkBaseURL + this.args.document.docType.toLowerCase()
        }/${this.args.document.docNumber.toLowerCase()}`
      : window.location.href;
  }

  /**
   * Whether the share button should be shown.
   * True if the document is published or the draft is shareable.
   * False otherwise.
   */
  protected get shareButtonIsShown(): boolean | undefined {
    if (!this.isDraft) {
      // Let the child component decide.
      return;
    }
    if (this._docIsShareable) {
      return true;
    }
    return false;
  }

  /**
   * Whether the draft is shareable.
   * True if the document is a draft and `isShareable`.
   */
  private get draftIsShareable() {
    return this.isDraft && this._docIsShareable;
  }

  get body() {
    assert("_body must exist", this._body);
    return this._body;
  }

  get docIsLocked() {
    return this.args.document?.locked;
  }

  get customEditableFields() {
    let customEditableFields = this.args.document.customEditableFields || {};
    for (const field in customEditableFields) {
      // @ts-ignore - TODO: Type this
      customEditableFields[field]["value"] = this.args.document[field];
    }
    return customEditableFields;
  }

  get approveButtonText() {
    if (!this.hasApproved) {
      return "Approve";
    } else {
      return "Already approved";
    }
  }

  get requestChangesButtonText() {
    // FRDs are a special case that can be approved or not approved.
    if (this.args.document.docType === "FRD") {
      if (!this.hasRequestedChanges) {
        return "Not approved";
      } else {
        return "Already not approved";
      }
    }

    if (!this.hasRequestedChanges) {
      return "Request changes";
    } else {
      return "Already requested changes";
    }
  }

  @action onDocTypeCheckboxChange(event: Event) {
    const eventTarget = event.target;
    assert(
      "event.target must be an HTMLInputElement",
      eventTarget instanceof HTMLInputElement,
    );
    this.docTypeCheckboxValue = eventTarget.checked;
  }

  get moveToStatusButtonColor() {
    switch (this.args.document.status) {
      case "In-Review":
        return "primary";
      default:
        return "secondary";
    }
  }

  // moveToStatusButtonTargetStatus returns the target status that the button
  // will move a document to.
  get moveToStatusButtonTargetStatus() {
    switch (this.args.document.status) {
      case "In-Review":
        return "Approved";
      default:
        return "In-Review";
    }
  }

  /**
   * The items passed to the draft-visibility dropdown.
   * Used to render the dropdown items and react to item selection.
   */
  protected get draftVisibilityOptions() {
    return {
      [DraftVisibility.Restricted]: {
        // need to uppercase the first letter of the title
        title: capitalize(DraftVisibility.Restricted),
        icon: DraftVisibilityIcon.Restricted,
        description: DraftVisibilityDescription.Restricted,
      },
      [DraftVisibility.Shareable]: {
        title: capitalize(DraftVisibility.Shareable),
        icon: DraftVisibilityIcon.Shareable,
        description: DraftVisibilityDescription.Shareable,
      },
    };
  }

  /**
   * Whether the share button is in the process of creating a shareable link.
   * Used to determine the icon and tooltip text of the share button.
   */
  private get isCreatingShareLink() {
    return (
      this.setDraftVisibility.isRunning &&
      this.newDraftVisibilityIcon === DraftVisibilityIcon.Shareable
    );
  }

  /**
   * The tooltip text to show in the share button
   * while the user is creating or has recently created a shareable link.
   */
  protected get temporaryShareButtonTooltipText() {
    if (this.isCreatingShareLink) {
      return "Creating link...";
    }
    if (this.showCreateLinkSuccessMessage.isRunning) {
      return "Link created!";
    }
  }

  /**
   * The icon to show in the share button while the user is
   * creating a shareable link. Shows the "running" animation while
   * the request works; switches to a "smile" when the request completes.
   */
  protected get temporaryShareButtonIcon() {
    if (this.isCreatingShareLink) {
      return "running";
    }
    if (this.showCreateLinkSuccessMessage.isRunning) {
      return "smile";
    }
  }

  get moveToStatusButtonText() {
    return `Move to ${this.moveToStatusButtonTargetStatus}`;
  }

  // isApprover returns true if the logged in user is a document approver.
  get isApprover() {
    return this.args.document.approvers?.some(
<<<<<<< HEAD
      (e) => e.email === this.args.profile.email,
=======
      (e) => e === this.args.profile.email,
>>>>>>> b4a3f5f4
    );
  }

  get isContributor() {
    return this.args.document.contributors?.some(
<<<<<<< HEAD
      (e) => e.email === this.args.profile.email,
=======
      (e) => e === this.args.profile.email,
>>>>>>> b4a3f5f4
    );
  }

  // hasApproved returns true if the logged in user has approved the document.
  get hasApproved() {
    return this.args.document.approvedBy?.includes(this.args.profile.email);
  }

  // hasRequestedChanges returns true if the logged in user has requested
  // changes of the document.
  get hasRequestedChanges() {
    return this.args.document.changesRequestedBy?.includes(
      this.args.profile.email,
    );
  }

  /**
   * Whether the doc status is approved. Used to determine editing privileges.
   * If the doc is approved, editing is exclusive to the doc owner.
   */
  private get docIsApproved() {
    return this.args.document.status.toLowerCase() === "approved";
  }

  /**
   * Whether the doc status is in review. Used to determine editing privileges.
   * If the doc is in review, editing is exclusive to the doc owner.
   */
  private get docIsInReview() {
    return dasherize(this.args.document.status) === "in-review";
  }

  /**
   * Whether the document viewer is its owner.
   * True if the logged in user's email matches the documents owner.
   */
  protected get isOwner() {
    return this.args.document.owners?.[0] === this.args.profile.email;
  }

  /**
   * Whether the editing of document metadata allowed, excluding the
   * product/area field, which is disallowed for published docs.
   * If the doc is locked, editing is disabled and a message is shown
   * explaining that suggestions must be removed from the header.
   *
   * If the doc was created off-app, editing is disabled and a message
   * is shown explaining that only app-created docs can be edited.
   *
   * If the doc is in a known state, e.g., draft, in review, or approved,
   * editing is disabled for non-doc-owners.
   *
   * If the doc is in an unknown state, editing is disabled.
   */
  protected get editingIsDisabled() {
    if (this.docIsLocked) {
      return true;
    }

    if (!this.args.document.appCreated) {
      return true;
    }

    if (this.isDraft || this.docIsInReview || this.docIsApproved) {
      return !this.isOwner;
    } else {
      return true;
    }
  }

  /**
   * Whether the footer controls are disabled.
   * True if the doc is locked or was created off-app.
   * Determines if we show controls like "approve" and "request changes"
   * or a message explaining their absence.
   */
  protected get footerControlsAreDisabled() {
    if (this.docIsLocked || !this.args.document.appCreated) {
      return true;
    }
  }

  /**
   * Whether the footer is shown.
   * True for editors who may need to see the "doc is locked" message,
   * as well as approvers and owners who need doc-management controls.
   */
  protected get footerIsShown() {
    return this.isApprover || this.isOwner || this.isContributor;
  }

  /**
   * Whether editing is enabled for basic metadata fields.
   * Used in the template to make some logic more readable.
   */
  protected get editingIsEnabled() {
    return !this.editingIsDisabled;
  }

  private getDocType = task(async () => {
    const docTypes = (await this.fetchSvc
      .fetch("/api/v1/document-types")
      .then((r) => r?.json())) as HermesDocumentType[];

    assert("docTypes must exist", docTypes);

    const docType = docTypes.find(
      (dt) => dt.name === this.args.document.docType,
    );

    assert("docType must exist", docType);
    this.docType = docType;
  });

  @action refreshRoute() {
    // We force refresh due to a bug with `refreshModel: true`
    // See: https://github.com/emberjs/ember.js/issues/19260
    const owner = getOwner(this);
    assert("owner must exist", owner);
    const route = owner.lookup(
      `route:${this.router.currentRouteName}`,
    ) as Route;
    assert("route must exist", route);
    route.refresh();
  }

  @action maybeShowFlashError(error: Error, title: string) {
    if (!this.modalIsShown) {
      this.showFlashError(error, title);
    }
  }

  showFlashError(error: Error, title: string) {
    this.flashMessages.add({
      title,
      message: error.message,
      type: "critical",
      timeout: 6000,
      extendedTimeout: 1000,
      preventDuplicates: true,
    });
  }

  @action showFlashSuccess(title: string, message: string) {
    this.flashMessages.add({
      message,
      title,
      type: "success",
      timeout: 6000,
      extendedTimeout: 1000,
    });
  }

  @action kickOffBackgroundTasks() {
    void this.getDocType.perform();
    void this.serializeContributorsAndApprovers.perform();
  }

  // projects search input
  @action protected onInput() {
    return;
  }

  // projects search input
  @action protected onKeydown() {
    return;
  }

  protected serializeContributorsAndApprovers = task(async () => {
    let maybePromises = [];

    const contributorsPromise = this.fetchSvc
      .fetch(`/api/v1/people?emails=${this.contributors.join(",")}`)
      .then((r) => r?.json());

    const approversPromise = this.fetchSvc
      .fetch(`/api/v1/people?emails=${this.approvers.join(",")}`)
      .then((r) => r?.json());

    maybePromises.push(this.contributors.length ? contributorsPromise : []);
    maybePromises.push(this.approvers.length ? approversPromise : []);

    if (!maybePromises.length) {
      return;
    }

    const [contributors, approvers] = await Promise.all(maybePromises);

    if (contributors.length) {
      this.contributors = serializePeople(contributors);
    }

    if (approvers.length) {
      this.approvers = serializePeople(approvers);
    }
  });

  /**
   * A task that waits for a short time and then resolves.
   * Used to trigger the "link created" state of the share button.
   */
  protected showCreateLinkSuccessMessage = restartableTask(async () => {
    await timeout(Ember.testing ? 0 : 1000);
  });

  protected loadRelatedProjects = task(async () => {
    // fetch projects that include this doc
    const allProjects = await this.fetchSvc
      .fetch("/api/v1/projects")
      .then((response) => response?.json());

    this.projects = allProjects.filter((project: HermesProject) => {
      return project.documents?.filter(
        (doc: RelatedHermesDocument) => doc.googleFileID === this.docID,
      );
    });
  });

  /**
   * Sets the draft's `isShareable` property based on a selection
   * in the draft-visibility dropdown. Immediately updates the UI
   * to reflect the intended change while a request is made to the
   * back end. Once the request completes, the UI is updated again
   * to reflect the actual state of the document.
   */
  protected setDraftVisibility = restartableTask(
    async (newVisibility: DraftVisibility) => {
      if (this.draftVisibility === newVisibility) {
        return;
      }

      try {
        if (newVisibility === DraftVisibility.Restricted) {
          this.newDraftVisibilityIcon = DraftVisibilityIcon.Restricted;

          const shareButton = htmlElement(SHARE_BUTTON_SELECTOR);

          shareButton.classList.add("out");

          void this.fetchSvc.fetch(`/api/v1/drafts/${this.docID}/shareable`, {
            method: "PUT",
            headers: { "Content-Type": "application/json" },
            body: JSON.stringify({
              isShareable: false,
            }),
          });

          // Give time for the link icon to animate out
          await timeout(Ember.testing ? 0 : 300);

          // With the animation done, we can now remove the button.
          this._docIsShareable = false;
        } else {
          // Immediately update the UI to show the share button
          // in its "creating link" state.
          this.newDraftVisibilityIcon = DraftVisibilityIcon.Shareable;
          this._docIsShareable = true;

          await this.fetchSvc.fetch(`/api/v1/drafts/${this.docID}/shareable`, {
            method: "PUT",
            headers: { "Content-Type": "application/json" },
            body: JSON.stringify({
              isShareable: true,
            }),
          });

          // Kick off the timer for the "link created" state.
          void this.showCreateLinkSuccessMessage.perform();
        }
      } catch (error: unknown) {
        this.showFlashError(
          error as Error,
          "Unable to update draft visibility",
        );
      } finally {
        // reset the new-visibility-intent icon
        this.newDraftVisibilityIcon = null;
      }
    },
  );

  saveProduct = keepLatestTask(async (product: string) => {
    this.product = product;
    await this.save.perform("product", this.product);
    // productAbbreviation is computed by the back end
  });

  get saveIsRunning() {
    return (
      this.save.isRunning ||
      this.saveCustomField.isRunning ||
      this.saveProduct.isRunning
    );
  }

  save = task(async (field: string, val: string | HermesUser[]) => {
    if (field && val !== undefined) {
      let serializedValue;

      if (typeof val === "string") {
        serializedValue = cleanString(val);
      } else {
        serializedValue = val.map((p: HermesUser) => p.email);
      }

      try {
        await this.patchDocument.perform({
          [field]: serializedValue,
        });
      } catch (err) {
        this.showFlashError(err as Error, "Unable to save document");
      }
    }
  });

  saveCustomField = task(
    async (
      fieldName: string,
      field: CustomEditableField,
<<<<<<< HEAD
      val: string | HermesUser[],
=======
      val: string | string[],
>>>>>>> b4a3f5f4
    ) => {
      if (field && val !== undefined) {
        let serializedValue;

        if (typeof val === "string") {
          serializedValue = cleanString(val);
        } else {
          serializedValue = val;
        }

        field.name = fieldName;
        field.value = serializedValue;

        try {
          await this.patchDocument.perform({
            customFields: [field],
          });
        } catch (err) {
          this.showFlashError(err as Error, "Unable to save document");
        }
      }
    },
  );

  patchDocument = task(async (fields) => {
    const endpoint = this.isDraft ? "drafts" : "documents";

    try {
      await this.fetchSvc.fetch(`/api/v1/${endpoint}/${this.docID}`, {
        method: "PATCH",
        headers: { "Content-Type": "application/json" },
        body: JSON.stringify(fields),
      });
    } catch (error: unknown) {
      this.maybeShowFlashError(error as Error, "Unable to save document");
      throw error;
    } finally {
      this.refreshRoute();
    }
  });

  requestReview = task(async () => {
    try {
      // Update approvers.
      await this.patchDocument.perform({
<<<<<<< HEAD
        approvers: this.approvers.compact().mapBy("email"),
        // TODO:
        // publishedDate: Date.now() / 1000,
=======
        approvers: this.approvers?.compact().mapBy("email"),
>>>>>>> b4a3f5f4
      });

      await this.fetchSvc.fetch(`/api/v1/reviews/${this.docID}`, {
        method: "POST",
      });

      this.router.transitionTo({
        queryParams: { draft: false },
      });

      this.refreshRoute();

      await this.waitForDocNumber.perform();
      this.draftWasPublished = true;
      this.requestReviewModalIsShown = false;
      this.docPublishedModalIsShown = true;
    } catch (error: unknown) {
      this.draftWasPublished = null;
      this.maybeShowFlashError(error as Error, "Unable to request review");
      throw error;
    }
  });

  @action protected loadProjects() {
    this._loadProjects.perform();
  }

  private _loadProjects = task(async () => {
    try {
      this.projectResults = await this.fetchSvc
        .fetch("/api/v1/projects")
        .then((response) => response?.json());
    } catch {
      // TODO: handle error
    }
  });

  /**
   * A task that awaits a newly published doc's docNumber assignment.
   * In the unlikely case where the docNumber doesn't appear after 10 seconds,
   * we remove the URL and share button from the "doc published" modal.
   */
  private waitForDocNumber = task(async () => {
    const numberOfTries = 10;

    for (let i = 0; i < numberOfTries; i++) {
      if (!this.args.document.docNumber.endsWith("?")) {
        return;
      } else {
        await timeout(Ember.testing ? 0 : 1000);
      }
    }

    this.docNumberLookupHasFailed = true;
  });

  deleteDraft = task(async () => {
    try {
      await this.args.deleteDraft(this.docID);
    } catch (error: unknown) {
      this.maybeShowFlashError(error as Error, "Unable to delete draft");
      throw error;
    }
  });

  @action updateApprovers(approvers: HermesUser[]) {
    this.approvers = approvers;
  }

  @action updateContributors(contributors: HermesUser[]) {
    this.contributors = contributors;
  }

  @action saveTitle(title: string) {
    this.title = title;
    void this.save.perform("title", this.title);
  }

  @action saveSummary(summary: string) {
    this.summary = summary;
    void this.save.perform("summary", this.summary);
  }

  @action closeDeleteModal() {
    this.deleteModalIsShown = false;
  }

  @action closeRequestReviewModal() {
    this.requestReviewModalIsShown = false;
  }

  @action closeArchiveModal() {
    this.archiveModalIsShown = false;
  }

  @action protected closeRequestReviewSuccessModal() {
    this.requestReviewModalIsShown = false;
  }

  @action onScroll() {
    let onScrollFunction = () => {
      this.userHasScrolled = this.body.scrollTop > 0;
    };

    debounce(this, onScrollFunction, 50);
  }

  @action protected showProjectsModal() {
    this.projectsModalIsShown = true;
  }

  @action protected hideProjectsModal() {
    this.projectsModalIsShown = false;
  }

  /**
   * Registers the body element locally and, if the document is a draft,
   * kicks off the task to fetch the draft's `isShareable` attribute.
   */
  @action protected didInsertBody(element: HTMLElement) {
    this._body = element;

    if (this.isDraft) {
      // kick off whether the draft is shareable.
      void this.getDraftPermissions.perform();

      // get docType for the "request review?" modal
      this.args.docType.then((docType) => {
        this.docType = docType;
      });
    }
  }

  /**
   * Fetches the draft's `isShareable` attribute and updates the local property.
   * Called when a document draft is rendered.
   */
  private getDraftPermissions = task(async () => {
    try {
      const response = await this.fetchSvc
        .fetch(`/api/v1/drafts/${this.docID}/shareable`)
        .then((response) => response?.json());
      if (response?.isShareable) {
        this._docIsShareable = true;
      }
    } catch {}
  });

  approve = task(async () => {
    try {
      await this.fetchSvc.fetch(`/api/v1/approvals/${this.docID}`, {
        method: "POST",
        headers: { "Content-Type": "application/json" },
      });
      this.showFlashSuccess("Done!", "Document approved");
    } catch (error: unknown) {
      this.maybeShowFlashError(error as Error, "Unable to approve");
      throw error;
    }

    this.refreshRoute();
  });

  requestChanges = task(async () => {
    try {
      await this.fetchSvc.fetch(`/api/v1/approvals/${this.docID}`, {
        method: "DELETE",
        headers: { "Content-Type": "application/json" },
      });
      // Add a notification for the user
      let msg = "Requested changes for document";
      // FRDs are a special case that can be approved or not approved.
      if (this.args.document.docType === "FRD") {
        msg = "Document marked as not approved";
      }
      this.showFlashSuccess("Done!", msg);
    } catch (error: unknown) {
      this.maybeShowFlashError(error as Error, "Change request failed");
      throw error;
    }
    this.refreshRoute();
  });

  changeDocumentStatus = task(async (status) => {
    try {
      await this.patchDocument.perform({
        status: status,
      });
      this.showFlashSuccess("Done!", `Document status changed to "${status}"`);
    } catch (error: unknown) {
      this.maybeShowFlashError(
        error as Error,
        "Unable to change document status",
      );
      throw error;
    }
    this.refreshRoute();
  });
}

declare module "@glint/environment-ember-loose/registry" {
  export default interface Registry {
    "Document::Sidebar": typeof DocumentSidebarComponent;
  }
}<|MERGE_RESOLUTION|>--- conflicted
+++ resolved
@@ -44,10 +44,7 @@
   Args: {
     profile: AuthenticatedUser;
     document: HermesDocument;
-<<<<<<< HEAD
-=======
     docType: Promise<HermesDocumentType>;
->>>>>>> b4a3f5f4
     deleteDraft: (docId: string) => void;
     isCollapsed: boolean;
     toggleCollapsed: () => void;
@@ -88,27 +85,9 @@
   @tracked emailFields = ["approvers", "contributors"];
   @tracked projectResults: Record<string, HermesProject> = {};
 
-  protected get dropdownItems() {
-    return [
-      {
-        // TODO: should be a link to create a new project
-        // TODO: maybe should display the name typed in the search box
-        name: "Create new project",
-        icon: "plus",
-      },
-      ...Object.values(this.projectResults),
-    ];
-  }
-
   @tracked protected docType: HermesDocumentType | null = null;
 
-<<<<<<< HEAD
-  private get modalIsShown() {
-=======
-  @tracked protected docType: HermesDocumentType | null = null;
-
   get modalIsShown() {
->>>>>>> b4a3f5f4
     return (
       this.archiveModalIsShown ||
       this.deleteModalIsShown ||
@@ -406,21 +385,13 @@
   // isApprover returns true if the logged in user is a document approver.
   get isApprover() {
     return this.args.document.approvers?.some(
-<<<<<<< HEAD
-      (e) => e.email === this.args.profile.email,
-=======
       (e) => e === this.args.profile.email,
->>>>>>> b4a3f5f4
     );
   }
 
   get isContributor() {
     return this.args.document.contributors?.some(
-<<<<<<< HEAD
-      (e) => e.email === this.args.profile.email,
-=======
       (e) => e === this.args.profile.email,
->>>>>>> b4a3f5f4
     );
   }
 
@@ -740,11 +711,7 @@
     async (
       fieldName: string,
       field: CustomEditableField,
-<<<<<<< HEAD
-      val: string | HermesUser[],
-=======
       val: string | string[],
->>>>>>> b4a3f5f4
     ) => {
       if (field && val !== undefined) {
         let serializedValue;
@@ -790,13 +757,7 @@
     try {
       // Update approvers.
       await this.patchDocument.perform({
-<<<<<<< HEAD
-        approvers: this.approvers.compact().mapBy("email"),
-        // TODO:
-        // publishedDate: Date.now() / 1000,
-=======
         approvers: this.approvers?.compact().mapBy("email"),
->>>>>>> b4a3f5f4
       });
 
       await this.fetchSvc.fetch(`/api/v1/reviews/${this.docID}`, {
