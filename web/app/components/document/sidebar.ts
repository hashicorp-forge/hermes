--- conflicted
+++ resolved
@@ -98,9 +98,8 @@
   @tracked title = this.args.document.title || "";
   @tracked summary = this.args.document.summary || "";
   @tracked contributors: string[] = this.args.document.contributors || [];
-<<<<<<< HEAD
-  @tracked approvers: string[] = this.args.document.approvers || [];
-=======
+  @tracked product = this.args.document.product || "";
+  @tracked status = this.args.document.status;
 
   /**
    * A locally tracked array of approvers. Used to update the UI immediately
@@ -114,19 +113,6 @@
    */
 
   @tracked approverGroups: string[] = this.args.document.approverGroups || [];
-
-  /**
-   * A computed property that returns all approvers and approverGroups.
-   * Passed to the EditableField component to render the list of approvers and groups.
-   * Recomputes when the approvers or approverGroups arrays change.
-   */
-  protected get allApprovers() {
-    return this.approverGroups.concat(this.approvers);
-  }
-
->>>>>>> 52bbe69e
-  @tracked product = this.args.document.product || "";
-  @tracked status = this.args.document.status;
 
   /**
    * Whether the user has left the approver role since page load.
@@ -445,13 +431,20 @@
   }
 
   /**
-<<<<<<< HEAD
-=======
    * Whether the viewer is a group approver, but not an individual approver.
    * If true, hides the "Remove me" overflow menu next to the "Approve" button.
    */
   protected get isGroupApproverOnly() {
     return this.args.viewerIsGroupApprover && !this.isApprover;
+  }
+
+  /**
+   * A computed property that returns all approvers and approverGroups.
+   * Passed to the EditableField component to render the list of approvers and groups.
+   * Recomputes when the approvers or approverGroups arrays change.
+   */
+  protected get allApprovers() {
+    return this.approverGroups.concat(this.approvers);
   }
 
   get isContributor() {
@@ -461,24 +454,6 @@
   }
 
   /**
-   * Whether the viewer has approved the document.
-   * True if their email is in the document's `approvedBy` array,
-   * and immediately when their approval completes.
-   */
-  @tracked protected hasApproved = this.args.document.approvedBy?.includes(
-    this.args.profile.email,
-  );
-
-  /**
-   * Whether the viewer has requested changes to the document.
-   * True if their email is in the document's `changesRequestedBy` array,
-   * and immediately when their request completes.
-   */
-  @tracked protected hasRejectedFRD =
-    this.args.document.changesRequestedBy?.includes(this.args.profile.email);
-
-  /**
->>>>>>> 52bbe69e
    * Whether the document viewer is its owner.
    * True if the logged in user's email matches the documents owner.
    */
@@ -689,8 +664,20 @@
     this.ownershipTransferredModalIsShown = false;
   }
 
+  /**
+   * The action passed to the approvers EditableField as `onChange`.
+   * Updates the local approver arrays when people are added or removed.
+   */
   @action updateApprovers(approvers: string[]) {
-    this.approvers = approvers;
+    this.approverGroups = approvers.filter((approver) => {
+      return this.store.peekRecord("group", approver);
+    });
+
+    this.approvers = approvers.filter((approver) => {
+      if (!this.approverGroups.includes(approver)) {
+        return this.store.peekRecord("person", approver);
+      }
+    });
   }
 
   @action updateContributors(contributors: string[]) {
@@ -1095,93 +1082,6 @@
     }
   });
 
-<<<<<<< HEAD
-=======
-  /**
-   * The action passed to the approvers EditableField as `onChange`.
-   * Updates the local approver arrays when people are added or removed.
-   */
-  @action updateApprovers(approvers: string[]) {
-    this.approverGroups = approvers.filter((approver) => {
-      return this.store.peekRecord("group", approver);
-    });
-
-    this.approvers = approvers.filter((approver) => {
-      if (!this.approverGroups.includes(approver)) {
-        return this.store.peekRecord("person", approver);
-      }
-    });
-  }
-
-  @action updateContributors(contributors: string[]) {
-    this.contributors = contributors;
-  }
-
-  @action saveTitle(title: string) {
-    this.title = title;
-    void this.save.perform("title", this.title);
-  }
-
-  @action saveSummary(summary: string) {
-    this.summary = summary;
-    void this.save.perform("summary", this.summary);
-  }
-
-  @action closeDeleteModal() {
-    this.deleteModalIsShown = false;
-  }
-
-  @action closeRequestReviewModal() {
-    this.requestReviewModalIsShown = false;
-  }
-
-  @action protected closeRequestReviewSuccessModal() {
-    this.requestReviewModalIsShown = false;
-  }
-
-  @action onScroll() {
-    let onScrollFunction = () => {
-      this.userHasScrolled = this.body.scrollTop > 0;
-    };
-
-    debounce(this, onScrollFunction, 50);
-  }
-
-  /**
-   * Registers the body element locally and, if the document is a draft,
-   * kicks off the task to fetch the draft's `isShareable` attribute.
-   */
-  @action protected didInsertBody(element: HTMLElement) {
-    this._body = element;
-
-    if (this.isDraft) {
-      // kick off whether the draft is shareable.
-      void this.getDraftPermissions.perform();
-
-      // get docType for the "request review?" modal
-      this.args.docType.then((docType) => {
-        this.docType = docType;
-      });
-    }
-  }
-
-  /**
-   * This is an unfortunate hack to re-render the approvers list
-   * after the user leaves the approver role. Because the EditableField
-   * component has its own caching logic, it doesn't inherit changes
-   * from external components. This can be changed in the future, but will
-   * require a refactor of the EditableField and sidebar components.
-   *
-   * TODO: Improve this
-   */
-  @action private toggleApproverVisibility() {
-    this.approversAreShown = false;
-    schedule("afterRender", () => {
-      this.approversAreShown = true;
-    });
-  }
-
->>>>>>> 52bbe69e
   /**
    * The action to leave the approver role.
    * Updates the local approvers array and saves it to the back end.
