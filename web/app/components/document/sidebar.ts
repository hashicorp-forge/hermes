import Component from "@glimmer/component";
import { tracked } from "@glimmer/tracking";
import { action } from "@ember/object";
import { getOwner } from "@ember/application";
import { inject as service } from "@ember/service";
import {
  enqueueTask,
  keepLatestTask,
  restartableTask,
  task,
  timeout,
} from "ember-concurrency";
import { capitalize, dasherize } from "@ember/string";
import cleanString from "hermes/utils/clean-string";
import { debounce } from "@ember/runloop";
import FetchService from "hermes/services/fetch";
import RouterService from "@ember/routing/router-service";
import SessionService from "hermes/services/session";
import { CustomEditableField, HermesDocument } from "hermes/types/document";
import { assert } from "@ember/debug";
import Route from "@ember/routing/route";
import Ember from "ember";
import htmlElement from "hermes/utils/html-element";
import ConfigService from "hermes/services/config";
import isValidURL from "hermes/utils/is-valid-u-r-l";
import { HermesDocumentType } from "hermes/types/document-type";
import HermesFlashMessagesService from "hermes/services/flash-messages";
import {
  HermesProjectInfo,
  HermesProjectResources,
} from "hermes/types/project";
import updateRelatedResourcesSortOrder from "hermes/utils/update-related-resources-sort-order";
import { ProjectStatus } from "hermes/types/project-status";
import { RelatedHermesDocument } from "../related-resources";
import PersonModel from "hermes/models/person";

interface DocumentSidebarComponentSignature {
  Args: {
    profile: PersonModel;
    document: HermesDocument;
    docType: Promise<HermesDocumentType>;
    deleteDraft: (docId: string) => void;
    isCollapsed: boolean;
    toggleCollapsed: () => void;
  };
}

export enum DraftVisibility {
  Restricted = "restricted",
  Shareable = "shareable",
}

export enum DraftVisibilityIcon {
  Restricted = "lock",
  Shareable = "enterprise",
  Loading = "loading",
}

export enum DraftVisibilityDescription {
  Restricted = "Only you and the people you add can view and edit this doc.",
  Shareable = "Editing is restricted, but anyone in the organization with the link can view.",
}

const SHARE_BUTTON_SELECTOR = "#sidebar-header-copy-url-button";

export default class DocumentSidebarComponent extends Component<DocumentSidebarComponentSignature> {
  @service("config") declare configSvc: ConfigService;
  @service("fetch") declare fetchSvc: FetchService;
  @service declare router: RouterService;
  @service declare session: SessionService;
  @service declare flashMessages: HermesFlashMessagesService;

  @tracked deleteModalIsShown = false;
  @tracked requestReviewModalIsShown = false;
  @tracked docPublishedModalIsShown = false;
  @tracked protected projectsModalIsShown = false;
  @tracked docTypeCheckboxValue = false;
  @tracked emailFields = ["approvers", "contributors"];

  @tracked protected docType: HermesDocumentType | null = null;

  get modalIsShown() {
    return this.deleteModalIsShown || this.requestReviewModalIsShown;
  }

  /**
   * Whether the doc is a draft.
   * If the draft was recently published, return false.
   * Otherwise use the passed-in isDraft property.
   */
  get isDraft() {
    return this.draftWasPublished ? false : this.args.document?.isDraft;
  }

  get docID() {
    return this.args.document?.objectID;
  }

  // TODO: This state tracking could be improved with a document model
  // (not necessarily, an ember data model, but some sort of tracking-aware
  // class to stuff this in instead of passing a POJO around).
  @tracked title = this.args.document.title || "";
  @tracked summary = this.args.document.summary || "";

  @tracked contributors: string[] = this.args.document.contributors || [];

  @tracked approvers: string[] = this.args.document.approvers || [];

  @tracked product = this.args.document.product || "";

  @tracked status = this.args.document.status;

<<<<<<< HEAD
  /**
   * Whether the user has left the approver role since page load.
   * Dictates the "leaving..." state of the footer.
   */
  @tracked protected hasJustLeftApproverRole = false;

=======
>>>>>>> 054fdcb3
  /**
   * Projects this document is associated with.
   * Set by `loadRelatedProjects` and used to render a list
   * of projects or an empty state.
   */
  @tracked protected _projects: Array<HermesProjectInfo> | null = null;

  /**
   * Whether a draft was published during the session.
   * Set true when the user successfully requests a review.
   * Used in the `isDraft` getter to immediately update the UI
   * to reflect the new state of the document.
   */
  @tracked private draftWasPublished: boolean | null = null;

  /**
   * Whether the `waitForDocNumber` task has has failed to find a docNumber.
   * When true, the "doc published" modal will not show a URL or share button.
   */
  @tracked protected docNumberLookupHasFailed = false;

  /**
   * Whether the draft's `isShareable` property is true.
   * Checked on render and changed when the user toggles permissions.
   * Used to
   */
  @tracked _docIsShareable = false;

  /**
   * The icon of a new draft visibility. Set immediately when
   * a draft-visibility option is selected and removed when the
   * request finally completes. Used to reactively update the UI.
   */
  @tracked private newDraftVisibilityIcon: DraftVisibilityIcon | null = null;

  @tracked userHasScrolled = false;
  @tracked _body: HTMLElement | null = null;

  /**
   * All active projects. Used to render the list of
   * options for the "add to project" modal.
   */
  protected get projects() {
    return this._projects?.filter((project) => {
      return (
        project.status === ProjectStatus.Active ||
        project.status === ProjectStatus.Completed
      );
    });
  }

  /**
   * Whether the draft is shareable.
   * Used to identify the draft-visibility options
   * and determine which to show as checked.
   */
  protected get draftVisibility(): DraftVisibility {
    return this.draftIsShareable
      ? DraftVisibility.Shareable
      : DraftVisibility.Restricted;
  }

  protected get toggleDraftVisibilityTooltipText() {
    if (this.draftVisibilityIcon === DraftVisibilityIcon.Restricted) {
      return capitalize(DraftVisibility.Restricted);
    } else {
      return capitalize(DraftVisibility.Shareable);
    }
  }

  /**
   * The icon shown in the draft-visibility toggle.
   * If the initial draft permissions are loading, show a loading icon.
   * If the user has selected a new draft visibility, show that icon.
   * Otherwise, show the saved draft visibility icon.
   */
  protected get draftVisibilityIcon(): DraftVisibilityIcon {
    if (this.getDraftPermissions.isRunning) {
      return DraftVisibilityIcon.Loading;
    }
    if (this.newDraftVisibilityIcon) {
      return this.newDraftVisibilityIcon;
    }
    return this.draftIsShareable
      ? DraftVisibilityIcon.Shareable
      : DraftVisibilityIcon.Restricted;
  }

  /**
   * The URL that the copyURLButton should copy to the clipboard.
   * If the document is a draft, this is the current window location.
   * If the doc is published, use the short link if it's available,
   * otherwise use the current window location.s
   */
  protected get shareURL() {
    // We only assign shortLinks to published documents
    if (this.isDraft) {
      return window.location.href;
    }

    let shortLinkBaseURL: string | undefined =
      this.configSvc.config.short_link_base_url;

    if (shortLinkBaseURL) {
      // Add a trailing slash if the URL needs one
      if (!shortLinkBaseURL.endsWith("/")) {
        shortLinkBaseURL += "/";
      }
      // Reject invalid URLs
      if (!isValidURL(shortLinkBaseURL)) {
        shortLinkBaseURL = undefined;
      }
    }

    return shortLinkBaseURL
      ? `${
          shortLinkBaseURL + this.args.document.docType.toLowerCase()
        }/${this.args.document.docNumber.toLowerCase()}`
      : window.location.href;
  }

  /**
   * Whether the share button should be shown.
   * True if the document is published or the draft is shareable.
   * False otherwise.
   */
  protected get shareButtonIsShown(): boolean | undefined {
    if (!this.isDraft) {
      // Let the child component decide.
      return;
    }
    if (this._docIsShareable) {
      return true;
    }
    return false;
  }

  /**
   * Whether the draft is shareable.
   * True if the document is a draft and `isShareable`.
   */
  private get draftIsShareable() {
    return this.isDraft && this._docIsShareable;
  }

  get body() {
    assert("_body must exist", this._body);
    return this._body;
  }

  get docIsLocked() {
    return this.args.document?.locked;
  }

  get customEditableFields() {
    let customEditableFields = this.args.document.customEditableFields || {};
    for (const field in customEditableFields) {
      // @ts-ignore - TODO: Type this
      customEditableFields[field]["value"] = this.args.document[field];
    }
    return customEditableFields;
  }

  get approveButtonText() {
    if (!this.hasApproved) {
      return "Approve";
    } else {
      return "Already approved";
    }
  }

  get requestChangesButtonText() {
    // FRDs are a special case that can be approved or not approved.
    if (this.args.document.docType === "FRD") {
      if (!this.hasRequestedChanges) {
        return "Not approved";
      } else {
        return "Already not approved";
      }
    }

    if (!this.hasRequestedChanges) {
      return "Request changes";
    } else {
      return "Already requested changes";
    }
  }

  @action onDocTypeCheckboxChange(event: Event) {
    const eventTarget = event.target;
    assert(
      "event.target must be an HTMLInputElement",
      eventTarget instanceof HTMLInputElement,
    );
    this.docTypeCheckboxValue = eventTarget.checked;
  }

  /**
   * The items passed to the draft-visibility dropdown.
   * Used to render the dropdown items and react to item selection.
   */
  protected get draftVisibilityOptions() {
    return {
      [DraftVisibility.Restricted]: {
        // need to uppercase the first letter of the title
        title: capitalize(DraftVisibility.Restricted),
        icon: DraftVisibilityIcon.Restricted,
        description: DraftVisibilityDescription.Restricted,
      },
      [DraftVisibility.Shareable]: {
        title: capitalize(DraftVisibility.Shareable),
        icon: DraftVisibilityIcon.Shareable,
        description: DraftVisibilityDescription.Shareable,
      },
    };
  }

  /**
   * Whether the share button is in the process of creating a shareable link.
   * Used to determine the icon and tooltip text of the share button.
   */
  private get isCreatingShareLink() {
    return (
      this.setDraftVisibility.isRunning &&
      this.newDraftVisibilityIcon === DraftVisibilityIcon.Shareable
    );
  }

  /**
   * The tooltip text to show in the share button
   * while the user is creating or has recently created a shareable link.
   */
  protected get temporaryShareButtonTooltipText() {
    if (this.isCreatingShareLink) {
      return "Creating link...";
    }
    if (this.showCreateLinkSuccessMessage.isRunning) {
      return "Link created!";
    }
  }

  /**
   * The icon to show in the share button while the user is
   * creating a shareable link. Shows the "running" animation while
   * the request works; switches to a "smile" when the request completes.
   */
  protected get temporaryShareButtonIcon() {
    if (this.isCreatingShareLink) {
      return "running";
    }
    if (this.showCreateLinkSuccessMessage.isRunning) {
      return "smile";
    }
  }

  // isApprover returns true if the logged in user is a document approver.
  get isApprover() {
    return this.args.document.approvers?.some(
      (e) => e === this.args.profile.email,
    );
  }

  get isContributor() {
    return this.args.document.contributors?.some(
      (e) => e === this.args.profile.email,
    );
  }

  /**
   * Whether the viewer has approved the document.
   * True if their email is in the document's `approvedBy` array,
   * and immediately when their approval completes.
   */
  @tracked protected hasApproved = this.args.document.approvedBy?.includes(
    this.args.profile.email,
  );

  /**
   * Whether the viewer has requested changes to the document.
   * True if their email is in the document's `changesRequestedBy` array,
   * and immediately when their request completes.
   */
  @tracked protected hasRequestedChanges =
    this.args.document.changesRequestedBy?.includes(this.args.profile.email);

  /**
   * Whether the doc status is approved. Used to determine editing privileges.
   * If the doc is approved, editing is exclusive to the doc owner.
   */
  private get docIsApproved() {
    return this.args.document.status.toLowerCase() === "approved";
  }

  /**
   * Whether the doc status is in review. Used to determine editing privileges.
   * If the doc is in review, editing is exclusive to the doc owner.
   */
  private get docIsInReview() {
    return dasherize(this.args.document.status) === "in-review";
  }

  /**
   * Whether the document viewer is its owner.
   * True if the logged in user's email matches the documents owner.
   */
  protected get isOwner() {
    return this.args.document.owners?.[0] === this.args.profile.email;
  }

  /**
   * Whether the editing of document metadata allowed, excluding the
   * product/area field, which is disallowed for published docs.
   * If the doc is locked, editing is disabled and a message is shown
   * explaining that suggestions must be removed from the header.
   *
   * If the doc was created off-app, editing is disabled and a message
   * is shown explaining that only app-created docs can be edited.
   *
   * If the doc is in a known state, e.g., draft, in review, or approved,
   * editing is disabled for non-doc-owners.
   *
   * If the doc is in an unknown state, editing is disabled.
   */
  protected get editingIsDisabled() {
    if (this.docIsLocked) {
      return true;
    }

    if (!this.args.document.appCreated) {
      return true;
    }

    return !this.isOwner;
  }

  /**
   * Whether the footer controls are disabled.
   * True if the doc is locked or was created off-app.
   * Determines if we show controls like "approve" and "request changes"
   * or a message explaining their absence.
   */
  protected get footerControlsAreDisabled() {
    if (this.docIsLocked || !this.args.document.appCreated) {
      return true;
    }
  }

  /**
   * Whether the footer is shown.
   * True for editors who may need to see the "doc is locked" message,
   * as well as approvers and owners who need doc-management controls.
   */
  protected get footerIsShown() {
    return (
      !this.hasJustLeftApproverRole &&
      (this.isApprover || this.isOwner || this.isContributor)
    );
  }

  /**
   * Whether editing is enabled for basic metadata fields.
   * Used in the template to make some logic more readable.
   */
  protected get editingIsEnabled() {
    return !this.editingIsDisabled;
  }

  /**
   * The action to show the Projects modal.
   * Triggered by clicking the "+" button in the Projects section.
   */
  @action protected showProjectsModal() {
    this.projectsModalIsShown = true;
  }

  /**
   * The action to hide the Projects modal.
   * Passed to the Projects modal component and
   * triggered on modal close.
   */
  @action protected hideProjectsModal() {
    this.projectsModalIsShown = false;
  }

  @action refreshRoute() {
    // We force refresh due to a bug with `refreshModel: true`
    // See: https://github.com/emberjs/ember.js/issues/19260
    const owner = getOwner(this);
    assert("owner must exist", owner);
    const route = owner.lookup(
      `route:${this.router.currentRouteName}`,
    ) as Route;
    assert("route must exist", route);
    route.refresh();
  }

  @action maybeShowFlashError(error: Error, title: string) {
    if (!this.modalIsShown) {
      this.showFlashError(error, title);
    }
  }

  showFlashError(error: Error, title: string) {
    this.flashMessages.critical(error.message, {
      title,
      preventDuplicates: true,
    });
  }

  @action showFlashSuccess(title: string, message: string) {
    this.flashMessages.add({
      message,
      title,
    });
  }

  /**
   * A task that waits for a short time and then resolves.
   * Used to trigger the "link created" state of the share button.
   */
  protected showCreateLinkSuccessMessage = restartableTask(async () => {
    await timeout(Ember.testing ? 0 : 1000);
  });

  /**
   * The task to load the projects associated with this document.
   * Called when the Projects list is inserted and used to display
   * rich information in the list.
   */
  protected loadRelatedProjects = task(async () => {
    const projectPromises = this.args.document.projects?.map((project) => {
      return this.fetchSvc
        .fetch(`/api/${this.configSvc.config.api_version}/projects/${project}`)
        .then((response) => response?.json());
    });

    const projects = await Promise.all(projectPromises ?? []);
    this._projects = projects;
  });

  /**
   * Sets the draft's `isShareable` property based on a selection
   * in the draft-visibility dropdown. Immediately updates the UI
   * to reflect the intended change while a request is made to the
   * back end. Once the request completes, the UI is updated again
   * to reflect the actual state of the document.
   */
  protected setDraftVisibility = restartableTask(
    async (newVisibility: DraftVisibility) => {
      if (this.draftVisibility === newVisibility) {
        return;
      }

      try {
        if (newVisibility === DraftVisibility.Restricted) {
          this.newDraftVisibilityIcon = DraftVisibilityIcon.Restricted;

          const shareButton = htmlElement(SHARE_BUTTON_SELECTOR);

          shareButton.classList.add("out");

          void this.fetchSvc.fetch(
            `/api/${this.configSvc.config.api_version}/drafts/${this.docID}/shareable`,
            {
              method: "PUT",
              headers: { "Content-Type": "application/json" },
              body: JSON.stringify({
                isShareable: false,
              }),
            },
          );

          // Give time for the link icon to animate out
          await timeout(Ember.testing ? 0 : 300);

          // With the animation done, we can now remove the button.
          this._docIsShareable = false;
        } else {
          // Immediately update the UI to show the share button
          // in its "creating link" state.
          this.newDraftVisibilityIcon = DraftVisibilityIcon.Shareable;
          this._docIsShareable = true;

          await this.fetchSvc.fetch(
            `/api/${this.configSvc.config.api_version}/drafts/${this.docID}/shareable`,
            {
              method: "PUT",
              headers: { "Content-Type": "application/json" },
              body: JSON.stringify({
                isShareable: true,
              }),
            },
          );

          // Kick off the timer for the "link created" state.
          void this.showCreateLinkSuccessMessage.perform();
        }
      } catch (error: unknown) {
        this.showFlashError(
          error as Error,
          "Unable to update draft visibility",
        );
      } finally {
        // reset the new-visibility-intent icon
        this.newDraftVisibilityIcon = null;
      }
    },
  );

  saveProduct = keepLatestTask(async (product: string) => {
    this.product = product;
    await this.save.perform("product", this.product);
    // productAbbreviation is computed by the back end
  });

  get saveIsRunning() {
    return (
      this.save.isRunning ||
      this.saveCustomField.isRunning ||
      this.saveProduct.isRunning
    );
  }

  save = task(async (field: string, val: string | string[]) => {
    if (field && val !== undefined) {
      let serializedValue;

      if (typeof val === "string") {
        serializedValue = cleanString(val);
      } else {
        serializedValue = val;
      }

      try {
        await this.patchDocument.perform({
          [field]: serializedValue,
        });
      } catch (err) {
        this.showFlashError(err as Error, "Unable to save document");
      }
    }
  });

  saveApprovers = task(async (newApprovers) => {
    this.approvers = newApprovers;
    await this.save.perform("approvers", this.approvers);
  });

  saveCustomField = task(
    async (
      fieldName: string,
      field: CustomEditableField,
      val: string | string[],
    ) => {
      if (field && val !== undefined) {
        let serializedValue;

        if (typeof val === "string") {
          serializedValue = cleanString(val);
        } else {
          serializedValue = val;
        }

        field.name = fieldName;
        field.value = serializedValue;

        try {
          await this.patchDocument.perform({
            customFields: [field],
          });
        } catch (err) {
          this.showFlashError(err as Error, "Unable to save document");
        }
      }
    },
  );

  patchDocument = enqueueTask(async (fields) => {
    const endpoint = this.isDraft ? "drafts" : "documents";

    try {
      await this.fetchSvc.fetch(
        `/api/${this.configSvc.config.api_version}/${endpoint}/${this.docID}`,
        {
          method: "PATCH",
          headers: { "Content-Type": "application/json" },
          body: JSON.stringify(fields),
        },
      );
    } catch (error: unknown) {
      this.maybeShowFlashError(error as Error, "Unable to save document");
      throw error;
    } finally {
      this.refreshRoute();
    }
  });

  requestReview = task(async () => {
    try {
      // Update approvers.
      await this.patchDocument.perform({
        approvers: this.approvers.compact(),
      });

      await this.fetchSvc.fetch(
        `/api/${this.configSvc.config.api_version}/reviews/${this.docID}`,
        {
          method: "POST",
        },
      );

      this.router.transitionTo({
        queryParams: { draft: false },
      });

      this.refreshRoute();

      this.status = "In-Review";
      this.draftWasPublished = true;

      await this.waitForDocNumber.perform();
<<<<<<< HEAD

=======
>>>>>>> 054fdcb3
      this.requestReviewModalIsShown = false;
      this.docPublishedModalIsShown = true;
    } catch (error: unknown) {
      this.draftWasPublished = null;
      this.maybeShowFlashError(error as Error, "Unable to request review");
      throw error;
    }
  });

  /**
   * A task that awaits a newly published doc's docNumber assignment.
   * In the unlikely case where the docNumber doesn't appear after 10 seconds,
   * we remove the URL and share button from the "doc published" modal.
   */
  private waitForDocNumber = task(async () => {
    const numberOfTries = 10;

    for (let i = 0; i < numberOfTries; i++) {
      if (!this.args.document.docNumber.endsWith("?")) {
        return;
      } else {
        await timeout(Ember.testing ? 0 : 1000);
      }
    }

    this.docNumberLookupHasFailed = true;
  });

  deleteDraft = task(async () => {
    try {
      await this.args.deleteDraft(this.docID);
    } catch (error: unknown) {
      this.maybeShowFlashError(error as Error, "Unable to delete draft");
      throw error;
    }
  });

  @action updateApprovers(approvers: string[]) {
    this.approvers = approvers;
  }

  @action updateContributors(contributors: string[]) {
    this.contributors = contributors;
  }

  @action saveTitle(title: string) {
    this.title = title;
    void this.save.perform("title", this.title);
  }

  @action saveSummary(summary: string) {
    this.summary = summary;
    void this.save.perform("summary", this.summary);
  }

  @action closeDeleteModal() {
    this.deleteModalIsShown = false;
  }

  @action closeRequestReviewModal() {
    this.requestReviewModalIsShown = false;
  }

  @action protected closeRequestReviewSuccessModal() {
    this.requestReviewModalIsShown = false;
  }

  @action onScroll() {
    let onScrollFunction = () => {
      this.userHasScrolled = this.body.scrollTop > 0;
    };

    debounce(this, onScrollFunction, 50);
  }

  /**
   * Registers the body element locally and, if the document is a draft,
   * kicks off the task to fetch the draft's `isShareable` attribute.
   */
  @action protected didInsertBody(element: HTMLElement) {
    this._body = element;

    if (this.isDraft) {
      // kick off whether the draft is shareable.
      void this.getDraftPermissions.perform();

      // get docType for the "request review?" modal
      this.args.docType.then((docType) => {
        this.docType = docType;
      });
    }
  }

  /**
   * The action to leave the approver role.
   * Updates the local approvers array and saves it to the back end.
   * On success, shows a success message. On failure, shows an error message
   * and reverts the local approvers array.
   */
  protected leaveApproverRole = task(async () => {
    const cachedApprovers = this.approvers;

    try {
      this.approvers = this.approvers.filter(
        (e) => e !== this.args.profile.email,
      );

      this.approvers = this.approvers;

      await this.save.perform("approvers", this.approvers);

      this.hasJustLeftApproverRole = true;

      this.flashMessages.add({
        message: "You've left the approver role",
        title: "Done!",
      });
    } catch (e: unknown) {
      this.approvers = cachedApprovers;
      this.flashMessages.critical((e as any).message, {
        title: "Error leaving approver role",
      });
    } finally {
      setTimeout(() => {
        // reset state after a short delay
        this.hasJustLeftApproverRole = false;
      }, 5000);
    }
  });

  /**
   * Fetches the draft's `isShareable` attribute and updates the local property.
   * Called when a document draft is rendered.
   */
  private getDraftPermissions = task(async () => {
    try {
      const response = await this.fetchSvc
        .fetch(
          `/api/${this.configSvc.config.api_version}/drafts/${this.docID}/shareable`,
        )
        .then((response) => response?.json());
      if (response?.isShareable) {
        this._docIsShareable = true;
      }
    } catch {}
  });

  approve = task(
    async (options?: { skipSuccessMessage: boolean } | MouseEvent) => {
      try {
        await this.fetchSvc.fetch(
          `/api/${this.configSvc.config.api_version}/approvals/${this.docID}`,
          {
            method: "POST",
            headers: { "Content-Type": "application/json" },
          },
        );

        this.hasApproved = true;

        if (options instanceof MouseEvent) return;

        if (!options?.skipSuccessMessage) {
          this.showFlashSuccess("Done!", "Document approved");
        }
      } catch (error: unknown) {
        this.maybeShowFlashError(error as Error, "Unable to approve");
        throw error;
      }

      this.refreshRoute();
    },
  );

  requestChanges = task(async () => {
    try {
      await this.fetchSvc.fetch(
        `/api/${this.configSvc.config.api_version}/approvals/${this.docID}`,
        {
          method: "DELETE",
          headers: { "Content-Type": "application/json" },
        },
      );

      this.hasRequestedChanges = true;

      // Add a notification for the user
      let msg = "Requested changes for document";
      // FRDs are a special case that can be approved or not approved.
      if (this.args.document.docType === "FRD") {
        msg = "Document marked as not approved";
      }
      this.showFlashSuccess("Done!", msg);
    } catch (error: unknown) {
      this.maybeShowFlashError(error as Error, "Change request failed");
      throw error;
    }
    this.refreshRoute();
  });

  changeDocumentStatus = task(async (newStatus: string) => {
    const cachedStatus = this.status;

    // Instantly update the UI
    this.status = newStatus;

    try {
      await this.patchDocument.perform({
        status: newStatus,
      });

      this.showFlashSuccess(
        "Done!",
        `Document status changed to "${newStatus}"`,
      );
    } catch (error: unknown) {
      this.status = cachedStatus;
      this.maybeShowFlashError(
        error as Error,
        "Unable to change document status",
      );
      throw error;
    }
    this.refreshRoute();
  });

  /**
   * The task to remove a document from a project (and vice versa).
   * Called via the "remove" button in the Projects overflow menu.
   */
  removeDocFromProject = task(async (projectId: string) => {
    const cachedProjects = this._projects;

    try {
      const projectIndex = this._projects?.findIndex(
        (project) => project.id === projectId,
      );

      if (projectIndex === undefined || projectIndex === -1) return;

      // update the local state immediately
      this._projects?.splice(projectIndex, 1);
      this._projects = this._projects;

      // fetch the existing resources
      const projectResources = (await this.fetchSvc
        .fetch(
          `/api/${this.configSvc.config.api_version}/projects/${projectId}/related-resources`,
        )
        .then((response) => response?.json())) as HermesProjectResources;

      let hermesDocuments = projectResources.hermesDocuments ?? [];
      let externalLinks = projectResources.externalLinks ?? [];

      // filter out the current document
      hermesDocuments = hermesDocuments.filter(
        (doc) => doc.googleFileID !== this.docID,
      );

      // update the sort order of all resources
      updateRelatedResourcesSortOrder(hermesDocuments, externalLinks);

      await this.fetchSvc.fetch(
        `/api/${this.configSvc.config.api_version}/projects/${projectId}/related-resources`,
        {
          method: "PUT",
          body: JSON.stringify({
            hermesDocuments: hermesDocuments.map((doc) => {
              return {
                googleFileID: doc.googleFileID,
                sortOrder: doc.sortOrder,
              };
            }),
            externalLinks,
          }),
        },
      );
    } catch (error: unknown) {
      this._projects = cachedProjects;
      this._projects = this._projects;
      this.maybeShowFlashError(error as Error, "Unable to remove project");
    }
    this.refreshRoute();
  });

  /**
   * The task to add a document to an existing project.
   * Called when the user selects a project from the "add to project" modal.
   * Adds the project to the local array and re-renders the list.
   * Saves the project's related resources to the back end.
   */
  protected addDocToProject = task(async (project: HermesProjectInfo) => {
    const cachedProjects = this._projects;

    try {
      // Update the local state immediately.
      this._projects?.unshift(project);
      this._projects = this._projects;

      // Fetch the existing resources
      const projectResources = await this.fetchSvc
        .fetch(
          `/api/${this.configSvc.config.api_version}/projects/${project.id}/related-resources`,
        )
        .then((response) => response?.json());

      let hermesDocuments = projectResources.hermesDocuments ?? [];
      let externalLinks = projectResources.externalLinks ?? [];

      // Add the formatted document to the start of the array
      hermesDocuments.unshift({
        googleFileID: this.args.document.objectID,
        sortOrder: 1,
      });

      // Update the sort order of all resources
      updateRelatedResourcesSortOrder(hermesDocuments, externalLinks ?? []);

      // Save the resources to the back end
      await this.fetchSvc.fetch(
        `/api/${this.configSvc.config.api_version}/projects/${project.id}/related-resources`,
        {
          method: "POST",
          body: JSON.stringify({
            hermesDocuments: hermesDocuments.map(
              (
                doc:
                  | RelatedHermesDocument
                  | { googleFileID: string; sortOrder: number },
              ) => {
                return {
                  googleFileID: doc.googleFileID,
                  sortOrder: doc.sortOrder,
                };
              },
            ),
            externalLinks,
          }),
        },
      );
    } catch (e: unknown) {
      this._projects = cachedProjects;
      this._projects = this._projects;
      this.maybeShowFlashError(e as Error, "Unable to add document to project");
    }
  });
}

declare module "@glint/environment-ember-loose/registry" {
  export default interface Registry {
    "Document::Sidebar": typeof DocumentSidebarComponent;
  }
}<|MERGE_RESOLUTION|>--- conflicted
+++ resolved
@@ -110,15 +110,12 @@
 
   @tracked status = this.args.document.status;
 
-<<<<<<< HEAD
   /**
    * Whether the user has left the approver role since page load.
    * Dictates the "leaving..." state of the footer.
    */
   @tracked protected hasJustLeftApproverRole = false;
 
-=======
->>>>>>> 054fdcb3
   /**
    * Projects this document is associated with.
    * Set by `loadRelatedProjects` and used to render a list
@@ -740,10 +737,6 @@
       this.draftWasPublished = true;
 
       await this.waitForDocNumber.perform();
-<<<<<<< HEAD
-
-=======
->>>>>>> 054fdcb3
       this.requestReviewModalIsShown = false;
       this.docPublishedModalIsShown = true;
     } catch (error: unknown) {
