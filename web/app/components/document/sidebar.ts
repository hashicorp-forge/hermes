--- conflicted
+++ resolved
@@ -916,16 +916,9 @@
         }
       } catch (error: unknown) {
         this.maybeShowFlashError(error as Error, "Unable to approve");
-        throw error;
+      } finally {
+        this.refreshRoute();
       }
-<<<<<<< HEAD
-    } catch (error: unknown) {
-      this.maybeShowFlashError(error as Error, "Unable to approve");
-    }
-=======
->>>>>>> a64f21b3
-
-      this.refreshRoute();
     },
   );
 
@@ -950,14 +943,9 @@
 
       this.showFlashSuccess("Done!", "FRD rejected");
     } catch (error: unknown) {
-<<<<<<< HEAD
-      this.maybeShowFlashError(error as Error, "Change request failed");
-=======
       this.maybeShowFlashError(error as Error, "Couldn't process your request");
-      throw error;
     } finally {
       this.refreshRoute();
->>>>>>> a64f21b3
     }
   });
 
