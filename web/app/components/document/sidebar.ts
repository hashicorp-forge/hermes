--- conflicted
+++ resolved
@@ -28,13 +28,10 @@
 import ConfigService from "hermes/services/config";
 import isValidURL from "hermes/utils/is-valid-u-r-l";
 import { HermesDocumentType } from "hermes/types/document-type";
-<<<<<<< HEAD
 import { HermesProject } from "hermes/types/project";
 import { RelatedHermesDocument } from "../related-resources";
 import FlagsService from "hermes/services/flags";
-=======
 import HermesFlashMessagesService from "hermes/services/flash-messages";
->>>>>>> 00600fc9
 
 interface DocumentSidebarComponentSignature {
   Args: {
@@ -70,12 +67,8 @@
   @service("fetch") declare fetchSvc: FetchService;
   @service declare router: RouterService;
   @service declare session: SessionService;
-<<<<<<< HEAD
-  @service declare flashMessages: FlashMessageService;
   @service declare flags: FlagsService;
-=======
   @service declare flashMessages: HermesFlashMessagesService;
->>>>>>> 00600fc9
 
   @tracked archiveModalIsShown = false;
   @tracked deleteModalIsShown = false;
