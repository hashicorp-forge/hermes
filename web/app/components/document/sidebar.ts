import Component from "@glimmer/component";
import { tracked } from "@glimmer/tracking";
import { action } from "@ember/object";
import { getOwner } from "@ember/application";
import { inject as service } from "@ember/service";
import {
  dropTask,
  enqueueTask,
  keepLatestTask,
  restartableTask,
  task,
  timeout,
} from "ember-concurrency";
import { capitalize, dasherize } from "@ember/string";
import cleanString from "hermes/utils/clean-string";
import { debounce, schedule } from "@ember/runloop";
import FetchService from "hermes/services/fetch";
import RouterService from "@ember/routing/router-service";
import SessionService from "hermes/services/session";
import { CustomEditableField, HermesDocument } from "hermes/types/document";
import { assert } from "@ember/debug";
import Route from "@ember/routing/route";
import Ember from "ember";
import htmlElement from "hermes/utils/html-element";
import ConfigService from "hermes/services/config";
import isValidURL from "hermes/utils/is-valid-u-r-l";
import { HermesDocumentType } from "hermes/types/document-type";
import HermesFlashMessagesService from "hermes/services/flash-messages";
import {
  HermesProjectInfo,
  HermesProjectResources,
} from "hermes/types/project";
import updateRelatedResourcesSortOrder from "hermes/utils/update-related-resources-sort-order";
import { ProjectStatus } from "hermes/types/project-status";
import { RelatedHermesDocument } from "../related-resources";
import PersonModel from "hermes/models/person";
import RecentlyViewedService from "hermes/services/recently-viewed";

interface DocumentSidebarComponentSignature {
  Args: {
    profile: PersonModel;
    document: HermesDocument;
    docType: Promise<HermesDocumentType>;
    isCollapsed: boolean;
    toggleCollapsed: () => void;
  };
}

export enum DraftVisibility {
  Restricted = "restricted",
  Shareable = "shareable",
}

export enum DraftVisibilityIcon {
  Restricted = "lock",
  Shareable = "enterprise",
  Loading = "loading",
}

export enum DraftVisibilityDescription {
  Restricted = "Only you and the people you add can view and edit this doc.",
  Shareable = "Editing is restricted, but anyone in the organization with the link can view.",
}

const SHARE_BUTTON_SELECTOR = "#sidebar-header-copy-url-button";

export default class DocumentSidebarComponent extends Component<DocumentSidebarComponentSignature> {
  @service("config") declare configSvc: ConfigService;
  @service("fetch") declare fetchSvc: FetchService;
<<<<<<< HEAD
  @service("recently-viewed")
  declare recentlyViewed: RecentlyViewedService;
=======
  @service declare recentlyViewed: RecentlyViewedService;
>>>>>>> b89aeabd
  @service declare router: RouterService;
  @service declare session: SessionService;
  @service declare flashMessages: HermesFlashMessagesService;

  @tracked deleteModalIsShown = false;
  @tracked requestReviewModalIsShown = false;
  @tracked docPublishedModalIsShown = false;
  @tracked protected projectsModalIsShown = false;
  @tracked docTypeCheckboxValue = false;
  @tracked emailFields = ["approvers", "contributors"];

  @tracked protected docType: HermesDocumentType | null = null;

  get modalIsShown() {
    return this.deleteModalIsShown || this.requestReviewModalIsShown;
  }

  /**
   * Whether the doc is a draft.
   * If the draft was recently published, return false.
   * Otherwise use the passed-in isDraft property.
   */
  get isDraft() {
    return this.draftWasPublished ? false : this.args.document?.isDraft;
  }

  get docID() {
    return this.args.document?.objectID;
  }

  // TODO: This state tracking could be improved with a document model
  // (not necessarily, an ember data model, but some sort of tracking-aware
  // class to stuff this in instead of passing a POJO around).
  @tracked title = this.args.document.title || "";
  @tracked summary = this.args.document.summary || "";

  @tracked contributors: string[] = this.args.document.contributors || [];

  @tracked approvers: string[] = this.args.document.approvers || [];

  @tracked product = this.args.document.product || "";

  @tracked status = this.args.document.status;

  /**
   * Whether the user has left the approver role since page load.
   * Dictates the "leaving..." state of the footer.
   */
  @tracked protected hasJustLeftApproverRole = false;

  /**
   * Projects this document is associated with.
   * Set by `loadRelatedProjects` and used to render a list
   * of projects or an empty state.
   */
  @tracked protected _projects: Array<HermesProjectInfo> | null = null;

  /**
   * Whether a draft was published during the session.
   * Set true when the user successfully requests a review.
   * Used in the `isDraft` getter to immediately update the UI
   * to reflect the new state of the document.
   */
  @tracked private draftWasPublished: boolean | null = null;

  /**
   * Whether the `waitForDocNumber` task has has failed to find a docNumber.
   * When true, the "doc published" modal will not show a URL or share button.
   */
  @tracked protected docNumberLookupHasFailed = false;

  /**
   * Whether the draft's `isShareable` property is true.
   * Checked on render and changed when the user toggles permissions.
   * Used to
   */
  @tracked _docIsShareable = false;

  /**
   * The icon of a new draft visibility. Set immediately when
   * a draft-visibility option is selected and removed when the
   * request finally completes. Used to reactively update the UI.
   */
  @tracked private newDraftVisibilityIcon: DraftVisibilityIcon | null = null;

  /**
   * Whether the Approvers list is shown.
   * True except immediately after the user leaves the approver role.
   * See note in `leaveApproverRole` for more information.
   */
  @tracked protected approversAreShown = true;

  /**
   * Whether an error is shown in the projects section.
   * True when the `loadRelatedProjects` task fails.
   * Reset when the user retries the request.
   */
  @tracked protected projectsErrorIsShown = false;

  @tracked userHasScrolled = false;
  @tracked _body: HTMLElement | null = null;

  /**
   * All active projects. Used to render the list of
   * options for the "add to project" modal.
   */
  protected get projects() {
    return this._projects?.filter((project) => {
      return (
        project.status === ProjectStatus.Active ||
        project.status === ProjectStatus.Completed
      );
    });
  }

  /**
   * Whether the draft is shareable.
   * Used to identify the draft-visibility options
   * and determine which to show as checked.
   */
  protected get draftVisibility(): DraftVisibility {
    return this.draftIsShareable
      ? DraftVisibility.Shareable
      : DraftVisibility.Restricted;
  }

  protected get toggleDraftVisibilityTooltipText() {
    if (this.draftVisibilityIcon === DraftVisibilityIcon.Restricted) {
      return capitalize(DraftVisibility.Restricted);
    } else {
      return capitalize(DraftVisibility.Shareable);
    }
  }

  /**
   * The icon shown in the draft-visibility toggle.
   * If the initial draft permissions are loading, show a loading icon.
   * If the user has selected a new draft visibility, show that icon.
   * Otherwise, show the saved draft visibility icon.
   */
  protected get draftVisibilityIcon(): DraftVisibilityIcon {
    if (this.getDraftPermissions.isRunning) {
      return DraftVisibilityIcon.Loading;
    }
    if (this.newDraftVisibilityIcon) {
      return this.newDraftVisibilityIcon;
    }
    return this.draftIsShareable
      ? DraftVisibilityIcon.Shareable
      : DraftVisibilityIcon.Restricted;
  }

  /**
   * The URL that the copyURLButton should copy to the clipboard.
   * If the document is a draft, this is the current window location.
   * If the doc is published, use the short link if it's available,
   * otherwise use the current window location.s
   */
  protected get shareURL() {
    // We only assign shortLinks to published documents
    if (this.isDraft) {
      return window.location.href;
    }

    let shortLinkBaseURL: string | undefined =
      this.configSvc.config.short_link_base_url;

    if (shortLinkBaseURL) {
      // Add a trailing slash if the URL needs one
      if (!shortLinkBaseURL.endsWith("/")) {
        shortLinkBaseURL += "/";
      }
      // Reject invalid URLs
      if (!isValidURL(shortLinkBaseURL)) {
        shortLinkBaseURL = undefined;
      }
    }

    return shortLinkBaseURL
      ? `${
          shortLinkBaseURL + this.args.document.docType.toLowerCase()
        }/${this.args.document.docNumber.toLowerCase()}`
      : window.location.href;
  }

  /**
   * Whether the share button should be shown.
   * True if the document is published or the draft is shareable.
   * False otherwise.
   */
  protected get shareButtonIsShown(): boolean | undefined {
    if (!this.isDraft) {
      // Let the child component decide.
      return;
    }
    if (this._docIsShareable) {
      return true;
    }
    return false;
  }

  /**
   * Whether the draft is shareable.
   * True if the document is a draft and `isShareable`.
   */
  private get draftIsShareable() {
    return this.isDraft && this._docIsShareable;
  }

  get body() {
    assert("_body must exist", this._body);
    return this._body;
  }
  /**
   * Whether the document is locked to editing.
   * True when a document is corrupt or has suggestions in the header.
   * Initially set to the passed-in property; set true when a 423 is thrown.
   */
  @tracked protected docIsLocked = this.args.document?.locked;

  get customEditableFields() {
    let customEditableFields = this.args.document.customEditableFields || {};
    for (const field in customEditableFields) {
      // @ts-ignore - TODO: Type this
      customEditableFields[field]["value"] = this.args.document[field];
    }
    return customEditableFields;
  }

  @action onDocTypeCheckboxChange(event: Event) {
    const eventTarget = event.target;
    assert(
      "event.target must be an HTMLInputElement",
      eventTarget instanceof HTMLInputElement,
    );
    this.docTypeCheckboxValue = eventTarget.checked;
  }

  /**
   * The items passed to the draft-visibility dropdown.
   * Used to render the dropdown items and react to item selection.
   */
  protected get draftVisibilityOptions() {
    return {
      [DraftVisibility.Restricted]: {
        // need to uppercase the first letter of the title
        title: capitalize(DraftVisibility.Restricted),
        icon: DraftVisibilityIcon.Restricted,
        description: DraftVisibilityDescription.Restricted,
      },
      [DraftVisibility.Shareable]: {
        title: capitalize(DraftVisibility.Shareable),
        icon: DraftVisibilityIcon.Shareable,
        description: DraftVisibilityDescription.Shareable,
      },
    };
  }

  /**
   * Whether the share button is in the process of creating a shareable link.
   * Used to determine the icon and tooltip text of the share button.
   */
  private get isCreatingShareLink() {
    return (
      this.setDraftVisibility.isRunning &&
      this.newDraftVisibilityIcon === DraftVisibilityIcon.Shareable
    );
  }

  /**
   * The tooltip text to show in the share button
   * while the user is creating or has recently created a shareable link.
   */
  protected get temporaryShareButtonTooltipText() {
    if (this.isCreatingShareLink) {
      return "Creating link...";
    }
    if (this.showCreateLinkSuccessMessage.isRunning) {
      return "Link created!";
    }
  }

  /**
   * The icon to show in the share button while the user is
   * creating a shareable link. Shows the "running" animation while
   * the request works; switches to a "smile" when the request completes.
   */
  protected get temporaryShareButtonIcon() {
    if (this.isCreatingShareLink) {
      return "running";
    }
    if (this.showCreateLinkSuccessMessage.isRunning) {
      return "smile";
    }
  }

  // isApprover returns true if the logged in user is a document approver.
  get isApprover() {
    return this.args.document.approvers?.some(
      (e) => e === this.args.profile.email,
    );
  }

  get isContributor() {
    return this.args.document.contributors?.some(
      (e) => e === this.args.profile.email,
    );
  }

  /**
   * Whether the viewer has approved the document.
   * True if their email is in the document's `approvedBy` array,
   * and immediately when their approval completes.
   */
  @tracked protected hasApproved = this.args.document.approvedBy?.includes(
    this.args.profile.email,
  );

  /**
   * Whether the viewer has requested changes to the document.
   * True if their email is in the document's `changesRequestedBy` array,
   * and immediately when their request completes.
   */
  @tracked protected hasRejectedFRD =
    this.args.document.changesRequestedBy?.includes(this.args.profile.email);

  /**
   * Whether the doc status is approved. Used to determine editing privileges.
   * If the doc is approved, editing is exclusive to the doc owner.
   */
  private get docIsApproved() {
    return this.args.document.status.toLowerCase() === "approved";
  }

  /**
   * Whether the doc status is in review. Used to determine editing privileges.
   * If the doc is in review, editing is exclusive to the doc owner.
   */
  private get docIsInReview() {
    return dasherize(this.args.document.status) === "in-review";
  }

  /**
   * Whether the document viewer is its owner.
   * True if the logged in user's email matches the documents owner.
   */
  protected get isOwner() {
    return this.args.document.owners?.[0] === this.args.profile.email;
  }

  /**
   * Whether the editing of document metadata allowed, excluding the
   * product/area field, which is disallowed for published docs.
   * If the doc is locked, editing is disabled and a message is shown
   * explaining that suggestions must be removed from the header.
   *
   * If the doc was created off-app, editing is disabled and a message
   * is shown explaining that only app-created docs can be edited.
   *
   * If the doc is in a known state, e.g., draft, in review, or approved,
   * editing is disabled for non-doc-owners.
   *
   * If the doc is in an unknown state, editing is disabled.
   */
  protected get editingIsDisabled() {
    if (this.docIsLocked) {
      return true;
    }

    if (!this.args.document.appCreated) {
      return true;
    }

    return !this.isOwner;
  }

  /**
   * Whether the footer controls are disabled.
   * True if the doc is locked or was created off-app.
   * Determines if we show controls like "approve" and "request changes"
   * or a message explaining their absence.
   */
  protected get footerControlsAreDisabled() {
    if (this.docIsLocked || !this.args.document.appCreated) {
      return true;
    }
  }

  /**
   * Whether the footer is shown.
   * True for owners and approvers who may need to see either the
   * "doc is locked" message or the doc-management controls, except
   * immediately after the user leaves the approver role.
   */
  protected get footerIsShown() {
    return !this.hasJustLeftApproverRole && (this.isApprover || this.isOwner);
  }

  /**
   * Whether editing is enabled for basic metadata fields.
   * Used in the template to make some logic more readable.
   */
  protected get editingIsEnabled() {
    return !this.editingIsDisabled;
  }

  /**
   * The action to show the Projects modal.
   * Triggered by clicking the "+" button in the Projects section.
   */
  @action protected showProjectsModal() {
    this.projectsModalIsShown = true;
  }

  /**
   * The action to hide the Projects modal.
   * Passed to the Projects modal component and
   * triggered on modal close.
   */
  @action protected hideProjectsModal() {
    this.projectsModalIsShown = false;
  }

  @action refreshRoute() {
    // We force refresh due to a bug with `refreshModel: true`
    // See: https://github.com/emberjs/ember.js/issues/19260
    const owner = getOwner(this);
    assert("owner must exist", owner);
    const route = owner.lookup(
      `route:${this.router.currentRouteName}`,
    ) as Route;
    assert("route must exist", route);
    route.refresh();
  }
  /**
   * The action to lock a document when a 423 error is thrown.
   * Called by the `maybeShowFlashError` method as well as
   * right before any errors are thrown.
   */
  @action private maybeLockDoc(error: Error) {
    if (this.fetchSvc.getErrorCode(error) === 423) {
      this.docIsLocked = true;
    }
  }

  private showFlashError(error: Error, title: string) {
    this.flashMessages.critical(error.message, {
      title,
      preventDuplicates: true,
    });
  }

  @action showFlashSuccess(title: string, message: string) {
    this.flashMessages.add({
      message,
      title,
    });
  }

  /**
   * A task that waits for a short time and then resolves.
   * Used to trigger the "link created" state of the share button.
   */
  protected showCreateLinkSuccessMessage = restartableTask(async () => {
    await timeout(Ember.testing ? 0 : 1000);
  });

  /**
   * The task to load the projects associated with this document.
   * Called when the Projects list is inserted and used to display
   * rich information in the list.
   */
  protected loadRelatedProjects = task(async () => {
    this.projectsErrorIsShown = false;

    try {
      const projectPromises = this.args.document.projects?.map((project) => {
        return this.fetchSvc
          .fetch(
            `/api/${this.configSvc.config.api_version}/projects/${project}`,
          )
          .then((response) => response?.json());
      });
      const projects = await Promise.all(projectPromises ?? []);
      this._projects = projects;
    } catch (error) {
      this.projectsErrorIsShown = true;
    }
  });

  /**
   * Sets the draft's `isShareable` property based on a selection
   * in the draft-visibility dropdown. Immediately updates the UI
   * to reflect the intended change while a request is made to the
   * back end. Once the request completes, the UI is updated again
   * to reflect the actual state of the document.
   */
  protected setDraftVisibility = restartableTask(
    async (newVisibility: DraftVisibility) => {
      if (this.draftVisibility === newVisibility) {
        return;
      }

      try {
        if (newVisibility === DraftVisibility.Restricted) {
          this.newDraftVisibilityIcon = DraftVisibilityIcon.Restricted;

          const shareButton = htmlElement(SHARE_BUTTON_SELECTOR);

          shareButton.classList.add("out");

          const fetchPromise = this.fetchSvc.fetch(
            `/api/${this.configSvc.config.api_version}/drafts/${this.docID}/shareable`,
            {
              method: "PUT",
              headers: { "Content-Type": "application/json" },
              body: JSON.stringify({
                isShareable: false,
              }),
            },
          );

          await Promise.all([fetchPromise, timeout(Ember.testing ? 0 : 300)]);

          // With the animation done, we can now remove the button.
          this._docIsShareable = false;
        } else {
          // Immediately update the UI to show the share button
          // in its "creating link" state.
          this.newDraftVisibilityIcon = DraftVisibilityIcon.Shareable;
          this._docIsShareable = true;

          await this.fetchSvc.fetch(
            `/api/${this.configSvc.config.api_version}/drafts/${this.docID}/shareable`,
            {
              method: "PUT",
              headers: { "Content-Type": "application/json" },
              body: JSON.stringify({
                isShareable: true,
              }),
            },
          );

          // Kick off the timer for the "link created" state.
          void this.showCreateLinkSuccessMessage.perform();
        }
      } catch (error) {
        const e = error as Error;
        this.maybeLockDoc(e);
        this.showFlashError(e, "Unable to update draft visibility");
      } finally {
        // reset the new-visibility-intent icon
        this.newDraftVisibilityIcon = null;
      }
    },
  );

  saveProduct = keepLatestTask(async (product: string) => {
    try {
      this.product = product;
      await this.save.perform("product", this.product);
      // productAbbreviation is computed by the back end
    } catch (error) {
      const e = error as Error;
      this.maybeLockDoc(e);
      this.showFlashError(e, "Unable to save product");
    }
  });

  get saveIsRunning() {
    return (
      this.save.isRunning ||
      this.saveCustomField.isRunning ||
      this.saveProduct.isRunning
    );
  }

  save = task(async (field: string, val: string | string[]) => {
    if (field && val !== undefined) {
      let serializedValue;

      if (typeof val === "string") {
        serializedValue = cleanString(val);
      } else {
        serializedValue = val;
      }

      try {
        await this.patchDocument.perform({
          [field]: serializedValue,
        });
      } catch (err) {
        const e = err as Error;
        this.maybeLockDoc(e);
        this.showFlashError(e, "Unable to save document");
      }
    }
  });

  saveCustomField = task(
    async (
      fieldName: string,
      field: CustomEditableField,
      val: string | string[],
    ) => {
      if (field && val !== undefined) {
        let serializedValue;

        if (typeof val === "string") {
          serializedValue = cleanString(val);
        } else {
          serializedValue = val;
        }

        field.name = fieldName;
        field.value = serializedValue;

        try {
          await this.patchDocument.perform({
            customFields: [field],
          });
        } catch (err) {
          const e = err as Error;
          this.maybeLockDoc(e);
          this.showFlashError(e, "Unable to save document");
        }
      }
    },
  );

  patchDocument = enqueueTask(async (fields) => {
    const endpoint = this.isDraft ? "drafts" : "documents";

    try {
      await this.fetchSvc.fetch(
        `/api/${this.configSvc.config.api_version}/${endpoint}/${this.docID}`,
        {
          method: "PATCH",
          headers: { "Content-Type": "application/json" },
          body: JSON.stringify(fields),
        },
      );
    } catch (error) {
      const e = error as Error;
      this.maybeLockDoc(e);
      this.showFlashError(e, "Unable to save document");
    } finally {
      this.refreshRoute();
    }
  });

  requestReview = task(async () => {
    try {
      // Update approvers.
      await this.patchDocument.perform({
        approvers: this.approvers.compact(),
      });

      await this.fetchSvc.fetch(
        `/api/${this.configSvc.config.api_version}/reviews/${this.docID}`,
        {
          method: "POST",
        },
      );

      this.router.transitionTo({
        queryParams: { draft: false },
      });

      this.refreshRoute();

      this.status = "In-Review";
      this.draftWasPublished = true;

      await this.waitForDocNumber.perform();
      this.requestReviewModalIsShown = false;
      this.docPublishedModalIsShown = true;
    } catch (error) {
      this.maybeLockDoc(error as Error);
      this.draftWasPublished = null;
      // trigger the modal error
      throw error;
    }
  });

  /**
   * A task that awaits a newly published doc's docNumber assignment.
   * In the unlikely case where the docNumber doesn't appear after 10 seconds,
   * we remove the URL and share button from the "doc published" modal.
   */
  private waitForDocNumber = task(async () => {
    const numberOfTries = 10;

    for (let i = 0; i < numberOfTries; i++) {
      if (!this.args.document.docNumber.endsWith("?")) {
        return;
      } else {
        await timeout(Ember.testing ? 0 : 1000);
      }
    }

    this.docNumberLookupHasFailed = true;
  });

  protected deleteDraft = dropTask(async () => {
    try {
      await this.fetchSvc.fetch(
        `/api/${this.configSvc.config.api_version}/drafts/` + this.docID,
        {
          method: "DELETE",
          headers: { "Content-Type": "application/json" },
        },
      );

      void this.recentlyViewed.fetchAll.perform();

      this.flashMessages.add({
        message: "Document draft deleted",
        title: "Done!",
      });

      this.router.transitionTo("authenticated.my.documents");
    } catch (error) {
      const e = error as Error;
      this.maybeLockDoc(e);

      // trigger the modal error
      throw e;
    }
  });

  @action updateApprovers(approvers: string[]) {
    this.approvers = approvers;
  }

  @action updateContributors(contributors: string[]) {
    this.contributors = contributors;
  }

  @action saveTitle(title: string) {
    this.title = title;
    void this.save.perform("title", this.title);
  }

  @action saveSummary(summary: string) {
    this.summary = summary;
    void this.save.perform("summary", this.summary);
  }

  @action closeDeleteModal() {
    this.deleteModalIsShown = false;
  }

  @action closeRequestReviewModal() {
    this.requestReviewModalIsShown = false;
  }

  @action protected closeRequestReviewSuccessModal() {
    this.requestReviewModalIsShown = false;
  }

  @action onScroll() {
    let onScrollFunction = () => {
      this.userHasScrolled = this.body.scrollTop > 0;
    };

    debounce(this, onScrollFunction, 50);
  }

  /**
   * Registers the body element locally and, if the document is a draft,
   * kicks off the task to fetch the draft's `isShareable` attribute.
   */
  @action protected didInsertBody(element: HTMLElement) {
    this._body = element;

    if (this.isDraft) {
      // kick off whether the draft is shareable.
      void this.getDraftPermissions.perform();

      // get docType for the "request review?" modal
      this.args.docType.then((docType) => {
        this.docType = docType;
      });
    }
  }

  /**
   * The action to leave the approver role.
   * Updates the local approvers array and saves it to the back end.
   * On success, shows a success message. On failure, shows an error message
   * and reverts the local approvers array.
   */
  protected leaveApproverRole = task(async () => {
    const cachedApprovers = this.approvers;

    try {
      this.approvers = this.approvers.filter(
        (e) => e !== this.args.profile.email,
      );

      this.approvers = this.approvers;

      await this.save.perform("approvers", this.approvers);

      /**
       * This is an unfortunate hack to re-render the approvers list
       * after the user leaves the approver role. Because the EditableField
       * component has its own caching logic, it doesn't inherit changes
       * from external components. This can be changed in the future, but will
       * require a refactor of the EditableField and sidebar components.
       *
       * TODO: Improve this
       */
      this.approversAreShown = false;
      schedule("afterRender", () => {
        this.approversAreShown = true;
      });

      // We set this so that the "Leaving..." state
      // is shown until the UI updates.
      this.hasJustLeftApproverRole = true;

      this.flashMessages.add({
        message: "You've left the approver role",
        title: "Done!",
      });
    } catch (error) {
      this.approvers = cachedApprovers;

      const e = error as Error;

      this.maybeLockDoc(e);
      this.showFlashError(e, "Error leaving approver role");
    } finally {
      setTimeout(() => {
        // reset state after a short delay
        this.hasJustLeftApproverRole = false;
      }, 5000);
    }
  });

  /**
   * Fetches the draft's `isShareable` attribute and updates the local property.
   * Called when a document draft is rendered.
   */
  private getDraftPermissions = task(async () => {
    try {
      const response = await this.fetchSvc
        .fetch(
          `/api/${this.configSvc.config.api_version}/drafts/${this.docID}/shareable`,
        )
        .then((response) => response?.json());
      if (response?.isShareable) {
        this._docIsShareable = true;
      }
    } catch {}
  });

  /**
   * The action to approve a document. Triggered by clicking the "Approve"
   * button in the footer. Saves the document's `approvedBy` array, which
   * adds an approval badge to the approver's avatar. On success, shows
   * the read-only "Approved" mock-button state.
   */
  approve = task(
    async (options?: { skipSuccessMessage: boolean } | MouseEvent) => {
      try {
        await this.fetchSvc.fetch(
          `/api/${this.configSvc.config.api_version}/approvals/${this.docID}`,
          {
            method: "POST",
            headers: { "Content-Type": "application/json" },
          },
        );

        this.hasApproved = true;

        if (options instanceof MouseEvent || !options?.skipSuccessMessage) {
          this.showFlashSuccess("Done!", "Document approved");
        }
      } catch (error) {
        const e = error as Error;
        this.maybeLockDoc(e);
        this.showFlashError(e, "Unable to approve");
      } finally {
        this.refreshRoute();
      }
    },
  );

  /**
   * The action to reject an FRD, a doc-specific type of approval.
   * Triggered by approvers clicking the thumbs-down button.
   * Saves the document's `changesRequestedBy` array, which adds a
   * rejection badge to the approver's avatar. On success, shows
   * the read-only "Rejected" mock-button state.
   */
  rejectFRD = task(async () => {
    try {
      await this.fetchSvc.fetch(
        `/api/${this.configSvc.config.api_version}/approvals/${this.docID}`,
        {
          method: "DELETE",
          headers: { "Content-Type": "application/json" },
        },
      );

      this.hasRejectedFRD = true;

      this.showFlashSuccess("Done!", "FRD rejected");
    } catch (error) {
      const e = error as Error;
      this.maybeLockDoc(e);
      this.showFlashError(e, "Couldn't process your request");
    } finally {
      this.refreshRoute();
    }
  });

  changeDocumentStatus = task(async (newStatus: string) => {
    const cachedStatus = this.status;

    // Instantly update the UI
    this.status = newStatus;

    try {
      await this.patchDocument.perform({
        status: newStatus,
      });

      this.showFlashSuccess(
        "Done!",
        `Document status changed to "${newStatus}"`,
      );
    } catch (error) {
      this.status = cachedStatus;

      const e = error as Error;

      this.maybeLockDoc(e);
      this.showFlashError(e, "Unable to change document status");
    } finally {
      this.refreshRoute();
    }
  });

  /**
   * The task to remove a document from a project (and vice versa).
   * Called via the "remove" button in the Projects overflow menu.
   */
  removeDocFromProject = task(async (projectId: string) => {
    const cachedProjects = this._projects;

    try {
      const projectIndex = this._projects?.findIndex(
        (project) => project.id === projectId,
      );

      if (projectIndex === undefined || projectIndex === -1) return;

      // update the local state immediately
      this._projects?.splice(projectIndex, 1);
      this._projects = this._projects;

      // fetch the existing resources
      const projectResources = (await this.fetchSvc
        .fetch(
          `/api/${this.configSvc.config.api_version}/projects/${projectId}/related-resources`,
        )
        .then((response) => response?.json())) as HermesProjectResources;

      let hermesDocuments = projectResources.hermesDocuments ?? [];
      let externalLinks = projectResources.externalLinks ?? [];

      // filter out the current document
      hermesDocuments = hermesDocuments.filter(
        (doc) => doc.googleFileID !== this.docID,
      );

      // update the sort order of all resources
      updateRelatedResourcesSortOrder(hermesDocuments, externalLinks);

      await this.fetchSvc.fetch(
        `/api/${this.configSvc.config.api_version}/projects/${projectId}/related-resources`,
        {
          method: "PUT",
          body: JSON.stringify({
            hermesDocuments: hermesDocuments.map((doc) => {
              return {
                googleFileID: doc.googleFileID,
                sortOrder: doc.sortOrder,
              };
            }),
            externalLinks,
          }),
        },
      );
    } catch (error) {
      this._projects = cachedProjects;
      this._projects = this._projects;

      const e = error as Error;
      this.maybeLockDoc(e);
      this.showFlashError(e, "Unable to remove project");
    } finally {
      this.refreshRoute();
    }
  });

  /**
   * The task to add a document to an existing project.
   * Called when the user selects a project from the "add to project" modal.
   * Adds the project to the local array and re-renders the list.
   * Saves the project's related resources to the back end.
   */
  protected addDocToProject = task(async (project: HermesProjectInfo) => {
    const cachedProjects = this._projects;

    try {
      // Update the local state immediately.
      this._projects?.unshift(project);
      this._projects = this._projects;

      // Fetch the existing resources
      const projectResources = await this.fetchSvc
        .fetch(
          `/api/${this.configSvc.config.api_version}/projects/${project.id}/related-resources`,
        )
        .then((response) => response?.json());

      let hermesDocuments = projectResources.hermesDocuments ?? [];
      let externalLinks = projectResources.externalLinks ?? [];

      // Add the formatted document to the start of the array
      hermesDocuments.unshift({
        googleFileID: this.args.document.objectID,
        sortOrder: 1,
      });

      // Update the sort order of all resources
      updateRelatedResourcesSortOrder(hermesDocuments, externalLinks ?? []);

      // Save the resources to the back end
      await this.fetchSvc.fetch(
        `/api/${this.configSvc.config.api_version}/projects/${project.id}/related-resources`,
        {
          method: "POST",
          body: JSON.stringify({
            hermesDocuments: hermesDocuments.map(
              (
                doc:
                  | RelatedHermesDocument
                  | { googleFileID: string; sortOrder: number },
              ) => {
                return {
                  googleFileID: doc.googleFileID,
                  sortOrder: doc.sortOrder,
                };
              },
            ),
            externalLinks,
          }),
        },
      );
    } catch (error) {
      this._projects = cachedProjects;
      this._projects = this._projects;

      const e = error as Error;

      this.maybeLockDoc(e);
      this.showFlashError(e, "Unable to add document to project");
    }
  });
}

declare module "@glint/environment-ember-loose/registry" {
  export default interface Registry {
    "Document::Sidebar": typeof DocumentSidebarComponent;
  }
}<|MERGE_RESOLUTION|>--- conflicted
+++ resolved
@@ -67,12 +67,7 @@
 export default class DocumentSidebarComponent extends Component<DocumentSidebarComponentSignature> {
   @service("config") declare configSvc: ConfigService;
   @service("fetch") declare fetchSvc: FetchService;
-<<<<<<< HEAD
-  @service("recently-viewed")
-  declare recentlyViewed: RecentlyViewedService;
-=======
   @service declare recentlyViewed: RecentlyViewedService;
->>>>>>> b89aeabd
   @service declare router: RouterService;
   @service declare session: SessionService;
   @service declare flashMessages: HermesFlashMessagesService;
