--- conflicted
+++ resolved
@@ -113,10 +113,7 @@
           <Doc::State
             @state={{@document.status}}
             @hideProgress={{true}}
-<<<<<<< HEAD
-            class="whitespace-nowrap mix-blend-multiply"
-=======
->>>>>>> 5cab6181
+            class="mix-blend-multiply"
           />
         </div>
 
