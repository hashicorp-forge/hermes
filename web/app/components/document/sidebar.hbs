--- conflicted
+++ resolved
@@ -312,7 +312,6 @@
   </div>
 
   {{#if this.footerIsShown}}
-<<<<<<< HEAD
     <Document::Sidebar::Footer
       @isReadOnly={{this.footerControlsAreDisabled}}
       @primaryButtonAttrs={{this.primaryFooterButtonAttrs}}
@@ -324,138 +323,6 @@
       @docIsLocked={{this.docIsLocked}}
       class={{if this.editingIsDisabled "locked"}}
     />
-=======
-    <div class="sidebar-footer {{if this.editingIsDisabled 'locked'}}">
-      {{#if this.footerControlsAreDisabled}}
-        <div class="-mb-1 px-3">
-          <div class="w-full border-t border-color-border-primary pt-3.5">
-            <div class="text-body-200 text-color-foreground-faint">
-              <h5
-                data-test-disabled-footer-h5
-                class="mb-1 flex items-center text-body-200 font-semibold text-color-foreground-primary"
-              >
-                {{if this.docIsLocked "Document is locked" "Read-only headers"}}
-                <FlightIcon
-                  @name="lock"
-                  class="-mt-px ml-1.5 shrink-0 text-color-foreground-faint"
-                />
-              </h5>
-              <p class="mb-1.5">
-                {{if
-                  this.docIsLocked
-                  "Due to a Google API bug, all suggestions must be removed from the document header to unlock."
-                  "Weʼre unable to edit the metadata of files created offsite."
-                }}
-              </p>
-            </div>
-            {{#if this.docIsLocked}}
-              <Hds::Link::Standalone
-                @icon="arrow-right"
-                @iconPosition="trailing"
-                @text="See the issue on GitHub"
-                @size="small"
-                @href="https://github.com/hashicorp-forge/hermes/issues/181"
-              />
-            {{else}}
-              <div class="text-body-100 text-color-foreground-faint">
-                Create docs in-app for best results.
-              </div>
-            {{/if}}
-          </div>
-        </div>
-      {{else}}
-        {{#if this.isDraft}}
-          {{#if this.isOwner}}
-            <div class="flex items-start gap-2 px-3">
-              <Hds::Button
-                data-test-sidebar-publish-for-review-button
-                @text="Publish for review..."
-                @size="medium"
-                @color="primary"
-                class="w-full"
-                {{on "click" (set this "requestReviewModalIsShown" true)}}
-              />
-              <Hds::Button
-                @text="Delete"
-                @size="medium"
-                @color="critical"
-                @icon="trash"
-                @isIconOnly={{true}}
-                class="basis-0"
-                {{on "click" (fn (set this "deleteModalIsShown" true))}}
-              />
-            </div>
-          {{/if}}
-        {{else}}
-          {{#if this.isOwner}}
-            <div class="flex items-start gap-2 px-3">
-
-              <Hds::Button
-                data-test-change-doc-status-button
-                @text={{this.moveToStatusButtonText}}
-                @size="medium"
-                @color={{this.moveToStatusButtonColor}}
-                class="w-full"
-                @icon={{if this.changeDocumentStatus.isRunning "loading"}}
-                disabled={{this.changeDocumentStatus.isRunning}}
-                {{on
-                  "click"
-                  (perform
-                    this.changeDocumentStatus
-                    this.moveToStatusButtonTargetStatus
-                  )
-                }}
-              />
-              <Hds::Button
-                @text="Archive"
-                @size="medium"
-                @color="critical"
-                @icon="archive"
-                @isIconOnly={{true}}
-                class="basis-0"
-                disabled={{(eq @document.status "Obsolete")}}
-                {{on "click" (fn (set this "archiveModalIsShown" true))}}
-              />
-            </div>
-
-          {{else}}
-            {{#if this.isApprover}}
-              <div class="gap-2 px-3">
-                <Hds::Button
-                  @text={{this.approveButtonText}}
-                  @size="medium"
-                  @color="primary"
-                  class="w-full"
-                  @icon={{if this.approve.isRunning "loading"}}
-                  disabled={{(or
-                    this.approve.isRunning
-                    this.requestChanges.isRunning
-                    this.hasApproved
-                  )}}
-                  {{on "click" (perform this.approve)}}
-                />
-                {{#if (eq @document.docType "FRD")}}
-                  <Hds::Button
-                    @text={{this.requestChangesButtonText}}
-                    @size="medium"
-                    @color="secondary"
-                    class="w-full"
-                    @icon={{if this.requestChanges.isRunning "loading"}}
-                    disabled={{(or
-                      this.approve.isRunning
-                      this.requestChanges.isRunning
-                      this.hasRequestedChanges
-                    )}}
-                    {{on "click" (perform this.requestChanges)}}
-                  />
-                {{/if}}
-              </div>
-            {{/if}}
-          {{/if}}
-        {{/if}}
-      {{/if}}
-    </div>
->>>>>>> 25fa3dc0
   {{/if}}
 {{/unless}}
 
