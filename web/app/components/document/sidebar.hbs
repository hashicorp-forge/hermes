--- conflicted
+++ resolved
@@ -178,7 +178,6 @@
       {{! Contributors }}
       <div>
         <Document::Sidebar::SectionHeader @title="Contributors" />
-<<<<<<< HEAD
         <div class="editable-field-container">
           <EditableField
             data-test-document-contributors
@@ -191,49 +190,12 @@
             @type="people"
           />
         </div>
-=======
-        <EditableField
-          data-test-document-contributors
-          data-test-editable={{this.isOwner}}
-          @value={{this.contributors}}
-          @onChange={{perform this.save "contributors"}}
-          @isSaving={{this.saveIsRunning}}
-          @disabled={{not this.isOwner}}
-        >
-          <:default>
-            {{#if this.contributors.length}}
-              <ol class="person-list">
-                {{#each this.contributors as |contributor|}}
-                  <li>
-                    <Person
-                      @imgURL={{contributor.imgURL}}
-                      @email={{contributor.email}}
-                    />
-                  </li>
-                {{/each}}
-              </ol>
-            {{else}}
-              <EmptyStateText />
-            {{/if}}
-          </:default>
-          <:editing as |F|>
-            <Inputs::PeopleSelect
-              {{autofocus targetChildren=true}}
-              data-test-document-contributors-editable
-              class="multiselect--narrow"
-              @selected={{this.contributors}}
-              @onChange={{this.updateContributors}}
-              {{click-outside (fn F.update this.contributors)}}
-            />
-          </:editing>
-        </EditableField>
->>>>>>> 94a26958
       </div>
 
       <div>
         <Document::Sidebar::SectionHeader @title="Approvers" />
-<<<<<<< HEAD
         <div class="editable-field-container mt-[3px]">
+          {{! TODO: this needs the people to have the approver badge }}
           <EditableField
             data-test-document-approvers
             data-test-editable={{this.isOwner}}
@@ -245,45 +207,6 @@
             @type="people"
           />
         </div>
-=======
-        <EditableField
-          data-test-document-approvers
-          data-test-editable={{this.isOwner}}
-          @value={{this.approvers}}
-          @onChange={{perform this.save "approvers"}}
-          @isSaving={{this.saveIsRunning}}
-          @disabled={{this.editingIsDisabled}}
-        >
-          <:default>
-            {{#if this.approvers.length}}
-              <ol class="person-list">
-                {{#each this.approvers as |approver|}}
-                  <li>
-                    <Person::Approver
-                      @document={{@document}}
-                      @imgURL={{approver.imgURL}}
-                      @email={{approver.email}}
-                    />
-                  </li>
-                {{/each}}
-              </ol>
-            {{else}}
-              <EmptyStateText />
-            {{/if}}
-          </:default>
-          <:editing as |F|>
-            <Inputs::PeopleSelect
-              {{autofocus targetChildren=true}}
-              data-test-document-approvers-editable
-              class="multiselect--narrow"
-              @selected={{this.approvers}}
-              @onChange={{this.updateApprovers}}
-              {{click-outside (fn F.update this.approvers)}}
-            />
-          </:editing>
-        </EditableField>
-
->>>>>>> 94a26958
       </div>
 
       {{! Created }}
