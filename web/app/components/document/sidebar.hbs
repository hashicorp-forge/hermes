<Document::Sidebar::Header
  @document={{@document}}
  @isCollapsed={{@isCollapsed}}
  @toggleCollapsed={{@toggleCollapsed}}
  @userHasScrolled={{this.userHasScrolled}}
  @shareButtonIsShown={{this.shareButtonIsShown}}
  @shareButtonTooltipText={{this.temporaryShareButtonTooltipText}}
  @shareButtonIcon={{this.temporaryShareButtonIcon}}
  @shareURL={{this.shareURL}}
/>

{{#unless @isCollapsed}}
  <div
    class="sidebar-body"
    {{on "scroll" this.onScroll}}
    {{did-insert this.didInsertBody}}
  >
    <div class="sidebar-body-container">
      {{! div to break the parent's space-y styles }}
      <div>
        {{! Add bgColor to make badge `multiply` work }}
        <div class="mb-4 flex items-center space-x-1.5 bg-color-page-faint">

          {{! Status }}
          <X::DropdownList
            data-test-doc-status-dropdown
            @items={{array "In-Review" "Approved" "Obsolete"}}
            @renderOut={{true}}
            @offset={{hash mainAxis=3 crossAxis=-5}}
            class="theme--neutral"
          >
            <:anchor as |dd|>
              {{#if (and this.isOwner (not this.isDraft))}}
                {{! Status dropdown (doc owner) }}
                <div class="flex w-full items-center gap-1.5">
                  <div class="flex items-center gap-2">
                    <dd.ToggleAction
                      disabled={{or
                        this.editingIsDisabled
                        this.changeDocumentStatus.isRunning
                      }}
                      data-test-doc-status-toggle
                      data-test-icon={{this.draftVisibilityIcon}}
                      class="hds-button hds-button--color-secondary
                        {{dasherize this.status}}"
                    >
                      <Doc::Status
                        data-test-doc-status
                        @hideProgress={{true}}
                        @status={{this.status}}
                        {{! Make room for the chevron/running icon}}
                        class="pr-7"
                      />
                      <FlightIcon
                        @name={{if
                          this.changeDocumentStatus.isRunning
                          "running"
                          "chevron-down"
                        }}
                        class="absolute right-1.5"
                      />
                    </dd.ToggleAction>
                  </div>
                </div>
              {{else}}
                {{! Read-only status }}
                <Doc::Status
                  data-test-doc-status
                  @hideProgress={{true}}
                  @status={{this.status}}
                  @type={{if this.isDraft "inverted"}}
                />
              {{/if}}
            </:anchor>
            <:item as |dd|>
              <dd.Action
                data-test-doc-status-option
                data-test-is-checked={{eq dd.attrs this.status}}
                data-test-status={{dd.attrs}}
                class="flex items-start gap-3 py-[1px] pl-1 pr-6"
                {{on "click" (perform this.changeDocumentStatus dd.attrs)}}
              >
                <X::DropdownList::CheckableItem
                  @isSelected={{eq dd.attrs this.status}}
                  @checkmarkPosition="trailing"
                  class="w-full"
                >
                  <div class="relative">

                    <Doc::Status
                      @status={{dd.attrs}}
                      @hideProgress={{true}}
                      class="w-full py-[5px] pl-2"
                    />
                    <div
                      class="doc-status-fade pointer-events-none absolute right-0 top-0 h-full w-20 bg-gradient-to-l from-color-page-primary to-transparent"
                    ></div>
                  </div>
                </X::DropdownList::CheckableItem>
              </dd.Action>
            </:item>
          </X::DropdownList>

          {{! visibility toggle }}
          {{#if (and this.isDraft this.isOwner (not this.editingIsDisabled))}}
            <X::DropdownList
              data-test-draft-visibility-dropdown
              @items={{this.draftVisibilityOptions}}
              @selected={{this.draftVisibility}}
              @renderOut={{true}}
              @offset={{hash mainAxis=0 crossAxis=-7}}
              class="w-[350px]"
            >
              <:anchor as |dd|>
                <dd.ToggleAction
                  data-test-draft-visibility-toggle
                  data-test-icon={{this.draftVisibilityIcon}}
                  class="quarternary-button draft-visibility-button z-10 flex items-center"
                  {{tooltip
                    this.toggleDraftVisibilityTooltipText
                    placement="bottom"
                  }}
                  @hasChevron={{true}}
                >
                  <FlightIcon @name={{this.draftVisibilityIcon}} />
                </dd.ToggleAction>
              </:anchor>
              <:item as |dd|>
                <dd.Action
                  data-test-draft-visibility-option
                  data-test-is-checked={{dd.isSelected}}
                  data-test-value={{dd.value}}
                  class="flex items-start gap-3 py-2.5 pl-4 pr-6"
                  {{on "click" (perform this.setDraftVisibility dd.value)}}
                >
                  <FlightIcon @name={{dd.attrs.icon}} class="mt-0.5 shrink-0" />
                  <div class="w-full">
                    <h4>{{dd.attrs.title}}</h4>
                    <p>{{dd.attrs.description}}</p>
                  </div>
                  <FlightIcon
                    @name="check"
                    class="check mt-0.5 shrink-0
                      {{if dd.isSelected 'visible' 'invisible'}}"
                  />
                </dd.Action>
              </:item>
            </X::DropdownList>
          {{/if}}
        </div>
        <div class="editable-field-container document-title mb-8 -mt-[5px]">
          <EditableField
            data-test-document-title
            data-test-editable={{this.isOwner}}
            @value={{this.title}}
            @onSave={{this.saveTitle}}
            {{! provide for the docNumber }}
            @document={{@document}}
            @isSaving={{this.saveIsRunning}}
            @isReadOnly={{this.editingIsDisabled}}
            @isRequired={{true}}
            @name="title"
            @tag="h1"
            class="mb-1.5"
          />
        </div>

        {{! Doctype }}
        <Hds::Badge @text={{@document.docType}} />
      </div>

      <hr class="hds-border-faint border-0 border-b" />

      {{! Summary }}
      <div class="mb-5">
        <Document::Sidebar::SectionHeader @title="Summary" />
        <div class="editable-field-container">
          <EditableField
            data-test-document-summary
            data-test-editable={{this.isOwner}}
            @value={{this.summary}}
            @onSave={{this.saveSummary}}
            @isSaving={{this.saveIsRunning}}
            @isReadOnly={{this.editingIsDisabled}}
            @name="summary"
            @placeholder={{if
              (and this.isOwner (not this.editingIsDisabled))
              "Enter a summary"
            }}
          />
        </div>
      </div>

      {{! Product/Area }}
      <div class="grid gap-2">
        <Document::Sidebar::SectionHeader @title="Product/Area" />
        {{#if (and this.isDraft this.isOwner (not this.editingIsDisabled))}}
          <div
            class="editable-field-container select-input"
            data-test-document-product-area-editable
          >
            <Inputs::ProductSelect
              data-test-document-product-area-editable
              @selected={{this.product}}
              @onChange={{this.saveProduct.perform}}
              @isSaving={{this.saveIsRunning}}
              @selectedAbbreviationIsHidden={{true}}
              @renderOut={{true}}
              @color="quarternary"
              class="max-h-[275px] w-[320px]"
            />
          </div>
        {{else}}
          <ProductLink
            data-test-document-product-area-read-only
            @product={{@document.product}}
            class="inline-flex gap-2"
          >
            <Product::Avatar @product={{@document.product}} />
            <span class="underline-on-hover">{{@document.product}}</span>
          </ProductLink>
        {{/if}}
      </div>

      {{! Created }}
      <div class="space-y-2">
        <Document::Sidebar::SectionHeader @title="Created" />
        <p>{{or (parse-date @document.created "long") "Unknown"}}</p>
      </div>

      {{! Last modified }}
      <div class="space-y-2">
        <Document::Sidebar::SectionHeader @title="Last modified" />
        {{#if @document.modifiedTime}}
          <p>{{time-ago @document.modifiedTime}}</p>
        {{/if}}
      </div>

      {{! Owner }}
      <div class="space-y-2">
        <Document::Sidebar::SectionHeader @title="Owner" />
        <Person @email={{get @document.owners 0}} />
      </div>

      {{! Contributors }}
      <div>
        <Document::Sidebar::SectionHeader @title="Contributors" />
        <div class="editable-field-container">
          <EditableField
            data-test-document-contributors
            data-test-editable={{this.isOwner}}
            @value={{this.contributors}}
            @onChange={{this.updateContributors}}
            @onSave={{perform this.save "contributors"}}
            @isSaving={{this.saveIsRunning}}
            @isReadOnly={{this.editingIsDisabled}}
          />
        </div>
      </div>

      {{! Approvers }}
      <div>
        <Document::Sidebar::SectionHeader @title="Approvers" />
        <div class="editable-field-container mt-[3px]">
          <EditableField
            data-test-document-approvers
            data-test-editable={{this.isOwner}}
            @value={{this.approvers}}
            @onChange={{this.updateApprovers}}
            @onSave={{perform this.save "approvers"}}
            @isSaving={{this.saveIsRunning}}
            @isReadOnly={{this.editingIsDisabled}}
            {{! Provide the document to the `has-approved-doc` helper }}
            @document={{@document}}
          />
        </div>
      </div>

      {{! Related resources }}
      <div>
        <Document::Sidebar::RelatedResources
          @editingIsDisabled={{this.editingIsDisabled}}
          @documentIsDraft={{this.isDraft}}
          @productArea={{@document.product}}
          @objectID={{@document.objectID}}
          @headerTitle="Related resources"
          @modalHeaderTitle="Add related resource"
          @modalInputPlaceholder="Search docs or paste a URL..."
          @scrollContainer={{this.body}}
          @optionalSearchFilters={{concat "product:" @document.product}}
        />
      </div>

      {{! Projects }}
      <div>
        <Document::Sidebar::SectionHeader
          data-test-projects-section-header
          {{did-insert (perform this.loadRelatedProjects)}}
          @title="Projects"
          @buttonAction={{this.showProjectsModal}}
          @buttonIsDisabled={{this.isDraft}}
          @disabledButtonTooltipText="Only published docs can be added to projects."
        />
        {{#if this.projects.length}}
          <ol class="related-resources-list mt-1 space-y-0.5">
            {{#each this.projects as |project|}}
              <li data-test-document-project class="related-resource">
                <div class="related-resource-inner group relative">
                  <LinkTo
                    data-test-project-link
                    @route="authenticated.projects.project"
                    @model={{project.id}}
                    class="related-resource-link quarternary-button peer flex h-[32px] items-center gap-2 px-[5px]"
                  >
                    <div class="flex w-[18px] shrink-0 justify-center py-[2px]">
                      <Project::StatusIcon @status={{project.status}} />
                    </div>
                    <div class="overflow-hidden">
                      <TruncatedText
                        class="text-body-200
                          {{if
                            (eq project.status 'active')
                            'font-medium text-color-foreground-strong'
                            'line-through'
                          }}"
                      >
                        {{project.title}}
                      </TruncatedText>
                    </div>
                  </LinkTo>

                  <OverflowMenu
                    @items={{hash
                      remove=(hash
                        icon="trash"
                        label="Remove from project"
                        action=(perform this.removeDocFromProject project.id)
                      )
                    }}
                  />
                </div>
              </li>
            {{/each}}
          </ol>
        {{else}}
          <Document::Sidebar::EmptyStateAddButton
            @isReadOnly={{this.isDraft}}
            @action={{this.showProjectsModal}}
          />
        {{/if}}
      </div>

      {{! Custom fields }}
      {{#each-in this.customEditableFields as |field attributes|}}
        {{#if (or attributes.value this.isOwner)}}
          <div>
            <Document::Sidebar::SectionHeader
              @title={{attributes.displayName}}
            />
            <CustomEditableField
              class="mt-[3px]"
              @document={{@document}}
              @field={{field}}
              @attributes={{attributes}}
              @onSave={{perform this.saveCustomField field attributes}}
              @isSaving={{this.saveIsRunning}}
              @disabled={{this.editingIsDisabled}}
            />
          </div>
        {{/if}}
      {{/each-in}}
    </div>
  </div>

  {{#if this.footerIsShown}}
    <div class="sidebar-footer {{if this.editingIsDisabled 'locked'}}">
      {{#if this.footerControlsAreDisabled}}
        {{! Disabled controls }}
        <div class="-mb-1 px-3">
          <div class="w-full border-t border-color-border-primary pt-3.5">
            <div class="text-body-200 text-color-foreground-faint">
              <h5
                data-test-disabled-footer-h5
                class="mb-1 flex items-center text-body-200 font-semibold text-color-foreground-primary"
              >
                {{if this.docIsLocked "Document is locked" "Read-only headers"}}
                <FlightIcon
                  @name="lock"
                  class="-mt-px ml-1.5 shrink-0 text-color-foreground-faint"
                />
              </h5>
              <p class="mb-1.5">
                {{if
                  this.docIsLocked
                  "Due to a Google API bug, all suggestions must be removed from the document header to unlock."
                  "Weʼre unable to edit the metadata of files created offsite."
                }}
              </p>
            </div>
            {{#if this.docIsLocked}}
              <Hds::Link::Standalone
                @icon="arrow-right"
                @iconPosition="trailing"
                @text="See the issue on GitHub"
                @size="small"
                @href="https://github.com/hashicorp-forge/hermes/issues/181"
              />
            {{else}}
              <div class="text-body-100 text-color-foreground-faint">
                Create docs in-app for best results.
              </div>
            {{/if}}
          </div>
        </div>
      {{else}}
<<<<<<< HEAD
        {{#let (and this.isDraft this.isOwner) as |publishScenario|}}
          {{#if (or publishScenario this.isApprover)}}
            <div class="flex gap-2 px-3">

              {{#if publishScenario}}
                {{! Publish for review... }}
                <Hds::Button
                  data-test-sidebar-publish-for-review-button
                  @text="Publish for review..."
                  class="w-full"
                  {{on "click" (set this "requestReviewModalIsShown" true)}}
                />
                {{! Delete... }}
                <Hds::Button
                  @text="Delete..."
                  @color="critical"
                  @icon="trash"
                  @isIconOnly={{true}}
                  class="basis-0"
                  {{on "click" (fn (set this "deleteModalIsShown" true))}}
                />
              {{else}}
                {{! Approver scenario }}
                {{! Read-only / isRunning state }}
                {{#if
                  (or
                    this.hasApproved
                    this.hasRequestedChanges
                    this.approve.isRunning
                    this.requestChanges.isRunning
                    this.leaveApproverRole.isRunning
                  )
                }}
                  <div
                    data-test-sidebar-footer-primary-button-read-only
                    class="hds-button mock-disabled hds-button--primary hds-button--size-medium w-full leading-none"
                  >
                    {{if
                      this.requestChanges.isRunning
                      "Saving..."
                      (if
                        this.approve.isRunning
                        "Approving..."
                        (if
                          this.leaveApproverRole.isRunning
                          "Leaving..."
                          (if
                            this.hasApproved
                            "Approved"
                            (if this.requestChanges "Rejected")
                          )
                        )
                      )
                    }}
                  </div>
                {{else}}
                  {{! Approve }}
                  <Hds::Button
                    @text="Approve"
                    class="w-full"
                    {{on "click" (perform this.approve)}}
                  />
                  {{#if (eq @document.docType "FRD")}}
                    {{! Reject FRD }}
                    <Hds::Button
                      @text="Reject"
                      @color="critical"
                      @icon="thumbs-down"
                      @isIconOnly={{true}}
                      {{on "click" (perform this.requestChanges)}}
                    />
                  {{/if}}
                  {{! Overflow menu (Leave approver role) }}
                  <X::DropdownList
                    data-test-sidebar-footer-overflow-menu
                    @placement="top-start"
                    @items={{array
                      (hash
                        icon="user-minus"
                        label="Leave approver role"
                        action=(perform this.leaveApproverRole)
                      )
                    }}
                  >
                    <:anchor as |dd|>
                      <dd.ToggleAction>
                        <Hds::Button
                          data-test-sidebar-footer-secondary-dropdown-button
                          @text="More actions"
                          @icon="more-horizontal"
                          @color="secondary"
                          @isIconOnly={{true}}
                        />
                      </dd.ToggleAction>
                    </:anchor>
                    <:item as |dd|>
                      <dd.Action
                        class="flex gap-2.5"
                        {{on "click" dd.attrs.action}}
                      >
                        <FlightIcon
                          @name={{dd.attrs.icon}}
                          class="opacity-60"
                        />
                        {{dd.attrs.label}}
                      </dd.Action>
                    </:item>
                  </X::DropdownList>
                {{/if}}
=======
        {{#if this.isDraft}}
          {{#if this.isOwner}}
            <div class="flex items-start gap-2 px-3">
              <Hds::Button
                data-test-sidebar-publish-for-review-button
                @text="Publish for review..."
                @size="medium"
                @color="primary"
                class="w-full"
                {{on "click" (set this "requestReviewModalIsShown" true)}}
              />
              <Hds::Button
                @text="Delete"
                @size="medium"
                @color="critical"
                @icon="trash"
                @isIconOnly={{true}}
                class="basis-0"
                {{on "click" (fn (set this "deleteModalIsShown" true))}}
              />
            </div>
          {{/if}}
        {{else}}
          {{#if this.isApprover}}
            <div class="gap-2 px-3">
              <Hds::Button
                @text={{this.approveButtonText}}
                @size="medium"
                @color="primary"
                class="w-full"
                @icon={{if this.approve.isRunning "loading"}}
                disabled={{(or
                  this.approve.isRunning
                  this.requestChanges.isRunning
                  this.hasApproved
                )}}
                {{on "click" (perform this.approve)}}
              />
              {{#if (eq @document.docType "FRD")}}
                <Hds::Button
                  @text={{this.requestChangesButtonText}}
                  @size="medium"
                  @color="secondary"
                  class="w-full"
                  @icon={{if this.requestChanges.isRunning "loading"}}
                  disabled={{(or
                    this.approve.isRunning
                    this.requestChanges.isRunning
                    this.hasRequestedChanges
                  )}}
                  {{on "click" (perform this.requestChanges)}}
                />
>>>>>>> 054fdcb3
              {{/if}}
            </div>
          {{/if}}
        {{/let}}
      {{/if}}
    </div>
  {{/if}}
{{/unless}}

{{! Place modals at the end of the DOM so they don't inherit styles }}

{{#in-element (html-element ".ember-application") insertBefore=null}}
  {{#if this.projectsModalIsShown}}
    <Projects::AddToOrCreate
      @document={{@document}}
      @onClose={{this.hideProjectsModal}}
      @onSave={{perform this.addDocToProject}}
    />
  {{/if}}

  {{#if this.deleteModalIsShown}}
    <Document::Modal
      @color="critical"
      @headerText="Delete draft?"
      @bodyText="Are you sure you want to delete this draft?"
      @errorTitle="Error deleting draft"
      @close={{this.closeDeleteModal}}
      @task={{perform this.deleteDraft}}
      @taskButtonText="Yes, delete"
      @taskButtonLoadingText="Deleting..."
      @taskButtonIcon="trash"
    />
  {{/if}}

  {{#if this.requestReviewModalIsShown}}
    <Document::Modal
      data-test-publish-for-review-modal
      @headerText="Publish for review"
      @errorTitle="Error requesting review"
      @close={{this.closeRequestReviewModal}}
      @task={{perform this.requestReview}}
      @taskButtonText="Publish doc"
      @taskButtonLoadingText="Publishing..."
      @hideFooterWhileSaving={{true}}
      @taskButtonIsDisabled={{and
        (not this.docTypeCheckboxValue)
        (not (is-empty this.docType.checks))
      }}
    >
      <:default as |M|>
        {{#if M.taskIsRunning}}
          <div
            data-test-publishing-for-review-message
            class="grid place-items-center pt-1 pb-12"
          >
            <div class="text-center">
              <FlightIcon @name="loading" @size="24" class="mb-5" />
              <h2>Submitting for review...</h2>
              <p class="mb-2 text-body-300">This usually takes about a minute.</p>
              <span
                class="mb-8 block text-[12px] text-color-foreground-faint"
              >We appreciate your patience.</span>
              <div class="flex items-center justify-center space-x-2">
                <div class="h-px w-4 bg-color-border-primary"></div>
                <FlightIcon
                  @name="hashicorp"
                  class="text-color-foreground-faint"
                />
                <div class="h-px w-4 bg-color-border-primary"></div>
              </div>
            </div>
          </div>
        {{else}}
          <ul class="mb-6 space-y-1 text-body-300">
            <li class="flex items-center">
              <div
                class="mr-2.5 inline-flex rounded-full text-color-palette-neutral-400"
              >
                <FlightIcon @size="16" @name="at-sign" />
              </div>
              Approvers and people subscribed to “{{@document.product}}” will be
              notified.
            </li>
            <li class="flex items-center">
              <div
                class="mr-2.5 inline-flex rounded-full text-color-palette-neutral-400"
              >
                <FlightIcon @size="16" @name="radio" />
              </div>
              Your document will appear in Hermes and Google Workspace search.
            </li>
            <li class="flex items-center">
              <div
                class="mr-2.5 inline-flex rounded-full text-color-palette-neutral-400"
              >

                <FlightIcon @size="16" @name="globe-private" />
              </div>
              Published documents cannot be deleted but can be archived.
            </li>
          </ul>

          <Hds::Form::Field @layout="vertical" as |F|>
            <F.Control>
              <Inputs::PeopleSelect
                @renderInPlace={{true}}
                @selected={{this.approvers}}
                @onChange={{this.updateApprovers}}
                @disabled={{M.taskIsRunning}}
                class="mb-0"
              />
            </F.Control>
            <F.Label>Approvers</F.Label>
          </Hds::Form::Field>

          {{#if this.docType.checks}}
            {{! For now, we only support one check }}
            {{#each (take 1 this.docType.checks) as |check|}}
              <div class="mt-3.5">
                <Hds::Form::Checkbox::Field
                  {{on "change" this.onDocTypeCheckboxChange}}
                  checked={{this.docTypeCheckboxValue}}
                  disabled={{M.taskIsRunning}}
                  required
                  as |F|
                >
                  <F.Label>
                    {{check.label}}
                  </F.Label>
                  {{#if check.helperText}}
                    <F.HelperText>
                      {{check.helperText}}
                    </F.HelperText>
                  {{/if}}
                </Hds::Form::Checkbox::Field>
              </div>
              {{#if check.links.length}}
                <ul class="mt-1.5 list-none pl-6">
                  {{#each check.links as |link|}}
                    <li>
                      <Hds::Link::Inline
                        @icon="external-link"
                        @iconPosition="trailing"
                        @isHrefExternal={{true}}
                        @href={{link.url}}
                        class="text-body-100 no-underline"
                      >
                        {{link.text}}
                      </Hds::Link::Inline>
                    </li>
                  {{/each}}
                </ul>
              {{/if}}
            {{/each}}
          {{/if}}
        {{/if}}
      </:default>
    </Document::Modal>
  {{/if}}

  {{#if this.docPublishedModalIsShown}}
    <Hds::Modal data-test-doc-published-modal as |M|>
      <M.Header>
        <div class="flex items-center">
          <FlightIcon
            @name="check-circle-fill"
            class="mr-2 text-color-palette-green-200"
          />
          Document published!
        </div>
      </M.Header>
      <M.Body>
        <p class="text-body-300">
          Your doc is now available to everyone in your workspace.
          <br />
          Weʼve notified your approvers and subscribers to this product/area.
        </p>
        {{#unless this.docNumberLookupHasFailed}}
          <label
            class="hermes-form-label mb-1 mt-5"
            for="recently-published-share-url"
          >
            Share it with others
          </label>
          <Hds::Form::TextInput::Base
            data-test-share-document-url-input
            id="recently-published-share-url"
            class="mb-1.5 pl-2.5 text-body-300"
            @value={{this.shareURL}}
            {{select-on-focus}}
            readonly
          />
        {{/unless}}
      </M.Body>
      <M.Footer>
        <Hds::ButtonSet>
          {{#unless this.docNumberLookupHasFailed}}
            <CopyURLButton
              data-test-doc-published-copy-url-button
              @url={{this.shareURL}}
              class="hds-button hds-button--size-medium hds-button--color-primary"
            />
          {{/unless}}
          <Hds::Button
            data-test-continue-to-document-button
            {{on "click" (set this "docPublishedModalIsShown" false)}}
            @text="Continue to document"
            @icon={{unless this.docNumberLookupHasFailed "arrow-right"}}
            @iconPosition={{unless this.docNumberLookupHasFailed "trailing"}}
            @color={{if this.docNumberLookupHasFailed "primary" "tertiary"}}
            data-test-color={{if
              this.docNumberLookupHasFailed
              "primary"
              "tertiary"
            }}
          />
        </Hds::ButtonSet>
      </M.Footer>
    </Hds::Modal>
  {{/if}}
{{/in-element}}<|MERGE_RESOLUTION|>--- conflicted
+++ resolved
@@ -413,7 +413,6 @@
           </div>
         </div>
       {{else}}
-<<<<<<< HEAD
         {{#let (and this.isDraft this.isOwner) as |publishScenario|}}
           {{#if (or publishScenario this.isApprover)}}
             <div class="flex gap-2 px-3">
@@ -523,60 +522,6 @@
                     </:item>
                   </X::DropdownList>
                 {{/if}}
-=======
-        {{#if this.isDraft}}
-          {{#if this.isOwner}}
-            <div class="flex items-start gap-2 px-3">
-              <Hds::Button
-                data-test-sidebar-publish-for-review-button
-                @text="Publish for review..."
-                @size="medium"
-                @color="primary"
-                class="w-full"
-                {{on "click" (set this "requestReviewModalIsShown" true)}}
-              />
-              <Hds::Button
-                @text="Delete"
-                @size="medium"
-                @color="critical"
-                @icon="trash"
-                @isIconOnly={{true}}
-                class="basis-0"
-                {{on "click" (fn (set this "deleteModalIsShown" true))}}
-              />
-            </div>
-          {{/if}}
-        {{else}}
-          {{#if this.isApprover}}
-            <div class="gap-2 px-3">
-              <Hds::Button
-                @text={{this.approveButtonText}}
-                @size="medium"
-                @color="primary"
-                class="w-full"
-                @icon={{if this.approve.isRunning "loading"}}
-                disabled={{(or
-                  this.approve.isRunning
-                  this.requestChanges.isRunning
-                  this.hasApproved
-                )}}
-                {{on "click" (perform this.approve)}}
-              />
-              {{#if (eq @document.docType "FRD")}}
-                <Hds::Button
-                  @text={{this.requestChangesButtonText}}
-                  @size="medium"
-                  @color="secondary"
-                  class="w-full"
-                  @icon={{if this.requestChanges.isRunning "loading"}}
-                  disabled={{(or
-                    this.approve.isRunning
-                    this.requestChanges.isRunning
-                    this.hasRequestedChanges
-                  )}}
-                  {{on "click" (perform this.requestChanges)}}
-                />
->>>>>>> 054fdcb3
               {{/if}}
             </div>
           {{/if}}
