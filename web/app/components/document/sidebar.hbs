--- conflicted
+++ resolved
@@ -267,11 +267,7 @@
       {{! Created }}
       <div class="space-y-2">
         <Document::Sidebar::SectionHeader @title="Created" />
-<<<<<<< HEAD
-        <p>{{or @document.created "Unknown"}}</p>
-=======
         <p>{{or (parse-date @document.created "long") "Unknown"}}</p>
->>>>>>> 44e8f175
       </div>
 
       {{! Last modified }}
