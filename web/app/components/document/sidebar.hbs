<aside class="sidebar shrink-0 {{if this.isCollapsed 'collapsed' 'w-72'}}">
  <Document::Sidebar::Header
    @document={{@document}}
    @isCollapsed={{this.isCollapsed}}
    @toggleCollapsed={{this.toggleCollapsed}}
    @userHasScrolled={{this.userHasScrolled}}
  />

  {{#unless this.isCollapsed}}
    <div
      class="sidebar-body"
      {{on "scroll" this.onScroll}}
      {{did-insert this.registerBody}}
    >
      {{#let (get-product-id @document.product) as |productIcon|}}
        {{#if productIcon}}
          <div class="product-badge {{productIcon}}">
            <FlightIcon @name={{productIcon}} />
          </div>
        {{/if}}
      {{/let}}

<<<<<<< HEAD
    <div class="body {{if this.sidebarBodyIsShorter 'is-shorter'}}">
      <div class="flex flex-col items-start space-y-2">
        {{#if (is-empty @document.docNumber)}}
          <small class="hds-typography-body-100 hds-foreground-faint">{{#unless
              (is-empty @document.docType)
            }}{{@document.docType}}{{/unless}}
          </small>
        {{else}}
          <small class="hds-typography-body-100 hds-foreground-faint">{{#unless
              (is-empty @document.docType)
            }}{{@document.docType}}{{/unless}}
            &bullet;
            <span data-test-sidebar-doc-number>{{@document.docNumber}}</span></small>
        {{/if}}
        {{#if this.editingIsDisabled}}
          <h1
            class="hds-typography-display-300 hds-font-weight-semibold hds-foreground-strong"
          >{{this.title}}</h1>
        {{else}}
          <EditableField
            @value={{this.title}}
            @onChange={{perform this.save "title"}}
            @loading={{this.save.isRunning}}
            @disabled={{this.editingIsDisabled}}
          >
            <:default>
              {{#unless (is-empty this.title)}}
                <h1
                  class="hds-typography-display-300 hds-font-weight-semibold hds-foreground-strong"
                >{{this.title}}</h1>
              {{else}}
                <h1
                  class="hds-typography-display-300 hds-font-weight-semibold hds-foreground-faint"
                >Enter a title here.</h1>
              {{/unless}}
            </:default>
            <:editing as |F|>
              <Hds::Form::Textarea::Field
                {{auto-height-textarea}}
                @value={{F.value}}
                class="primary-textarea"
                name="title"
                {{on "blur" F.update}}
                as |F|
              />
            </:editing>
          </EditableField>
        {{/if}}
      </div>
=======
      <div class="sidebar-body-container">
        <div class="flex flex-col items-start space-y-2">
          {{#if (is-empty @document.docNumber)}}
            <small
              class="hds-typography-body-100 hds-foreground-faint"
            >{{#unless
                (is-empty @document.docType)
              }}{{@document.docType}}{{/unless}}
            </small>
          {{else}}
            <small
              class="hds-typography-body-100 hds-foreground-faint"
            >{{#unless
                (is-empty @document.docType)
              }}{{@document.docType}}{{/unless}}
              &bullet;
              {{@document.docNumber}}</small>
          {{/if}}
          {{#if this.editingIsDisabled}}
            <h1
              class="hds-typography-display-300 hds-font-weight-semibold hds-foreground-strong"
            >{{this.title}}</h1>
          {{else}}
            <EditableField
              @value={{this.title}}
              @onChange={{perform this.save "title"}}
              @loading={{this.save.isRunning}}
              @disabled={{this.editingIsDisabled}}
            >
              <:default>
                {{#unless (is-empty this.title)}}
                  <h1
                    class="hds-typography-display-300 hds-font-weight-semibold hds-foreground-strong"
                  >{{this.title}}</h1>
                {{else}}
                  <h1
                    class="hds-typography-display-300 hds-font-weight-semibold hds-foreground-faint"
                  >Enter a title here.</h1>
                {{/unless}}
              </:default>
              <:editing as |F|>
                <Hds::Form::Textarea::Field
                  {{auto-height-textarea}}
                  @value={{F.value}}
                  class="primary-textarea"
                  name="title"
                  {{on "blur" F.update}}
                  as |F|
                />
              </:editing>
            </EditableField>
          {{/if}}
        </div>
>>>>>>> a303a447

        <hr class="border-0 border-b hds-border-faint" />

        <div class="flex flex-col items-start space-y-2">
          <small
            class="hds-typography-body-100 hds-foreground-faint"
          >Summary</small>
          {{#if this.editingIsDisabled}}
            <p
              class="hds-typography-body-200 hds-font-weight-medium hds-foreground-primary"
            >{{this.summary}}</p>
          {{else}}
            <EditableField
              @value={{this.summary}}
              @onChange={{perform this.save "summary"}}
              @loading={{this.save.isRunning}}
              @disabled={{this.editingIsDisabled}}
            >
              <:default>
                {{#unless (is-empty this.summary)}}
                  <p
                    class="hds-typography-body-200 hds-font-weight-medium hds-foreground-primary"
                  >
                    {{this.summary}}</p>
                {{else}}
                  <p
                    class="hds-typography-body-200 hds-font-weight-medium hds-foreground-faint"
                  >
                    Enter a summary here.</p>
                {{/unless}}
              </:default>
              <:editing as |F|>
                <Hds::Form::Textarea::Field
                  {{auto-height-textarea}}
                  @value={{F.value}}
                  class="primary-textarea"
                  name="summary"
                  {{on "blur" F.update}}
                  as |F|
                />
              </:editing>
            </EditableField>
          {{/if}}
        </div>

        <div class="flex flex-col items-start space-y-2">
          <small
            class="hds-typography-body-100 hds-foreground-faint"
          >Status</small>
          <Doc::State
            @state={{@document.status}}
            @hideProgress={{true}}
            class="whitespace-nowrap"
          />
        </div>

<<<<<<< HEAD
      <div class="flex flex-col items-start space-y-2">
        <small
          class="hds-typography-body-100 hds-foreground-faint"
        >Product/Area</small>
        {{#if this.isDraft}}

          <Hds::Form::Select::Field
            data-test-sidebar-product-select
            {{did-insert (perform this.fetchProducts)}}
            {{on "input" this.updateProduct}}
            @type="text"
            @isRequired={{true}}
            @value={{this.product}}
            name="product"
            class="min-w-[66%]"
            disabled={{or this.fetchProducts.isRunning this.save.isRunning}}
            as |F|
          >
            {{#if this.products}}
              <F.Options>
                <option value=""></option>
                {{#each-in this.products as |name|}}
                  <option
                    value={{name}}
                    {{! This allows us to recover from errors: }}
                    selected={{eq name @document.product}}
                  >{{name}}</option>
                {{/each-in}}
              </F.Options>
            {{/if}}
          </Hds::Form::Select::Field>
        {{else}}
=======
        <div class="flex flex-col items-start space-y-2">
          <small
            class="hds-typography-body-100 hds-foreground-faint"
          >Product/Area</small>
>>>>>>> a303a447
          <Hds::Badge
            @text={{@document.product}}
            @icon={{get-product-id @document.product}}
          />
<<<<<<< HEAD
        {{/if}}
      </div>
=======
        </div>
>>>>>>> a303a447

        <div class="flex flex-col items-start space-y-2">
          <small
            class="hds-typography-body-100 hds-foreground-faint"
          >Owner</small>
          <Person
            @imgURL={{get @document.ownerPhotos 0}}
            @email={{get @document.owners 0}}
          />
        </div>

        <div class="flex flex-col items-start space-y-2">
          <small
            class="hds-typography-body-100 hds-foreground-faint"
          >Contributors</small>
          {{#if this.isOwner}}
            <EditableField
              @value={{this.contributors}}
              @onChange={{perform this.save "contributors"}}
              @loading={{this.save.isRunning}}
              @disabled={{this.editingIsDisabled}}
            >
              <:default>
                {{#if this.contributors.length}}
                  <ol class="person-list">
                    {{#each this.contributors as |contributor|}}
                      <li>
                        <Person
                          @imgURL={{contributor.imgURL}}
                          @email={{contributor.email}}
                        />
                      </li>
                    {{/each}}
                  </ol>
                {{else}}
                  <em>No contributors</em>
                {{/if}}
              </:default>
              <:editing as |F|>
                <Inputs::PeopleSelect
                  class="multiselect--narrow"
                  @selected={{this.contributors}}
                  @onChange={{this.updateContributors}}
                  {{click-outside (fn F.update this.contributors)}}
                />
              </:editing>
            </EditableField>
          {{else}}
            {{#if this.contributors.length}}
              <ol class="person-list">
                {{#each this.contributors as |contributor|}}
                  <li>
                    <Person
                      @imgURL={{contributor.imgURL}}
                      @email={{contributor.email}}
                    />
                  </li>
                {{/each}}
              </ol>
            {{else}}
              <em>No contributors</em>
            {{/if}}
          {{/if}}
        </div>

        <div class="flex flex-col items-start space-y-2">
          <small
            class="hds-typography-body-100 hds-foreground-faint"
          >Approvers</small>
          {{#if this.isOwner}}
            <EditableField
              @value={{this.approvers}}
              @onChange={{perform this.save "approvers"}}
              @loading={{this.save.isRunning}}
              @disabled={{this.editingIsDisabled}}
            >
              <:default>
                {{#if this.approvers.length}}
                  <ol class="person-list">
                    {{#each this.approvers as |approver|}}
                      <li>
                        <Person
                          @imgURL={{approver.imgURL}}
                          @email={{approver.email}}
                        />
                      </li>
                    {{/each}}
                  </ol>
                {{else}}
                  <em>No approvers</em>
                {{/if}}
              </:default>
              <:editing as |F|>
                <Inputs::PeopleSelect
                  class="multiselect--narrow"
                  @selected={{this.approvers}}
                  @onChange={{this.updateApprovers}}
                  {{click-outside (fn F.update this.approvers)}}
                />
              </:editing>
            </EditableField>
          {{else}}
            {{#if this.approvers.length}}
              <ol class="person-list">
                {{#each this.approvers as |approver|}}
                  <li>
                    <Person
                      @imgURL={{approver.imgURL}}
                      @email={{approver.email}}
                    />
                  </li>
                {{/each}}
              </ol>
            {{else}}
              <em>No approvers</em>
            {{/if}}
          {{/if}}
        </div>

        <div class="flex flex-col items-start space-y-2">
          <small class="hds-typography-body-100 hds-foreground-faint">
            Created
          </small>
          <p>{{or @document.createdDate "Unknown"}}</p>
        </div>

        <div class="flex flex-col items-start space-y-2">
          <small class="hds-typography-body-100 hds-foreground-faint">
            Last modified
          </small>
          <p>{{@document.lastModified}}</p>
        </div>

        {{#each-in this.customEditableFields as |field attributes|}}
          {{#if
            (or
              (and (not this.editingIsDisabled) (not this.docIsApproved))
              attributes.value
            )
          }}
            <div class="flex flex-col items-start space-y-2">
              <small class="hds-typography-body-100 hds-foreground-faint">
                {{attributes.displayName}}
              </small>
              <CustomEditableField
                @document={{@document}}
                @field={{field}}
                @attributes={{attributes}}
                @onChange={{perform this.save field}}
                @updateFieldValue={{this.updateCustomFieldValue}}
                @loading={{this.save.isRunning}}
                @disabled={{or this.editingIsDisabled (not this.isOwner)}}
              />
            </div>
          {{/if}}
        {{/each-in}}
      </div>
    </div>

    {{!-- <div class="flex flex-col items-start space-y-2 px-3">
      <small class="hds-typography-body-100 hds-foreground-faint">Tags</small>
      {{#if this.isOwner}}
        <EditableField
          @value={{this.tags}}
          @onChange={{perform this.save "tags"}}
          @loading={{this.save.isRunning}}
        >
          <:default>
            {{#if this.tags.length}}
              <ol>
                {{#each this.tags as |tag|}}
                  <li>
                    <FlightIcon
                      @name="tag"
                      @color="var(--token-color-palette-neutral-500)"
                    />
                    {{tag}}
                  </li>
                {{/each}}
              </ol>
            {{else}}
              <em>No tags</em>
            {{/if}}
          </:default>
          <:editing as |F|>
            <Inputs::TagSelect
              class="multiselect--narrow"
              @selected={{this.tags}}
              @onChange={{this.updateTags}}
              {{click-outside (fn F.update this.tags)}}
            />
          </:editing>
        </EditableField>
      {{else}}
        {{#if this.tags.length}}
          <ol>
            {{#each this.tags as |tag|}}
              <li>
                <FlightIcon
                  @name="tag"
                  @color="var(--token-color-palette-neutral-500)"
                />
                {{tag}}
              </li>
            {{/each}}
          </ol>
        {{else}}
          <em>No tags</em>
        {{/if}}
      {{/if}}
    </div> --}}

    {{#if this.userHasEditPrivileges}}
      <div class="sidebar-footer">
        {{#if (not @document.appCreated)}}
          <div class="px-3 -mb-1">
            <div class="w-full pt-3.5 border-t border-color-border-primary">
              <div class="text-body-200 text-color-foreground-faint">
                <h5
                  class="text-body-200 font-semibold text-color-foreground-primary flex items-center mb-1"
                >
                  Read-only headers
                  <FlightIcon
                    @name="lock"
                    class="shrink-0 text-color-foreground-faint -mt-px ml-1.5"
                  />
                </h5>
                <p class="mb-1.5">
                  Weʼre unable to edit the metadata of files created offsite.
                </p>
              </div>
              <div class="text-[12px] opacity-60 italic">Create docs in-app for
                best results</div>
            </div>
          </div>
        {{else}}
          {{#if this.isDraft}}
            {{#if this.isOwner}}
              <div class="flex items-start px-3 gap-2">
                <Hds::Button
                  @text="Request Review"
                  @size="medium"
                  @color="primary"
                  class="w-full"
                  {{on
                    "click"
                    (fn (set this "requestReviewModalIsActive" true))
                  }}
                />
                <Hds::Button
                  @text="Delete"
                  @size="medium"
                  @color="critical"
                  @icon="trash"
                  @isIconOnly={{true}}
                  class="basis-0"
                  {{on "click" (fn (set this "deleteModalIsActive" true))}}
                />
              </div>
            {{/if}}
          {{else}}
            {{#if this.isOwner}}
              <div class="flex items-start px-3 gap-2">

                <Hds::Button
                  @text={{this.moveToStatusButtonText}}
                  @size="medium"
                  @color={{this.moveToStatusButtonColor}}
                  class="w-full"
                  @icon={{if this.changeDocumentStatus.isRunning "loading"}}
                  disabled={{this.changeDocumentStatus.isRunning}}
                  {{on
                    "click"
                    (perform
                      this.changeDocumentStatus
                      this.moveToStatusButtonTargetStatus
                    )
                  }}
                />
                <Hds::Button
                  @text="Archive"
                  @size="medium"
                  @color="critical"
                  @icon="archive"
                  @isIconOnly={{true}}
                  class="basis-0"
                  disabled={{(eq @document.status "Obsolete")}}
                  {{on "click" (fn (set this "archiveModalIsActive" true))}}
                />
              </div>

            {{else}}
              {{#if this.isApprover}}
                <div class="flex flex-col items-start px-3 gap-2">
                  <Hds::Button
                    @text={{this.approveButtonText}}
                    @size="medium"
                    @color="primary"
                    class="w-full"
                    @icon={{if this.approve.isRunning "loading"}}
                    disabled={{(or
                      this.approve.isRunning
                      this.requestChanges.isRunning
                      this.hasApproved
                    )}}
                    {{on "click" (perform this.approve @profile.email)}}
                  />
                  {{#if (eq @document.docType "FRD")}}
                    <Hds::Button
                      @text={{this.requestChangesButtonText}}
                      @size="medium"
                      @color="secondary"
                      class="w-full"
                      @icon={{if this.requestChanges.isRunning "loading"}}
                      disabled={{(or
                        this.approve.isRunning
                        this.requestChanges.isRunning
                        this.hasRequestedChanges
                      )}}
                      {{on
                        "click"
                        (perform this.requestChanges @profile.email)
                      }}
                    />
                  {{/if}}
                </div>
              {{/if}}
            {{/if}}
          {{/if}}
        {{/if}}

      </div>
    {{/if}}
  {{/unless}}

  {{! Place modals at the end of the DOM so they don't inherit styles }}

  {{#in-element this.modalContainer insertBefore=null}}

    {{#if this.archiveModalIsActive}}
      <Hds::Modal @color="critical" @onClose={{this.closeArchiveModal}} as |M|>
        <M.Header>
          Archive document?
        </M.Header>
        <M.Body>
          Are you sure you want to move the document
          <strong>{{this.title}}</strong>
          to
          <strong>Obsolete</strong>
          status?
          {{#if this.modalErrorIsShown}}
            <ModalAlertError
              @onDismiss={{this.resetModalErrors}}
              @title={{this.errorTitle}}
              @description={{this.errorDescription}}
            />
          {{/if}}
        </M.Body>
        <M.Footer as |F|>
          <Hds::ButtonSet>
            <Hds::Button
              @text={{if
                this.changeDocumentStatus.isRunning
                "Archiving..."
                "Yes, archive"
              }}
              @color="critical"
              @icon={{if
                this.changeDocumentStatus.isRunning
                "loading"
                "archive"
              }}
              disabled={{this.changeDocumentStatus.isRunning}}
              {{on "click" (perform this.changeDocumentStatus "Obsolete")}}
            />
            <Hds::Button
              @text="Cancel"
              @color="secondary"
              disabled={{this.changeDocumentStatus.isRunning}}
              {{on "click" F.close}}
            />
          </Hds::ButtonSet>
        </M.Footer>
      </Hds::Modal>
    {{/if}}

    {{#if this.deleteModalIsActive}}
      <Hds::Modal @color="critical" @onClose={{this.closeDeleteModal}} as |M|>
        <M.Header>
          Delete document draft?
        </M.Header>
        <M.Body>
          Are you sure you want to delete the draft
          <strong>{{this.title}}</strong>?

          {{#if this.modalErrorIsShown}}
            <ModalAlertError
              @onDismiss={{this.resetModalErrors}}
              @title={{this.errorTitle}}
              @description={{this.errorDescription}}
            />
          {{/if}}
        </M.Body>
        <M.Footer as |F|>
          <Hds::ButtonSet>
            <Hds::Button
              @text={{if
                this.deleteDraft.isRunning
                "Deleting..."
                "Yes, delete"
              }}
              @color="critical"
              @icon={{if this.deleteDraft.isRunning "loading" "trash"}}
              disabled={{this.deleteDraft.isRunning}}
              {{on "click" (perform this.deleteDraft)}}
            />
            <Hds::Button
              @text="Cancel"
              @color="secondary"
              disabled={{this.deleteDraft.isRunning}}
              {{on "click" F.close}}
            />
          </Hds::ButtonSet>
        </M.Footer>
      </Hds::Modal>
    {{/if}}

    {{#if this.requestReviewModalIsActive}}
      <Hds::Modal @onClose={{this.closeRequestReviewModal}} as |M|>
        <M.Header>
          Request review?
        </M.Header>
        <M.Body>
          <p class="mb-4 pr-16 text-body-300 text-color-foreground-primary">This
            will publish your document company-wide, and anyone you request
            below will receive a notification to review.</p>

          <Hds::Form::Field @layout="vertical" as |F|>
            <F.Control>
              <Inputs::PeopleSelect
                @renderInPlace={{true}}
                @selected={{this.approvers}}
                @onChange={{this.updateApprovers}}
                @disabled={{this.requestReview.isRunning}}
                class="mb-0"
              />
            </F.Control>
            <F.Label>Add approvers</F.Label>
          </Hds::Form::Field>

          {{#if @docType.checks.length}}
            {{! For now, we only support one check }}
            {{#each (take 1 @docType.checks) as |check|}}
              <div class="mt-3.5">
                <Hds::Form::Checkbox::Field
                  {{on "change" this.onDocTypeCheckboxChange}}
                  checked={{this.docTypeCheckboxValue}}
                  disabled={{this.requestReview.isRunning}}
                  required
                  as |F|
                >
                  <F.Label>
                    {{check.label}}
                  </F.Label>
                  {{#if check.helperText}}
                    <F.HelperText>
                      {{check.helperText}}
                    </F.HelperText>
                  {{/if}}
                </Hds::Form::Checkbox::Field>
              </div>
              {{#if check.links.length}}
                <ul class="pl-6 mt-1.5">
                  {{#each check.links as |link|}}
                    <li>
                      <Hds::Link::Inline
                        @icon="external-link"
                        @iconPosition="trailing"
                        @hrefIsExternal={{true}}
                        @href={{link.url}}
                        class="text-body-100"
                      >
                        {{link.text}}
                      </Hds::Link::Inline>
                    </li>
                  {{/each}}
                </ul>
              {{/if}}
            {{/each}}

          {{/if}}

          {{#if this.modalErrorIsShown}}
            <ModalAlertError
              @onDismiss={{this.resetModalErrors}}
              @title={{this.errorTitle}}
              @description={{this.errorDescription}}
            />
          {{/if}}
        </M.Body>
        <M.Footer as |F|>
          <Hds::ButtonSet>
            <Hds::Button
              {{! TODO: In the future may be use a flash message to show the
        "Takes about a minute to complete" message instead of the text in the button?}}
              @text={{if
                this.requestReview.isRunning
                "Takes about a minute to complete"
                "Request Review"
              }}
              @color="primary"
              @icon={{if this.requestReview.isRunning "loading"}}
              disabled={{or
                this.requestReview.isRunning
                (and @docType.checks.length (not this.docTypeCheckboxValue))
              }}
              {{on "click" (perform this.requestReview)}}
            />
            <Hds::Button
              @text="Cancel"
              @color="secondary"
              disabled={{@deleteDraftIsRunning}}
              disabled={{this.requestReview.isRunning}}
              {{on "click" F.close}}
            />
          </Hds::ButtonSet>
        </M.Footer>
      </Hds::Modal>
    {{/if}}

  {{/in-element}}
</aside><|MERGE_RESOLUTION|>--- conflicted
+++ resolved
@@ -20,57 +20,6 @@
         {{/if}}
       {{/let}}
 
-<<<<<<< HEAD
-    <div class="body {{if this.sidebarBodyIsShorter 'is-shorter'}}">
-      <div class="flex flex-col items-start space-y-2">
-        {{#if (is-empty @document.docNumber)}}
-          <small class="hds-typography-body-100 hds-foreground-faint">{{#unless
-              (is-empty @document.docType)
-            }}{{@document.docType}}{{/unless}}
-          </small>
-        {{else}}
-          <small class="hds-typography-body-100 hds-foreground-faint">{{#unless
-              (is-empty @document.docType)
-            }}{{@document.docType}}{{/unless}}
-            &bullet;
-            <span data-test-sidebar-doc-number>{{@document.docNumber}}</span></small>
-        {{/if}}
-        {{#if this.editingIsDisabled}}
-          <h1
-            class="hds-typography-display-300 hds-font-weight-semibold hds-foreground-strong"
-          >{{this.title}}</h1>
-        {{else}}
-          <EditableField
-            @value={{this.title}}
-            @onChange={{perform this.save "title"}}
-            @loading={{this.save.isRunning}}
-            @disabled={{this.editingIsDisabled}}
-          >
-            <:default>
-              {{#unless (is-empty this.title)}}
-                <h1
-                  class="hds-typography-display-300 hds-font-weight-semibold hds-foreground-strong"
-                >{{this.title}}</h1>
-              {{else}}
-                <h1
-                  class="hds-typography-display-300 hds-font-weight-semibold hds-foreground-faint"
-                >Enter a title here.</h1>
-              {{/unless}}
-            </:default>
-            <:editing as |F|>
-              <Hds::Form::Textarea::Field
-                {{auto-height-textarea}}
-                @value={{F.value}}
-                class="primary-textarea"
-                name="title"
-                {{on "blur" F.update}}
-                as |F|
-              />
-            </:editing>
-          </EditableField>
-        {{/if}}
-      </div>
-=======
       <div class="sidebar-body-container">
         <div class="flex flex-col items-start space-y-2">
           {{#if (is-empty @document.docNumber)}}
@@ -124,7 +73,6 @@
             </EditableField>
           {{/if}}
         </div>
->>>>>>> a303a447
 
         <hr class="border-0 border-b hds-border-faint" />
 
@@ -181,55 +129,44 @@
           />
         </div>
 
-<<<<<<< HEAD
-      <div class="flex flex-col items-start space-y-2">
-        <small
-          class="hds-typography-body-100 hds-foreground-faint"
-        >Product/Area</small>
-        {{#if this.isDraft}}
-
-          <Hds::Form::Select::Field
-            data-test-sidebar-product-select
-            {{did-insert (perform this.fetchProducts)}}
-            {{on "input" this.updateProduct}}
-            @type="text"
-            @isRequired={{true}}
-            @value={{this.product}}
-            name="product"
-            class="min-w-[66%]"
-            disabled={{or this.fetchProducts.isRunning this.save.isRunning}}
-            as |F|
-          >
-            {{#if this.products}}
-              <F.Options>
-                <option value=""></option>
-                {{#each-in this.products as |name|}}
-                  <option
-                    value={{name}}
-                    {{! This allows us to recover from errors: }}
-                    selected={{eq name @document.product}}
-                  >{{name}}</option>
-                {{/each-in}}
-              </F.Options>
-            {{/if}}
-          </Hds::Form::Select::Field>
-        {{else}}
-=======
         <div class="flex flex-col items-start space-y-2">
           <small
             class="hds-typography-body-100 hds-foreground-faint"
           >Product/Area</small>
->>>>>>> a303a447
-          <Hds::Badge
-            @text={{@document.product}}
-            @icon={{get-product-id @document.product}}
-          />
-<<<<<<< HEAD
-        {{/if}}
-      </div>
-=======
-        </div>
->>>>>>> a303a447
+          {{#if this.isDraft}}
+
+            <Hds::Form::Select::Field
+              data-test-sidebar-product-select
+              {{did-insert (perform this.fetchProducts)}}
+              {{on "input" this.updateProduct}}
+              @type="text"
+              @isRequired={{true}}
+              @value={{this.product}}
+              name="product"
+              class="min-w-[66%]"
+              disabled={{or this.fetchProducts.isRunning this.save.isRunning}}
+              as |F|
+            >
+              {{#if this.products}}
+                <F.Options>
+                  <option value=""></option>
+                  {{#each-in this.products as |name|}}
+                    <option
+                      value={{name}}
+                      {{! This allows us to recover from errors: }}
+                      selected={{eq name @document.product}}
+                    >{{name}}</option>
+                  {{/each-in}}
+                </F.Options>
+              {{/if}}
+            </Hds::Form::Select::Field>
+          {{else}}
+            <Hds::Badge
+              @text={{@document.product}}
+              @icon={{get-product-id @document.product}}
+            />
+          {{/if}}
+        </div>
 
         <div class="flex flex-col items-start space-y-2">
           <small
