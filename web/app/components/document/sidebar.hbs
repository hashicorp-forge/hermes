<aside class="sidebar {{if this.isCollapsed 'w-8' 'w-64'}}">
  {{#if this.isCollapsed}}
    <nav class="relative flex flex-col space-y-2">
      <div class="flex flex-col items-center space-y-3">
        <X::HdsTab
          @label="Expand"
          @icon="sidebar-show"
          @iconOnly="true"
          @action={{this.expandSidebar}}
        />
        <div class="flex flex-col space-y-1">
          <a
            href="https://docs.google.com/document/d/{{this.docID}}"
            target="_blank"
            class="x-hds-tab--link"
          >
            <FlightIcon @name="external-link" />
          </a>
        </div>
        {{#if this.shareButtonIsShown}}
          <Document::ShareButton
            @document={{@document}}
            @isDownscaled={{true}}
          />
        {{/if}}
      </div>
    </nav>
  {{else}}
    <header class="relative flex flex-col space-y-2 z-10">
      <div class="flex w-full items-center justify-between">
        <X::HdsTab
          @label="Back to Dashboard"
          @icon="arrow-left"
          @link="authenticated.dashboard"
        />
        <X::HdsTab
          @label="Collapse"
          @icon="sidebar-hide"
          @iconOnly="true"
          @action={{this.collapseSidebar}}
        />
      </div>

      <div class="flex w-full items-center justify-end space-x-1 pr-1">

        {{#if this.shareButtonIsShown}}
          <Document::ShareButton @document={{@document}} />
        {{/if}}

        <a
          href="https://docs.google.com/document/d/{{this.docID}}"
          target="_blank"
          class="flex items-center justify-center w-[32px] h-[32px] rounded-full text-white bg-[color:var(--token-color-foreground-action)] hover:bg-[color:var(--token-color-foreground-action-hover)] active:bg-[color:var(--token-color-foreground-action-active)]"
        >
          <FlightIcon @name="external-link" class="relative ml-0.5 mt-0.5" />
        </a>
      </div>

      {{#let (get-product-id @document.product) as |productIcon|}}
        {{#if productIcon}}
          <div class="product-badge {{productIcon}}">
            <FlightIcon @name={{productIcon}} />
          </div>
        {{/if}}
      {{/let}}
    </header>

    <div class="body {{if this.sidebarBodyIsShorter 'is-shorter'}}">
      <div class="flex flex-col items-start space-y-2 px-3">
        {{#if (is-empty @document.docNumber)}}
          <small class="hds-typography-body-100 hds-foreground-faint">{{#unless
              (is-empty @document.docType)
            }}{{@document.docType}}{{/unless}}
          </small>
        {{else}}
          <small class="hds-typography-body-100 hds-foreground-faint">{{#unless
              (is-empty @document.docType)
            }}{{@document.docType}}{{/unless}}
            &bullet;
            {{@document.docNumber}}</small>
        {{/if}}
        {{#if this.editingIsDisabled}}
          <h1
            class="hds-typography-display-300 hds-font-weight-semibold hds-foreground-strong"
          >{{this.title}}</h1>
        {{else}}
          <EditableField
            @value={{this.title}}
            @onChange={{perform this.save "title"}}
            @loading={{this.save.isRunning}}
            @disabled={{this.editingIsDisabled}}
          >
            <:default>
              {{#unless (is-empty this.title)}}
                <h1
                  class="hds-typography-display-300 hds-font-weight-semibold hds-foreground-strong"
                >{{this.title}}</h1>
              {{else}}
                <h1
                  class="hds-typography-display-300 hds-font-weight-semibold hds-foreground-faint"
                >Enter a title here.</h1>
              {{/unless}}
            </:default>
            <:editing as |F|>
              <Hds::Form::Textarea::Field
                @value={{F.value}}
                name="title"
                {{on "blur" F.update}}
                as |F|
              />
            </:editing>
          </EditableField>
        {{/if}}
      </div>

      <hr class="border-0 border-b hds-border-faint mx-3" />

      <div class="flex flex-col items-start space-y-2 px-3">
        <small
          class="hds-typography-body-100 hds-foreground-faint"
        >Summary</small>
        {{#if this.editingIsDisabled}}
          <p
            class="hds-typography-body-200 hds-font-weight-medium hds-foreground-primary"
          >{{this.summary}}</p>
        {{else}}
          <EditableField
            @value={{this.summary}}
            @onChange={{perform this.save "summary"}}
            @loading={{this.save.isRunning}}
            @disabled={{this.editingIsDisabled}}
          >
            <:default>
              {{#unless (is-empty this.summary)}}
                <p
                  class="hds-typography-body-200 hds-font-weight-medium hds-foreground-primary"
                >
                  {{this.summary}}</p>
              {{else}}
                <p
                  class="hds-typography-body-200 hds-font-weight-medium hds-foreground-faint"
                >
                  Enter a summary here.</p>
              {{/unless}}
            </:default>
            <:editing as |F|>
              <Hds::Form::Textarea::Field
                @value={{F.value}}
                name="summary"
                {{on "blur" F.update}}
                as |F|
              />
            </:editing>
          </EditableField>
        {{/if}}
      </div>

      <div class="flex flex-col items-start space-y-2 px-3">
        <small
          class="hds-typography-body-100 hds-foreground-faint"
        >Status</small>
        <Doc::State
          @state={{@document.status}}
          @hideProgress={{true}}
          class="whitespace-nowrap"
        />
      </div>

      <div class="flex flex-col items-start space-y-2 px-3">
        <small
          class="hds-typography-body-100 hds-foreground-faint"
        >Product/Area</small>
        <Hds::Badge
          @text={{@document.product}}
          @icon={{get-product-id @document.product}}
        />
      </div>

      <div class="flex flex-col items-start space-y-2 px-3">
        <small
          class="hds-typography-body-100 hds-foreground-faint"
        >Owner</small>
        <Person
          @imgURL={{get @document.ownerPhotos 0}}
          @email={{get @document.owners 0}}
        />
      </div>

      <div class="flex flex-col items-start space-y-2 px-3">
        <small
          class="hds-typography-body-100 hds-foreground-faint"
        >Contributors</small>
        {{#if this.isOwner}}
          <EditableField
            @value={{this.contributors}}
            @onChange={{perform this.save "contributors"}}
            @loading={{this.save.isRunning}}
            @disabled={{this.editingIsDisabled}}
          >
            <:default>
              {{#if this.contributors.length}}
                <ol class="person-list">
                  {{#each this.contributors as |contributor|}}
                    <li>
                      <Person
                        @imgURL={{contributor.imgURL}}
                        @email={{contributor.email}}
                      />
                    </li>
                  {{/each}}
                </ol>
              {{else}}
                <em>No contributors</em>
              {{/if}}
            </:default>
            <:editing as |F|>
              <Inputs::PeopleSelect
                class="multiselect--narrow"
                @selected={{this.contributors}}
                @onChange={{this.updateContributors}}
                {{click-outside (fn F.update this.contributors)}}
              />
            </:editing>
          </EditableField>
        {{else}}
          {{#if this.contributors.length}}
            <ol class="person-list">
              {{#each this.contributors as |contributor|}}
                <li>
                  <Person
                    @imgURL={{contributor.imgURL}}
                    @email={{contributor.email}}
                  />
                </li>
              {{/each}}
            </ol>
          {{else}}
            <em>No contributors</em>
          {{/if}}
        {{/if}}
      </div>

      <div class="flex flex-col items-start space-y-2 px-3">
        <small
          class="hds-typography-body-100 hds-foreground-faint"
        >Approvers</small>
        {{#if this.isOwner}}
          <EditableField
            @value={{this.approvers}}
            @onChange={{perform this.save "approvers"}}
            @loading={{this.save.isRunning}}
            @disabled={{this.editingIsDisabled}}
          >
            <:default>
              {{#if this.approvers.length}}
                <ol class="person-list">
                  {{#each this.approvers as |approver|}}
                    <li>
                      <Person
                        @imgURL={{approver.imgURL}}
                        @email={{approver.email}}
                      />
                    </li>
                  {{/each}}
                </ol>
              {{else}}
                <em>No approvers</em>
              {{/if}}
            </:default>
            <:editing as |F|>
              <Inputs::PeopleSelect
                class="multiselect--narrow"
                @selected={{this.approvers}}
                @onChange={{this.updateApprovers}}
                {{click-outside (fn F.update this.approvers)}}
              />
            </:editing>
          </EditableField>
        {{else}}
          {{#if this.approvers.length}}
            <ol class="person-list">
              {{#each this.approvers as |approver|}}
                <li>
                  <Person
                    @imgURL={{approver.imgURL}}
                    @email={{approver.email}}
                  />
                </li>
              {{/each}}
            </ol>
          {{else}}
            <em>No approvers</em>
          {{/if}}
        {{/if}}
      </div>

      <div class="flex flex-col items-start space-y-2 px-3">
        <small class="hds-typography-body-100 hds-foreground-faint">
          Created
        </small>
        <p>{{or @document.createdDate "Unknown"}}</p>
      </div>

      <div class="flex flex-col items-start space-y-2 px-3">
        <small class="hds-typography-body-100 hds-foreground-faint">
          Last modified
        </small>
        <p>{{@document.lastModified}}</p>
      </div>

      {{#each-in this.customEditableFields as |field attributes|}}
        {{#if
          (or
            (and (not this.editingIsDisabled) (not this.docIsApproved))
            attributes.value
          )
        }}
          <div class="flex flex-col items-start space-y-2 px-3">
            <small class="hds-typography-body-100 hds-foreground-faint">
              {{attributes.displayName}}
            </small>
            <CustomEditableField
              @document={{@document}}
              @field={{field}}
              @attributes={{attributes}}
              @onChange={{perform this.save field}}
              @updateFieldValue={{this.updateCustomFieldValue}}
              @loading={{this.save.isRunning}}
              @disabled={{or this.editingIsDisabled (not this.isOwner)}}
            />
          </div>
        {{/if}}
      {{/each-in}}
    </div>

    {{!-- <div class="flex flex-col items-start space-y-2 px-3">
      <small class="hds-typography-body-100 hds-foreground-faint">Tags</small>
      {{#if this.isOwner}}
        <EditableField
          @value={{this.tags}}
          @onChange={{perform this.save "tags"}}
          @loading={{this.save.isRunning}}
        >
          <:default>
            {{#if this.tags.length}}
              <ol>
                {{#each this.tags as |tag|}}
                  <li>
                    <FlightIcon
                      @name="tag"
                      @color="var(--token-color-palette-neutral-500)"
                    />
                    {{tag}}
                  </li>
                {{/each}}
              </ol>
            {{else}}
              <em>No tags</em>
            {{/if}}
          </:default>
          <:editing as |F|>
            <Inputs::TagSelect
              class="multiselect--narrow"
              @selected={{this.tags}}
              @onChange={{this.updateTags}}
              {{click-outside (fn F.update this.tags)}}
            />
          </:editing>
        </EditableField>
      {{else}}
        {{#if this.tags.length}}
          <ol>
            {{#each this.tags as |tag|}}
              <li>
                <FlightIcon
                  @name="tag"
                  @color="var(--token-color-palette-neutral-500)"
                />
                {{tag}}
              </li>
            {{/each}}
          </ol>
        {{else}}
          <em>No tags</em>
        {{/if}}
      {{/if}}
    </div> --}}

    {{#if this.userHasEditPrivileges}}
      <div class="sidebar-footer">
        {{#if (not @document.appCreated)}}
          <div class="px-3 -mb-1">
            <div class="w-full pt-3.5 border-t border-color-border-primary">
              <div class="text-body-200 text-color-foreground-faint">
                <h5
                  class="text-body-200 font-semibold text-color-foreground-primary flex items-center mb-1"
                >
                  Read-only headers
                  <FlightIcon
                    @name="lock"
                    class="shrink-0 text-color-foreground-faint -mt-px ml-1.5"
                  />
                </h5>
                <p class="mb-1.5">
                  Weʼre unable to edit the metadata of files created offsite.
                </p>
              </div>
              <div class="text-[12px] opacity-60 italic">Create docs in-app for
                best results</div>
            </div>
          </div>
        {{else}}
          {{#if this.isDraft}}
            {{#if this.isOwner}}
              <div class="flex items-start px-3 gap-2">
                <Hds::Button
                  @text="Request Review"
                  @size="medium"
                  @color="primary"
                  class="w-full"
                  {{on
                    "click"
                    (fn (set this "requestReviewModalIsActive" true))
                  }}
                />
                <Hds::Button
                  @text="Delete"
                  @size="medium"
                  @color="critical"
                  @icon="trash"
                  @isIconOnly={{true}}
                  class="basis-0"
                  {{on "click" (fn (set this "deleteModalIsActive" true))}}
                />
              </div>
            {{/if}}
          {{else}}
            {{#if this.isOwner}}
              <div class="flex items-start px-3 gap-2">

                <Hds::Button
                  @text={{this.moveToStatusButtonText}}
                  @size="medium"
                  @color={{this.moveToStatusButtonColor}}
                  class="w-full"
                  @icon={{if this.changeDocumentStatus.isRunning "loading"}}
                  disabled={{this.changeDocumentStatus.isRunning}}
                  {{on
                    "click"
                    (perform
                      this.changeDocumentStatus
                      this.moveToStatusButtonTargetStatus
                    )
                  }}
                />
                <Hds::Button
                  @text="Archive"
                  @size="medium"
                  @color="critical"
                  @icon="archive"
                  @isIconOnly={{true}}
                  class="basis-0"
                  disabled={{(eq @document.status "Obsolete")}}
                  {{on "click" (fn (set this "archiveModalIsActive" true))}}
                />
              </div>

            {{else}}
              {{#if this.isApprover}}
                <div class="flex flex-col items-start px-3 gap-2">
                  <Hds::Button
                    @text={{this.approveButtonText}}
                    @size="medium"
                    @color="primary"
                    class="w-full"
                    @icon={{if this.approve.isRunning "loading"}}
                    disabled={{(or
                      this.approve.isRunning
                      this.requestChanges.isRunning
                      this.hasApproved
                    )}}
                    {{on "click" (perform this.approve @profile.email)}}
                  />
                  {{#if (eq @document.docType "FRD")}}
                    <Hds::Button
                      @text={{this.requestChangesButtonText}}
                      @size="medium"
                      @color="secondary"
                      class="w-full"
                      @icon={{if this.requestChanges.isRunning "loading"}}
                      disabled={{(or
                        this.approve.isRunning
                        this.requestChanges.isRunning
                        this.hasRequestedChanges
                      )}}
                      {{on
                        "click"
                        (perform this.requestChanges @profile.email)
                      }}
                    />
                  {{/if}}
                </div>
              {{/if}}
            {{/if}}
          {{/if}}
        {{/if}}

      </div>
    {{/if}}
  {{/if}}
</aside>

{{! Place modals at the end of the DOM so they don't inherit styles }}

{{#in-element this.modalContainer insertBefore=null}}
  {{#if this.archiveModalIsActive}}
    <Document::Modal
      @color="critical"
      @headerText="Archive document?"
      @bodyText="Are you sure you want to archive this document?"
      @errorTitle="Error archiving document"
      @close={{this.closeArchiveModal}}
      @task={{perform this.changeDocumentStatus "Obsolete"}}
      @taskButtonText="Yes, archive"
      @taskButtonLoadingText="Archiving..."
      @taskButtonIcon="archive"
    />
  {{/if}}

<<<<<<< HEAD
  {{#if this.deleteModalIsActive}}
    <Document::Modal
      @color="critical"
      @headerText="Delete draft?"
      @bodyText="Are you sure you want to archive this document?"
      @errorTitle="Error archiving document"
      @close={{this.closeDeleteModal}}
      @task={{perform this.deleteDraft}}
      @taskButtonText="Yes, delete"
      @taskButtonLoadingText="Deleting..."
      @taskButtonIcon="trash"
    />
  {{/if}}
=======
  {{! Place modals at the end of the DOM so they don't inherit styles }}

  {{#in-element this.modalContainer insertBefore=null}}

    {{#if this.archiveModalIsActive}}
      <Hds::Modal @color="critical" @onClose={{this.closeArchiveModal}} as |M|>
        <M.Header>
          Archive document?
        </M.Header>
        <M.Body>
          Are you sure you want to move the document
          <strong>{{this.title}}</strong>
          to
          <strong>Obsolete</strong>
          status?
          {{#if this.modalErrorIsShown}}
            <ModalAlertError
              @onDismiss={{this.resetModalErrors}}
              @title={{this.errorTitle}}
              @description={{this.errorDescription}}
            />
          {{/if}}
        </M.Body>
        <M.Footer as |F|>
          <Hds::ButtonSet>
            <Hds::Button
              @text={{if
                this.changeDocumentStatus.isRunning
                "Archiving..."
                "Yes, archive"
              }}
              @color="critical"
              @icon={{if
                this.changeDocumentStatus.isRunning
                "loading"
                "archive"
              }}
              disabled={{this.changeDocumentStatus.isRunning}}
              {{on "click" (perform this.changeDocumentStatus "Obsolete")}}
            />
            <Hds::Button
              @text="Cancel"
              @color="secondary"
              disabled={{this.changeDocumentStatus.isRunning}}
              {{on "click" F.close}}
            />
          </Hds::ButtonSet>
        </M.Footer>
      </Hds::Modal>
    {{/if}}

    {{#if this.deleteModalIsActive}}
      <Hds::Modal @color="critical" @onClose={{this.closeDeleteModal}} as |M|>
        <M.Header>
          Delete document draft?
        </M.Header>
        <M.Body>
          Are you sure you want to delete the draft
          <strong>{{this.title}}</strong>?

          {{#if this.modalErrorIsShown}}
            <ModalAlertError
              @onDismiss={{this.resetModalErrors}}
              @title={{this.errorTitle}}
              @description={{this.errorDescription}}
            />
          {{/if}}
        </M.Body>
        <M.Footer as |F|>
          <Hds::ButtonSet>
            <Hds::Button
              @text={{if
                this.deleteDraft.isRunning
                "Deleting..."
                "Yes, delete"
              }}
              @color="critical"
              @icon={{if this.deleteDraft.isRunning "loading" "trash"}}
              disabled={{this.deleteDraft.isRunning}}
              {{on "click" (perform this.deleteDraft)}}
            />
            <Hds::Button
              @text="Cancel"
              @color="secondary"
              disabled={{this.deleteDraft.isRunning}}
              {{on "click" F.close}}
            />
          </Hds::ButtonSet>
        </M.Footer>
      </Hds::Modal>
    {{/if}}

    {{#if this.requestReviewModalIsActive}}
      <Hds::Modal @onClose={{this.closeRequestReviewModal}} as |M|>
        <M.Header>
          Request review?
        </M.Header>
        <M.Body>
          <p class="mb-4 pr-16 text-body-300 text-color-foreground-primary">This
            will publish your document company-wide, and anyone you request
            below will receive a notification to review.</p>

          <Hds::Form::Field @layout="vertical" as |F|>
            <F.Control>
              <Inputs::PeopleSelect
                @renderInPlace={{true}}
                @selected={{this.approvers}}
                @onChange={{this.updateApprovers}}
                @disabled={{this.requestReview.isRunning}}
                class="mb-0"
              />
            </F.Control>
            <F.Label>Add approvers</F.Label>
          </Hds::Form::Field>

          {{#if @docType.checks.length}}
            {{! For now, we only support one check }}
            {{#each (take 1 @docType.checks) as |check|}}
              <div class="mt-3.5">
                <Hds::Form::Checkbox::Field
                  {{on "change" this.onDocTypeCheckboxChange}}
                  checked={{this.docTypeCheckboxValue}}
                  disabled={{this.requestReview.isRunning}}
                  required
                  as |F|
                >
                  <F.Label>
                    {{check.label}}
                  </F.Label>
                  {{#if check.helperText}}
                    <F.HelperText>
                      {{check.helperText}}
                    </F.HelperText>
                  {{/if}}
                </Hds::Form::Checkbox::Field>
              </div>
              {{#if check.links.length}}
                <ul class="list-none pl-6 mt-1.5">
                  {{#each check.links as |link|}}
                    <li>
                      <Hds::Link::Inline
                        @icon="external-link"
                        @iconPosition="trailing"
                        @hrefIsExternal={{true}}
                        @href={{link.url}}
                        class="no-underline text-body-100"
                      >
                        {{link.text}}
                      </Hds::Link::Inline>
                    </li>
                  {{/each}}
                </ul>
              {{/if}}
            {{/each}}

          {{/if}}
>>>>>>> b24aa8c4

  {{#if this.requestReviewModalIsActive}}
    <Document::Modal
      @headerText="Request review?"
      @errorTitle="Error requesting review"
      @close={{this.closeRequestReviewModal}}
      @task={{perform this.requestReview}}
      @taskButtonText="Request review"
      @taskButtonLoadingText="Requesting review..."
      @taskButtonIcon="test"
      @taskButtonIsDisabled={{not this.docTypeCheckboxValue}}
    >
      <:default as |M|>
        <p class="mb-4 pr-16 text-body-300 text-color-foreground-primary">
          This will publish your document company-wide, and anyone you request
          below will receive a notification to review.
        </p>
        <Hds::Form::Field @layout="vertical" as |F|>
          <F.Control>
            <Inputs::PeopleSelect
              @renderInPlace={{true}}
              @selected={{this.approvers}}
              @onChange={{this.updateApprovers}}
              @disabled={{M.taskIsRunning}}
              class="mb-0"
            />
          </F.Control>
          <F.Label>Add approvers</F.Label>
        </Hds::Form::Field>
        {{#if @docType.checks.length}}
          {{! For now, we only support one check }}
          {{#each (take 1 @docType.checks) as |check|}}
            <div class="mt-3.5">
              <Hds::Form::Checkbox::Field
                {{on "change" this.onDocTypeCheckboxChange}}
                checked={{this.docTypeCheckboxValue}}
                disabled={{M.taskIsRunning}}
                required
                as |F|
              >
                <F.Label>
                  {{check.label}}
                </F.Label>
                {{#if check.helperText}}
                  <F.HelperText>
                    {{check.helperText}}
                  </F.HelperText>
                {{/if}}
              </Hds::Form::Checkbox::Field>
            </div>
            {{#if check.links.length}}
              <ul class="list-none pl-6 mt-1.5">
                {{#each check.links as |link|}}
                  <li>
                    <Hds::Link::Inline
                      @icon="external-link"
                      @iconPosition="trailing"
                      @hrefIsExternal={{true}}
                      @href={{link.url}}
                      class="no-underline text-body-100"
                    >
                      {{link.text}}
                    </Hds::Link::Inline>
                  </li>
                {{/each}}
              </ul>
            {{/if}}
          {{/each}}
        {{/if}}
      </:default>
    </Document::Modal>
  {{/if}}
{{/in-element}}<|MERGE_RESOLUTION|>--- conflicted
+++ resolved
@@ -527,7 +527,6 @@
     />
   {{/if}}
 
-<<<<<<< HEAD
   {{#if this.deleteModalIsActive}}
     <Document::Modal
       @color="critical"
@@ -541,164 +540,6 @@
       @taskButtonIcon="trash"
     />
   {{/if}}
-=======
-  {{! Place modals at the end of the DOM so they don't inherit styles }}
-
-  {{#in-element this.modalContainer insertBefore=null}}
-
-    {{#if this.archiveModalIsActive}}
-      <Hds::Modal @color="critical" @onClose={{this.closeArchiveModal}} as |M|>
-        <M.Header>
-          Archive document?
-        </M.Header>
-        <M.Body>
-          Are you sure you want to move the document
-          <strong>{{this.title}}</strong>
-          to
-          <strong>Obsolete</strong>
-          status?
-          {{#if this.modalErrorIsShown}}
-            <ModalAlertError
-              @onDismiss={{this.resetModalErrors}}
-              @title={{this.errorTitle}}
-              @description={{this.errorDescription}}
-            />
-          {{/if}}
-        </M.Body>
-        <M.Footer as |F|>
-          <Hds::ButtonSet>
-            <Hds::Button
-              @text={{if
-                this.changeDocumentStatus.isRunning
-                "Archiving..."
-                "Yes, archive"
-              }}
-              @color="critical"
-              @icon={{if
-                this.changeDocumentStatus.isRunning
-                "loading"
-                "archive"
-              }}
-              disabled={{this.changeDocumentStatus.isRunning}}
-              {{on "click" (perform this.changeDocumentStatus "Obsolete")}}
-            />
-            <Hds::Button
-              @text="Cancel"
-              @color="secondary"
-              disabled={{this.changeDocumentStatus.isRunning}}
-              {{on "click" F.close}}
-            />
-          </Hds::ButtonSet>
-        </M.Footer>
-      </Hds::Modal>
-    {{/if}}
-
-    {{#if this.deleteModalIsActive}}
-      <Hds::Modal @color="critical" @onClose={{this.closeDeleteModal}} as |M|>
-        <M.Header>
-          Delete document draft?
-        </M.Header>
-        <M.Body>
-          Are you sure you want to delete the draft
-          <strong>{{this.title}}</strong>?
-
-          {{#if this.modalErrorIsShown}}
-            <ModalAlertError
-              @onDismiss={{this.resetModalErrors}}
-              @title={{this.errorTitle}}
-              @description={{this.errorDescription}}
-            />
-          {{/if}}
-        </M.Body>
-        <M.Footer as |F|>
-          <Hds::ButtonSet>
-            <Hds::Button
-              @text={{if
-                this.deleteDraft.isRunning
-                "Deleting..."
-                "Yes, delete"
-              }}
-              @color="critical"
-              @icon={{if this.deleteDraft.isRunning "loading" "trash"}}
-              disabled={{this.deleteDraft.isRunning}}
-              {{on "click" (perform this.deleteDraft)}}
-            />
-            <Hds::Button
-              @text="Cancel"
-              @color="secondary"
-              disabled={{this.deleteDraft.isRunning}}
-              {{on "click" F.close}}
-            />
-          </Hds::ButtonSet>
-        </M.Footer>
-      </Hds::Modal>
-    {{/if}}
-
-    {{#if this.requestReviewModalIsActive}}
-      <Hds::Modal @onClose={{this.closeRequestReviewModal}} as |M|>
-        <M.Header>
-          Request review?
-        </M.Header>
-        <M.Body>
-          <p class="mb-4 pr-16 text-body-300 text-color-foreground-primary">This
-            will publish your document company-wide, and anyone you request
-            below will receive a notification to review.</p>
-
-          <Hds::Form::Field @layout="vertical" as |F|>
-            <F.Control>
-              <Inputs::PeopleSelect
-                @renderInPlace={{true}}
-                @selected={{this.approvers}}
-                @onChange={{this.updateApprovers}}
-                @disabled={{this.requestReview.isRunning}}
-                class="mb-0"
-              />
-            </F.Control>
-            <F.Label>Add approvers</F.Label>
-          </Hds::Form::Field>
-
-          {{#if @docType.checks.length}}
-            {{! For now, we only support one check }}
-            {{#each (take 1 @docType.checks) as |check|}}
-              <div class="mt-3.5">
-                <Hds::Form::Checkbox::Field
-                  {{on "change" this.onDocTypeCheckboxChange}}
-                  checked={{this.docTypeCheckboxValue}}
-                  disabled={{this.requestReview.isRunning}}
-                  required
-                  as |F|
-                >
-                  <F.Label>
-                    {{check.label}}
-                  </F.Label>
-                  {{#if check.helperText}}
-                    <F.HelperText>
-                      {{check.helperText}}
-                    </F.HelperText>
-                  {{/if}}
-                </Hds::Form::Checkbox::Field>
-              </div>
-              {{#if check.links.length}}
-                <ul class="list-none pl-6 mt-1.5">
-                  {{#each check.links as |link|}}
-                    <li>
-                      <Hds::Link::Inline
-                        @icon="external-link"
-                        @iconPosition="trailing"
-                        @hrefIsExternal={{true}}
-                        @href={{link.url}}
-                        class="no-underline text-body-100"
-                      >
-                        {{link.text}}
-                      </Hds::Link::Inline>
-                    </li>
-                  {{/each}}
-                </ul>
-              {{/if}}
-            {{/each}}
-
-          {{/if}}
->>>>>>> b24aa8c4
 
   {{#if this.requestReviewModalIsActive}}
     <Document::Modal
