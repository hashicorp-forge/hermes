--- conflicted
+++ resolved
@@ -290,12 +290,7 @@
 
       <div class="flex flex-col items-start space-y-2">
         <Document::Sidebar::SectionHeader @title="Last modified" />
-<<<<<<< HEAD
-        <p>Modified
-          {{time-ago @document.modifiedTime}}</p>
-=======
         <p>{{time-ago @document.modifiedTime}}</p>
->>>>>>> 02872221
       </div>
 
       <div class="flex flex-col items-start">
