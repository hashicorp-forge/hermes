<Document::Sidebar::Header
  {{did-insert this.kickOffBackgroundTasks}}
  @document={{@document}}
  @isCollapsed={{@isCollapsed}}
  @toggleCollapsed={{@toggleCollapsed}}
  @userHasScrolled={{this.userHasScrolled}}
  @shareButtonIsShown={{this.shareButtonIsShown}}
  @shareButtonTooltipText={{this.temporaryShareButtonTooltipText}}
  @shareButtonIcon={{this.temporaryShareButtonIcon}}
  @shareURL={{this.shareURL}}
/>

{{#unless @isCollapsed}}
  <div
    class="sidebar-body"
    {{on "scroll" this.onScroll}}
    {{did-insert this.didInsertBody}}
  >
    {{#let (get-product-id this.product) as |productIcon|}}
      {{#if productIcon}}
        <div
          class="product-badge
            {{productIcon}}
            {{if this.saveIsRunning 'opacity-50'}}"
        >
          <FlightIcon @name={{productIcon}} />
        </div>
      {{/if}}
    {{/let}}

    <div class="sidebar-body-container">
      <div>
        {{! div to break the parent's space-y styles }}
        <div
          class="flex items-center space-x-1.5
            {{if this.isDraft 'mb-4 -mt-2' 'mb-2'}}"
        >
          <Hds::Badge
            data-test-sidebar-title-badge
            @text={{if this.isDraft "Draft" @document.docNumber}}
            class="!rounded-[3px] uppercase
              {{if
                @document.isDraft
                '!bg-color-palette-neutral-500 !text-white'
                '!bg-transparent pl-0 !text-color-foreground-faint'
              }}
              "
          />
          {{#if (and this.isDraft this.isOwner)}}
            <X::DropdownList
              data-test-draft-visibility-dropdown
              @items={{this.draftVisibilityOptions}}
              @selected={{this.draftVisibility}}
              @renderOut={{true}}
              @offset={{hash mainAxis=0 crossAxis=-7}}
              class="w-[350px]"
            >
              <:anchor as |dd|>
                <dd.ToggleAction
                  data-test-draft-visibility-toggle
                  data-test-icon={{this.draftVisibilityIcon}}
                  data-test-chevron-direction={{if
                    dd.contentIsShown
                    "up"
                    "down"
                  }}
                  class="sidebar-header-button draft-visibility-button flex items-center text-color-foreground-faint"
                  {{tooltip
                    this.toggleDraftVisibilityTooltipText
                    placement="bottom"
                  }}
                >
                  <FlightIcon @name={{this.draftVisibilityIcon}} />
                  <FlightIcon
                    @name={{if dd.contentIsShown "chevron-up" "chevron-down"}}
                  />
                </dd.ToggleAction>
              </:anchor>
              <:item as |dd|>
                <dd.Action
                  data-test-draft-visibility-option
                  data-test-is-checked={{dd.isSelected}}
                  data-test-value={{dd.value}}
                  class="flex items-start gap-3 py-2.5 pl-4 pr-6"
                  {{on "click" (perform this.setDraftVisibility dd.value)}}
                >
                  <FlightIcon @name={{dd.attrs.icon}} class="mt-0.5 shrink-0" />
                  <div class="w-full">
                    <h4>{{dd.attrs.title}}</h4>
                    <p>{{dd.attrs.description}}</p>
                  </div>
                  <FlightIcon
                    @name="check"
                    class="check mt-0.5 shrink-0
                      {{if dd.isSelected 'visible' 'invisible'}}"
                  />
                </dd.Action>
              </:item>
            </X::DropdownList>
          {{/if}}
        </div>
        <div class="mb-8">
          <EditableField
            data-test-document-title
            data-test-editable={{this.isOwner}}
            @value={{this.title}}
            @onChange={{this.updateTitle}}
<<<<<<< HEAD
            @isSaving={{this.save.isRunning}}
=======
            @loading={{this.saveIsRunning}}
>>>>>>> df5cce8e
            @disabled={{not this.isOwner}}
            @isRequired={{true}}
          >
            <:default as |F|>
              <h1 class="text-display-300 font-semibold">
                {{F.value}}
              </h1>
            </:default>
            <:editing as |F|>
              <Hds::Form::Textarea::Field
                data-test-document-title-editable-field
                {{F.input}}
                {{auto-height-textarea}}
                @value={{F.value}}
                class="primary-textarea"
                name="title"
                as |FF|
              >
                {{#if F.emptyValueErrorIsShown}}
                  <FF.Error>
                    Title is required.
                  </FF.Error>
                {{/if}}
              </Hds::Form::Textarea::Field>
            </:editing>
          </EditableField>
        </div>
      </div>

      <hr class="hds-border-faint border-0 border-b" />

      {{! Summary }}
      <div class="mb-5">
        <Document::Sidebar::SectionHeader @title="Summary" class="mb-2" />
        <EditableField
          data-test-document-summary
          data-test-editable={{this.isOwner}}
          @value={{this.summary}}
          @onChange={{perform this.updateSummary}}
<<<<<<< HEAD
          @isSaving={{this.save.isRunning}}
=======
          @loading={{this.saveIsRunning}}
>>>>>>> df5cce8e
          @disabled={{not this.isOwner}}
        >
          <:default as |F|>
            <p
              class="hds-typography-body-200 hds-font-weight-medium hds-foreground-primary"
            >
              {{or F.value "Enter a summary"}}
            </p>
          </:default>
          <:editing as |F|>
            <Hds::Form::Textarea::Field
              data-test-document-summary-editable-field
              {{F.input}}
              {{auto-height-textarea}}
              @value={{F.value}}
              class="primary-textarea"
              name="summary"
            />
          </:editing>
        </EditableField>
      </div>

      <div class="flex flex-col items-start space-y-2">
        <Document::Sidebar::SectionHeader @title="Status" />
        <div class="flex space-x-1">
          <Doc::State @state={{@document.status}} @hideProgress={{true}} />
          <Hds::Badge @text={{@document.docType}} />
        </div>
      </div>

      <div class="flex flex-col items-start space-y-2">
        <Document::Sidebar::SectionHeader @title="Product/Area" />
        {{#if (and this.isDraft this.isOwner)}}
          <div class="relative w-full">
            <Inputs::ProductSelect
              data-test-document-product-area-editable
              @selected={{this.product}}
              @onChange={{this.updateProduct.perform}}
              @isSaving={{this.saveIsRunning}}
              @formatIsBadge={{true}}
              @renderOut={{true}}
            />
          </div>
        {{else}}
          <ProductBadgeLink
            data-test-document-product-area-read-only
            @productArea={{@document.product}}
          />
        {{/if}}
      </div>

      <div class="flex flex-col items-start space-y-2">
        <Document::Sidebar::SectionHeader @title="Owner" />
        <Person
          @imgURL={{get @document.ownerPhotos 0}}
          @email={{get @document.owners 0}}
        />
      </div>

      <div class="flex flex-col items-start space-y-2">
        <Document::Sidebar::SectionHeader @title="Contributors" />
        <EditableField
          data-test-document-contributors
          data-test-editable={{this.isOwner}}
          @value={{this.contributors}}
          @onChange={{perform this.save "contributors"}}
<<<<<<< HEAD
          @isLoading={{this.serializeContributorsAndApprovers.isRunning}}
          @isSaving={{this.save.isRunning}}
=======
          @loading={{this.saveIsRunning}}
>>>>>>> df5cce8e
          @disabled={{not this.isOwner}}
        >
          <:default>
            {{#if this.contributors.length}}
              <ol class="person-list">
                {{#each this.contributors as |contributor|}}
                  <li>
                    <Person
                      @imgURL={{contributor.imgURL}}
                      @email={{contributor.email}}
                    />
                  </li>
                {{/each}}
              </ol>
            {{else}}
              <em>No contributors</em>
            {{/if}}
          </:default>
          <:editing as |F|>
            <Inputs::PeopleSelect
              {{autofocus targetChildren=true}}
              data-test-document-contributors-editable
              class="multiselect--narrow"
              @selected={{this.contributors}}
              @onChange={{this.updateContributors}}
              {{click-outside (fn F.update this.contributors)}}
            />
          </:editing>
        </EditableField>
      </div>

      <div class="flex flex-col items-start space-y-2">
        <Document::Sidebar::SectionHeader @title="Approvers" />
        <EditableField
          data-test-document-approvers
          data-test-editable={{this.isOwner}}
          @value={{this.approvers}}
          @onChange={{perform this.save "approvers"}}
<<<<<<< HEAD
          @isLoading={{this.serializeContributorsAndApprovers.isRunning}}
          @isSaving={{this.save.isRunning}}
=======
          @loading={{this.saveIsRunning}}
>>>>>>> df5cce8e
          @disabled={{this.editingIsDisabled}}
        >
          <:default>
            {{#if this.approvers.length}}
              <ol class="person-list">
                {{#each this.approvers as |approver|}}
                  <li>
                    <Person::Approver
                      @document={{@document}}
                      @imgURL={{approver.imgURL}}
                      @email={{approver.email}}
                    />
                  </li>
                {{/each}}
              </ol>
            {{else}}
              <em>No approvers</em>
            {{/if}}
          </:default>
          <:editing as |F|>
            <Inputs::PeopleSelect
              {{autofocus targetChildren=true}}
              data-test-document-approvers-editable
              class="multiselect--narrow"
              @selected={{this.approvers}}
              @onChange={{this.updateApprovers}}
              {{click-outside (fn F.update this.approvers)}}
            />
          </:editing>
        </EditableField>
      </div>

      <div class="flex flex-col items-start space-y-2">
        <Document::Sidebar::SectionHeader @title="Created" />
        <p>{{or @document.created "Unknown"}}</p>
      </div>

      <div class="flex flex-col items-start space-y-2">
        <Document::Sidebar::SectionHeader @title="Last modified" />
        {{#if @document.modifiedTime}}
          <p>{{time-ago @document.modifiedTime}}</p>
        {{/if}}
      </div>

      <div class="flex flex-col items-start">
        <Document::Sidebar::RelatedResources
          @editingIsDisabled={{this.editingIsDisabled}}
          @documentIsDraft={{this.isDraft}}
          @productArea={{@document.product}}
          @objectID={{@document.objectID}}
          @allowAddingExternalLinks={{true}}
          @headerTitle="Related resources"
          @modalHeaderTitle="Add related resource"
          @modalInputPlaceholder="Search docs or paste a URL..."
          @scrollContainer={{this.body}}
          @optionalSearchFilters={{concat "product:" @document.product}}
        />
      </div>

      {{#each-in this.customEditableFields as |field attributes|}}
        {{#if (or attributes.value this.isOwner)}}
          <div class="flex flex-col items-start space-y-2">
            <Document::Sidebar::SectionHeader
              @title={{attributes.displayName}}
            />
            <CustomEditableField
              @document={{@document}}
              @field={{field}}
              @attributes={{attributes}}
<<<<<<< HEAD
              @onChange={{perform this.save field}}
              @isSaving={{this.save.isRunning}}
=======
              @onChange={{perform this.saveCustomField field attributes}}
              @loading={{this.saveIsRunning}}
>>>>>>> df5cce8e
              @disabled={{not this.isOwner}}
            />
          </div>
        {{/if}}
      {{/each-in}}
    </div>
  </div>

  {{#if this.footerIsShown}}
    <div class="sidebar-footer {{if this.editingIsDisabled 'locked'}}">
      {{#if this.footerControlsAreDisabled}}
        <div class="-mb-1 px-3">
          <div class="w-full border-t border-color-border-primary pt-3.5">
            <div class="text-body-200 text-color-foreground-faint">
              <h5
                class="mb-1 flex items-center text-body-200 font-semibold text-color-foreground-primary"
              >
                {{if this.docIsLocked "Document is locked" "Read-only headers"}}
                <FlightIcon
                  @name="lock"
                  class="-mt-px ml-1.5 shrink-0 text-color-foreground-faint"
                />
              </h5>
              <p class="mb-1.5">
                {{if
                  this.docIsLocked
                  "Due to a Google API bug, all suggestions must be removed from the document header to unlock."
                  "Weʼre unable to edit the metadata of files created offsite."
                }}
              </p>
            </div>
            {{#if this.docIsLocked}}
              <Hds::Link::Standalone
                @icon="arrow-right"
                @iconPosition="trailing"
                @text="See the issue on GitHub"
                @size="small"
                @href="https://github.com/hashicorp-forge/hermes/issues/181"
              />
            {{else}}
              <div class="text-body-100 text-color-foreground-faint">
                Create docs in-app for best results.
              </div>
            {{/if}}
          </div>
        </div>
      {{else}}
        {{#if this.isDraft}}
          {{#if this.isOwner}}
            <div class="flex items-start gap-2 px-3">
              <Hds::Button
                data-test-sidebar-publish-for-review-button
                @text="Publish for review..."
                @size="medium"
                @color="primary"
                class="w-full"
                {{on "click" (set this "requestReviewModalIsShown" true)}}
              />
              <Hds::Button
                @text="Delete"
                @size="medium"
                @color="critical"
                @icon="trash"
                @isIconOnly={{true}}
                class="basis-0"
                {{on "click" (fn (set this "deleteModalIsShown" true))}}
              />
            </div>
          {{/if}}
        {{else}}
          {{#if this.isOwner}}
            <div class="flex items-start gap-2 px-3">

              <Hds::Button
                @text={{this.moveToStatusButtonText}}
                @size="medium"
                @color={{this.moveToStatusButtonColor}}
                class="w-full"
                @icon={{if this.changeDocumentStatus.isRunning "loading"}}
                disabled={{this.changeDocumentStatus.isRunning}}
                {{on
                  "click"
                  (perform
                    this.changeDocumentStatus
                    this.moveToStatusButtonTargetStatus
                  )
                }}
              />
              <Hds::Button
                @text="Archive"
                @size="medium"
                @color="critical"
                @icon="archive"
                @isIconOnly={{true}}
                class="basis-0"
                disabled={{(eq @document.status "Obsolete")}}
                {{on "click" (fn (set this "archiveModalIsShown" true))}}
              />
            </div>

          {{else}}
            {{#if this.isApprover}}
              <div class="flex flex-col items-start gap-2 px-3">
                <Hds::Button
                  @text={{this.approveButtonText}}
                  @size="medium"
                  @color="primary"
                  class="w-full"
                  @icon={{if this.approve.isRunning "loading"}}
                  disabled={{(or
                    this.approve.isRunning
                    this.requestChanges.isRunning
                    this.hasApproved
                  )}}
                  {{on "click" (perform this.approve @profile.email)}}
                />
                {{#if (eq @document.docType "FRD")}}
                  <Hds::Button
                    @text={{this.requestChangesButtonText}}
                    @size="medium"
                    @color="secondary"
                    class="w-full"
                    @icon={{if this.requestChanges.isRunning "loading"}}
                    disabled={{(or
                      this.approve.isRunning
                      this.requestChanges.isRunning
                      this.hasRequestedChanges
                    )}}
                    {{on "click" (perform this.requestChanges @profile.email)}}
                  />
                {{/if}}
              </div>
            {{/if}}
          {{/if}}
        {{/if}}
      {{/if}}

    </div>
  {{/if}}
{{/unless}}

{{! Place modals at the end of the DOM so they don't inherit styles }}

{{#in-element (html-element ".ember-application") insertBefore=null}}
  {{#if this.archiveModalIsShown}}
    <Document::Modal
      @color="critical"
      @headerText="Archive document?"
      @bodyText="Are you sure you want to archive this document?"
      @errorTitle="Error archiving document"
      @close={{this.closeArchiveModal}}
      @task={{perform this.changeDocumentStatus "Obsolete"}}
      @taskButtonText="Yes, archive"
      @taskButtonLoadingText="Archiving..."
      @taskButtonIcon="archive"
    />
  {{/if}}

  {{#if this.deleteModalIsShown}}
    <Document::Modal
      @color="critical"
      @headerText="Delete draft?"
      @bodyText="Are you sure you want to delete this draft?"
      @errorTitle="Error deleting draft"
      @close={{this.closeDeleteModal}}
      @task={{perform this.deleteDraft}}
      @taskButtonText="Yes, delete"
      @taskButtonLoadingText="Deleting..."
      @taskButtonIcon="trash"
    />
  {{/if}}

  {{#if this.requestReviewModalIsShown}}
    <Document::Modal
      data-test-publish-for-review-modal
      @headerText="Publish for review"
      @errorTitle="Error requesting review"
      @close={{this.closeRequestReviewModal}}
      @task={{perform this.requestReview}}
      @taskButtonText="Publish doc"
      @taskButtonLoadingText="Publishing..."
      @hideFooterWhileSaving={{true}}
      @taskButtonIsDisabled={{and
        (not this.docTypeCheckboxValue)
        (not (is-empty this.docType.checks))
      }}
      {{! TODO: get doctype here }}
    >
      <:default as |M|>
        {{#if M.taskIsRunning}}
          <div
            data-test-publishing-for-review-message
            class="grid place-items-center pt-1 pb-12"
          >
            <div class="text-center">
              <FlightIcon @name="loading" @size="24" class="mb-5" />
              <h2>Submitting for review...</h2>
              <p class="mb-2 text-body-300">This usually takes about a minute.</p>
              <span
                class="mb-8 block text-[12px] text-color-foreground-faint"
              >We appreciate your patience.</span>
              <div class="flex items-center justify-center space-x-2">
                <div class="h-px w-4 bg-color-border-primary"></div>
                <FlightIcon
                  @name="hashicorp"
                  class="text-color-foreground-faint"
                />
                <div class="h-px w-4 bg-color-border-primary"></div>
              </div>
            </div>
          </div>
        {{else}}
          <ul class="mb-6 space-y-1 text-body-300">
            <li class="flex items-center">
              <div
                class="mr-2.5 inline-flex rounded-full text-color-palette-neutral-400"
              >
                <FlightIcon @size="16" @name="at-sign" />
              </div>
              Approvers and people subscribed to “{{@document.product}}” will be
              notified.
            </li>
            <li class="flex items-center">
              <div
                class="mr-2.5 inline-flex rounded-full text-color-palette-neutral-400"
              >
                <FlightIcon @size="16" @name="radio" />
              </div>
              Your document will appear in Hermes and Google Workspace search.
            </li>
            <li class="flex items-center">
              <div
                class="mr-2.5 inline-flex rounded-full text-color-palette-neutral-400"
              >

                <FlightIcon @size="16" @name="globe-private" />
              </div>
              Published documents cannot be deleted but can be archived.
            </li>
          </ul>

          <Hds::Form::Field @layout="vertical" as |F|>
            <F.Control>
              <Inputs::PeopleSelect
                @renderInPlace={{true}}
                @selected={{this.approvers}}
                @onChange={{this.updateApprovers}}
                @disabled={{M.taskIsRunning}}
                class="mb-0"
              />
            </F.Control>
            <F.Label>Approvers</F.Label>
          </Hds::Form::Field>

          {{#if this.docType.checks}}
            {{! For now, we only support one check }}
            {{#each (take 1 this.docType.checks) as |check|}}
              <div class="mt-3.5">
                <Hds::Form::Checkbox::Field
                  {{on "change" this.onDocTypeCheckboxChange}}
                  checked={{this.docTypeCheckboxValue}}
                  disabled={{M.taskIsRunning}}
                  required
                  as |F|
                >
                  <F.Label>
                    {{check.label}}
                  </F.Label>
                  {{#if check.helperText}}
                    <F.HelperText>
                      {{check.helperText}}
                    </F.HelperText>
                  {{/if}}
                </Hds::Form::Checkbox::Field>
              </div>
              {{#if check.links.length}}
                <ul class="mt-1.5 list-none pl-6">
                  {{#each check.links as |link|}}
                    <li>
                      <Hds::Link::Inline
                        @icon="external-link"
                        @iconPosition="trailing"
                        @isHrefExternal={{true}}
                        @href={{link.url}}
                        class="text-body-100 no-underline"
                      >
                        {{link.text}}
                      </Hds::Link::Inline>
                    </li>
                  {{/each}}
                </ul>
              {{/if}}
            {{/each}}
          {{/if}}
        {{/if}}
      </:default>
    </Document::Modal>
  {{/if}}

  {{#if this.docPublishedModalIsShown}}
    <Hds::Modal data-test-doc-published-modal as |M|>
      <M.Header>
        <div class="flex items-center">
          <FlightIcon
            @name="check-circle-fill"
            class="mr-2 text-color-palette-green-200"
          />
          Document published!
        </div>
      </M.Header>
      <M.Body>
        <p class="text-body-300">
          Your doc is now available to everyone in your workspace.
          <br />
          Weʼve notified your approvers and subscribers to this product/area.
        </p>
        {{#unless this.docNumberLookupHasFailed}}
          <label
            class="hermes-form-label mb-1 mt-5"
            for="recently-published-share-url"
          >
            Share it with others
          </label>
          <Hds::Form::TextInput::Base
            data-test-share-document-url-input
            id="recently-published-share-url"
            class="mb-1.5 pl-2.5 text-body-300"
            @value={{this.shareURL}}
            {{select-on-focus}}
            readonly
          />
        {{/unless}}
      </M.Body>
      <M.Footer>
        <Hds::ButtonSet>
          {{#unless this.docNumberLookupHasFailed}}
            <CopyURLButton
              data-test-doc-published-copy-url-button
              @url={{this.shareURL}}
              class="hds-button hds-button--size-medium hds-button--color-primary"
            />
          {{/unless}}
          <Hds::Button
            data-test-continue-to-document-button
            {{on "click" (set this "docPublishedModalIsShown" false)}}
            @text="Continue to document"
            @icon={{unless this.docNumberLookupHasFailed "arrow-right"}}
            @iconPosition={{unless this.docNumberLookupHasFailed "trailing"}}
            @color={{if this.docNumberLookupHasFailed "primary" "tertiary"}}
            data-test-color={{if
              this.docNumberLookupHasFailed
              "primary"
              "tertiary"
            }}
          />
        </Hds::ButtonSet>
      </M.Footer>
    </Hds::Modal>
  {{/if}}
{{/in-element}}<|MERGE_RESOLUTION|>--- conflicted
+++ resolved
@@ -105,11 +105,7 @@
             data-test-editable={{this.isOwner}}
             @value={{this.title}}
             @onChange={{this.updateTitle}}
-<<<<<<< HEAD
-            @isSaving={{this.save.isRunning}}
-=======
-            @loading={{this.saveIsRunning}}
->>>>>>> df5cce8e
+            @isSaving={{this.saveIsRunning}}
             @disabled={{not this.isOwner}}
             @isRequired={{true}}
           >
@@ -149,11 +145,7 @@
           data-test-editable={{this.isOwner}}
           @value={{this.summary}}
           @onChange={{perform this.updateSummary}}
-<<<<<<< HEAD
-          @isSaving={{this.save.isRunning}}
-=======
-          @loading={{this.saveIsRunning}}
->>>>>>> df5cce8e
+          @isSaving={{this.saveIsRunning}}
           @disabled={{not this.isOwner}}
         >
           <:default as |F|>
@@ -220,12 +212,8 @@
           data-test-editable={{this.isOwner}}
           @value={{this.contributors}}
           @onChange={{perform this.save "contributors"}}
-<<<<<<< HEAD
           @isLoading={{this.serializeContributorsAndApprovers.isRunning}}
-          @isSaving={{this.save.isRunning}}
-=======
-          @loading={{this.saveIsRunning}}
->>>>>>> df5cce8e
+          @isSaving={{this.saveIsRunning}}
           @disabled={{not this.isOwner}}
         >
           <:default>
@@ -264,12 +252,8 @@
           data-test-editable={{this.isOwner}}
           @value={{this.approvers}}
           @onChange={{perform this.save "approvers"}}
-<<<<<<< HEAD
           @isLoading={{this.serializeContributorsAndApprovers.isRunning}}
-          @isSaving={{this.save.isRunning}}
-=======
-          @loading={{this.saveIsRunning}}
->>>>>>> df5cce8e
+          @isSaving={{this.saveIsRunning}}
           @disabled={{this.editingIsDisabled}}
         >
           <:default>
@@ -339,13 +323,8 @@
               @document={{@document}}
               @field={{field}}
               @attributes={{attributes}}
-<<<<<<< HEAD
-              @onChange={{perform this.save field}}
-              @isSaving={{this.save.isRunning}}
-=======
               @onChange={{perform this.saveCustomField field attributes}}
-              @loading={{this.saveIsRunning}}
->>>>>>> df5cce8e
+              @isSaving={{this.saveIsRunning}}
               @disabled={{not this.isOwner}}
             />
           </div>
