<<<<<<< HEAD
<aside class="sidebar shrink-0 {{if this.isCollapsed 'collapsed' 'w-72'}}">
  <Document::Sidebar::Header
    @document={{@document}}
    @isCollapsed={{this.isCollapsed}}
    @toggleCollapsed={{this.toggleCollapsed}}
    @userHasScrolled={{this.userHasScrolled}}
    @shareButtonIsShown={{eq this.draftVisibility "shareable"}}
    @shareButtonTooltipText={{this.shareButtonTooltipText}}
    @shareButtonTooltipIcon={{this.shareButtonTooltipIcon}}
  />

  {{#unless this.isCollapsed}}
    <div
      class="sidebar-body"
      {{on "scroll" this.onScroll}}
      {{did-insert this.registerBody}}
    >
      <div class="sidebar-body-container">
        <div>
          <div class="flex items-center space-x-1.5 mb-6">

            <Hds::Badge
              @text={{if this.isDraft "Draft" @document.docNumber}}
              class="uppercase !rounded-[3px]
                {{if
                  @document.isDraft
                  '!bg-color-palette-neutral-500 !text-white'
                  '!bg-transparent pl-0 !text-color-foreground-faint'
                }}
                "
            />
            {{#if this.isDraft}}
              <X::DropdownList
                @items={{this.draftVisibilityOptions}}
                @selected={{this.draftVisibility}}
                @renderOut={{true}}
                @offset={{hash mainAxis=0 crossAxis=-7}}
                class="w-[350px]"
              >
                <:anchor as |dd|>
                  <dd.ToggleAction
                    class="flex items-center text-color-foreground-faint sidebar-header-button draft-visibility-button"
                    {{tooltip
                      (if
                        (eq this.draftVisibilityIcon "lock")
                        "Restricted"
                        "Shareable"
                      )
                      placement="bottom"
                    }}
                  >
                    <FlightIcon @name={{this.draftVisibilityIcon}} />
                    <FlightIcon
                      @name={{if dd.contentIsShown "chevron-up" "chevron-down"}}
                    />
                  </dd.ToggleAction>
                </:anchor>
                <:item as |dd|>
                  <dd.Action
                    class="flex items-start gap-3 py-2.5 pl-4 pr-6"
                    {{on "click" (perform this.setDraftVisibility dd.value)}}
                  >
                    <FlightIcon
                      @name={{dd.attrs.icon}}
                      class="shrink-0 mt-0.5"
                    />
                    <div class="w-full">
                      <h4>
                        {{dd.attrs.title}}
                      </h4>
                      <p>
                        {{dd.attrs.description}}
                      </p>
                    </div>
                    <FlightIcon
                      @name="check"
                      class="check shrink-0 mt-0.5
                        {{if dd.isSelected 'visible' 'invisible'}}"
                    />
                  </dd.Action>

                </:item>

              </X::DropdownList>
            {{/if}}
          </div>
          {{#if this.editingIsDisabled}}
            <h1
              class="hds-typography-display-300 hds-font-weight-semibold hds-foreground-strong"
            >{{this.title}}</h1>
          {{else}}
            <div class="mb-2">

              <EditableField
                @value={{this.title}}
                @onChange={{perform this.save "title"}}
                @loading={{this.save.isRunning}}
                @disabled={{this.editingIsDisabled}}
              >
                <:default>
                  {{#unless (is-empty this.title)}}
                    <h1
                      class="hds-typography-display-300 hds-font-weight-semibold hds-foreground-strong"
                    >{{this.title}}</h1>
                  {{else}}
                    <h1
                      class="hds-typography-display-300 hds-font-weight-semibold hds-foreground-faint"
                    >Enter a title here.</h1>
                  {{/unless}}
                </:default>
                <:editing as |F|>
                  <Hds::Form::Textarea::Field
                    {{auto-height-textarea}}
                    @value={{F.value}}
                    class="primary-textarea"
                    name="title"
                    {{on "blur" F.update}}
                    as |F|
                  />
                </:editing>
              </EditableField>
            </div>
          {{/if}}

          {{! Summary }}
          <div class="mb-5">
            {{#if this.editingIsDisabled}}
              <p
                class="hds-typography-body-200 hds-font-weight-medium hds-foreground-primary"
              >{{this.summary}}</p>
            {{else}}
              <EditableField
                @value={{this.summary}}
                @onChange={{perform this.save "summary"}}
                @loading={{this.save.isRunning}}
                @disabled={{this.editingIsDisabled}}
              >
                <:default>
                  {{#unless (is-empty this.summary)}}
                    <p
                      class="hds-typography-body-200 hds-font-weight-medium hds-foreground-primary"
                    >
                      {{this.summary}}</p>
                  {{else}}
                    <p
                      class="hds-typography-body-200 hds-font-weight-medium hds-foreground-faint"
                    >
                      Enter a summary here.</p>
                  {{/unless}}
                </:default>
                <:editing as |F|>
                  <Hds::Form::Textarea::Field
                    {{auto-height-textarea}}
                    @value={{F.value}}
                    class="primary-textarea"
                    name="summary"
                    {{on "blur" F.update}}
                    as |F|
                  />
                </:editing>
              </EditableField>
            {{/if}}
          </div>

          {{! Pills }}
          <div class="flex space-x-0.5 -ml-0.5">
            <div
              class="rounded-l-full rounded-r-full bg-color-surface-interactive border border-color-border-strong px-3 py-0.5"
            >
              {{@document.docType}}
            </div>
            {{#if this.statusIsShown}}
              <div
                class="rounded-l-full rounded-r-full border px-3 py-0.5
                  {{if
                    (eq @document.status 'Approved')
                    'bg-color-surface-success border-green-700/40 text-color-palette-green-200'
                    'bg-color-surface-highlight border-purple-700/40 text-color-foreground-highlight'
                  }}"
              >
                {{@document.status}}
              </div>
            {{/if}}
          </div>
        </div>
=======
<Document::Sidebar::Header
  @document={{@document}}
  @isCollapsed={{@isCollapsed}}
  @toggleCollapsed={{@toggleCollapsed}}
  @userHasScrolled={{this.userHasScrolled}}
/>

{{#unless @isCollapsed}}
  <div
    class="sidebar-body"
    {{on "scroll" this.onScroll}}
    {{did-insert this.registerBody}}
  >
    {{#let (get-product-id this.product) as |productIcon|}}
      {{#if productIcon}}
        <div
          class="product-badge
            {{productIcon}}
            {{if this.save.isRunning 'opacity-50'}}"
        >
          <FlightIcon @name={{productIcon}} />
        </div>
      {{/if}}
    {{/let}}

    <div class="sidebar-body-container">
      <div class="flex flex-col items-start space-y-2">
        {{#if (is-empty @document.docNumber)}}
          <small class="hds-typography-body-100 hds-foreground-faint">{{#unless
              (is-empty @document.docType)
            }}{{@document.docType}}{{/unless}}
          </small>
        {{else}}
          <small class="hds-typography-body-100 hds-foreground-faint">{{#unless
              (is-empty @document.docType)
            }}{{@document.docType}}{{/unless}}
            &bullet;
            <span data-test-sidebar-doc-number>
              {{@document.docNumber}}
            </span>
          </small>
        {{/if}}
        {{#if this.editingIsDisabled}}
          <h1
            class="hds-typography-display-300 hds-font-weight-semibold hds-foreground-strong"
          >{{this.title}}</h1>
        {{else}}
          <EditableField
            @value={{this.title}}
            @onChange={{perform this.save "title"}}
            @loading={{this.save.isRunning}}
            @disabled={{this.editingIsDisabled}}
          >
            <:default>
              {{#unless (is-empty this.title)}}
                <h1
                  class="hds-typography-display-300 hds-font-weight-semibold hds-foreground-strong"
                >{{this.title}}</h1>
              {{else}}
                <h1
                  class="hds-typography-display-300 hds-font-weight-semibold hds-foreground-faint"
                >Enter a title here.</h1>
              {{/unless}}
            </:default>
            <:editing as |F|>
              <Hds::Form::Textarea::Field
                {{auto-height-textarea}}
                @value={{F.value}}
                class="primary-textarea"
                name="title"
                {{on "blur" F.update}}
                as |F|
              />
            </:editing>
          </EditableField>
        {{/if}}
      </div>

      <hr class="border-0 border-b hds-border-faint" />

      <div class="flex flex-col items-start space-y-2">
        <Document::Sidebar::SectionHeader @title="Summary" />
        {{#if this.editingIsDisabled}}
          <p
            class="hds-typography-body-200 hds-font-weight-medium hds-foreground-primary"
          >{{this.summary}}</p>
        {{else}}
          <EditableField
            @value={{this.summary}}
            @onChange={{perform this.save "summary"}}
            @loading={{this.save.isRunning}}
            @disabled={{this.editingIsDisabled}}
          >
            <:default>
              {{#unless (is-empty this.summary)}}
                <p
                  class="hds-typography-body-200 hds-font-weight-medium hds-foreground-primary"
                >
                  {{this.summary}}</p>
              {{else}}
                <p
                  class="hds-typography-body-200 hds-font-weight-medium hds-foreground-faint"
                >
                  Enter a summary here.</p>
              {{/unless}}
            </:default>
            <:editing as |F|>
              <Hds::Form::Textarea::Field
                {{auto-height-textarea}}
                @value={{F.value}}
                class="primary-textarea"
                name="summary"
                {{on "blur" F.update}}
                as |F|
              />
            </:editing>
          </EditableField>
        {{/if}}
      </div>

      <div class="flex flex-col items-start space-y-2">
        <Document::Sidebar::SectionHeader @title="Status" />
        <Doc::State @state={{@document.status}} @hideProgress={{true}} />
      </div>

      <div class="flex flex-col items-start space-y-2">
        <Document::Sidebar::SectionHeader @title="Product/Area" />
        {{#if this.isDraft}}
          <div class="w-full relative">
            <Inputs::ProductSelect
              @selected={{this.product}}
              @onChange={{this.updateProduct.perform}}
              @isSaving={{this.save.isRunning}}
              @formatIsBadge={{true}}
              @renderOut={{true}}
            />
          </div>
        {{else}}
          <Hds::Badge
            @text={{@document.product}}
            @icon={{get-product-id @document.product}}
          />
        {{/if}}
      </div>

      <div class="flex flex-col items-start space-y-2">
        <Document::Sidebar::SectionHeader @title="Owner" />
        <Person
          @imgURL={{get @document.ownerPhotos 0}}
          @email={{get @document.owners 0}}
        />
      </div>
>>>>>>> 08c3f040

      <div class="flex flex-col items-start space-y-2">
        <Document::Sidebar::SectionHeader @title="Contributors" />
        {{#if this.isOwner}}
          <EditableField
            @value={{this.contributors}}
            @onChange={{perform this.save "contributors"}}
            @loading={{this.save.isRunning}}
            @disabled={{this.editingIsDisabled}}
          >
            <:default>
              {{#if this.contributors.length}}
                <ol class="person-list">
                  {{#each this.contributors as |contributor|}}
                    <li>
                      <Person
                        @imgURL={{contributor.imgURL}}
                        @email={{contributor.email}}
                      />
                    </li>
                  {{/each}}
                </ol>
              {{else}}
                <em>No contributors</em>
              {{/if}}
            </:default>
            <:editing as |F|>
              <Inputs::PeopleSelect
                class="multiselect--narrow"
                @selected={{this.contributors}}
                @onChange={{this.updateContributors}}
                {{click-outside (fn F.update this.contributors)}}
              />
            </:editing>
          </EditableField>
        {{else}}
          {{#if this.contributors.length}}
            <ol class="person-list">
              {{#each this.contributors as |contributor|}}
                <li>
                  <Person
                    @imgURL={{contributor.imgURL}}
                    @email={{contributor.email}}
                  />
                </li>
              {{/each}}
            </ol>
          {{else}}
<<<<<<< HEAD
            <div class="flex items-center space-x-2">
              <div
                class="shrink-0 w-6 h-6 rounded-full grid place-items-center product-themed
                  {{dasherize this.product}}"
              >
                <FlightIcon
                  @name={{or (get-product-id this.product) "folder"}}
                  class="scale-90"
                />
              </div>
              <div class="text-body-200 text-medium">
                {{or this.product "Unknown"}}
              </div>
            </div>
=======
            <em>No contributors</em>
>>>>>>> 08c3f040
          {{/if}}
        {{/if}}
      </div>

      <div class="flex flex-col items-start space-y-2">
        <Document::Sidebar::SectionHeader @title="Approvers" />
        {{#if this.isOwner}}
          <EditableField
            @value={{this.approvers}}
            @onChange={{perform this.save "approvers"}}
            @loading={{this.save.isRunning}}
            @disabled={{this.editingIsDisabled}}
          >
            <:default>
              {{#if this.approvers.length}}
                <ol class="person-list">
                  {{#each this.approvers as |approver|}}
                    <li>
                      <Person::Approver
                        @document={{@document}}
                        @imgURL={{approver.imgURL}}
                        @email={{approver.email}}
                      />
                    </li>
                  {{/each}}
                </ol>
              {{else}}
                <em>No approvers</em>
              {{/if}}
            </:default>
            <:editing as |F|>
              <Inputs::PeopleSelect
                class="multiselect--narrow"
                @selected={{this.approvers}}
                @onChange={{this.updateApprovers}}
                {{click-outside (fn F.update this.approvers)}}
              />
            </:editing>
          </EditableField>
        {{else}}
          {{#if this.approvers.length}}
            <ol class="person-list">
              {{#each this.approvers as |approver|}}
                <li>
                  <Person::Approver
                    @document={{@document}}
                    @imgURL={{approver.imgURL}}
                    @email={{approver.email}}
                  />
                </li>
              {{/each}}
            </ol>
          {{else}}
            <em>No approvers</em>
          {{/if}}
        {{/if}}
      </div>

      <div class="flex flex-col items-start space-y-2">
        <Document::Sidebar::SectionHeader @title="Created" />
        <p>{{or @document.createdDate "Unknown"}}</p>
      </div>

      <div class="flex flex-col items-start space-y-2">
        <Document::Sidebar::SectionHeader @title="Last modified" />
        <p>{{@document.lastModified}}</p>
      </div>

      <div class="flex flex-col items-start">
        <Document::Sidebar::RelatedResources
          @editingIsDisabled={{this.editingIsDisabled}}
          @documentIsDraft={{this.isDraft}}
          @productArea={{@document.product}}
          @objectID={{@document.objectID}}
          @allowAddingExternalLinks={{true}}
          @headerTitle="Related resources"
          @modalHeaderTitle="Add related resource"
          @modalInputPlaceholder="Paste a URL or search documents..."
          @scrollContainer={{this.body}}
          @optionalSearchFilters={{array (concat "product:" @document.product)}}
        />
      </div>

      {{#each-in this.customEditableFields as |field attributes|}}
        {{#if
          (or
            (and (not this.editingIsDisabled) (not this.docIsApproved))
            attributes.value
          )
        }}
          <div class="flex flex-col items-start space-y-2">
            <Document::Sidebar::SectionHeader
              @title={{attributes.displayName}}
            />
            <CustomEditableField
              @document={{@document}}
              @field={{field}}
              @attributes={{attributes}}
              @onChange={{perform this.save field}}
              @loading={{this.save.isRunning}}
              @disabled={{or this.editingIsDisabled (not this.isOwner)}}
            />
          </div>
        {{/if}}
      {{/each-in}}
    </div>
  </div>

  {{#if this.userHasEditPrivileges}}
    <div class="sidebar-footer {{if this.editingIsDisabled 'locked'}}">
      {{#if this.editingIsDisabled}}
        <div class="px-3 -mb-1">
          <div class="w-full pt-3.5 border-t border-color-border-primary">
            <div class="text-body-200 text-color-foreground-faint">
              <h5
                class="text-body-200 font-semibold text-color-foreground-primary flex items-center mb-1"
              >
                {{if this.docIsLocked "Document is locked" "Read-only headers"}}
                <FlightIcon
                  @name="lock"
                  class="shrink-0 text-color-foreground-faint -mt-px ml-1.5"
                />
              </h5>
              <p class="mb-1.5">
                {{if
                  this.docIsLocked
                  "Due to a Google API bug, all suggestions must be removed from the document header to unlock."
                  "Weʼre unable to edit the metadata of files created offsite."
                }}
              </p>
            </div>
            {{#if this.docIsLocked}}
              <Hds::Link::Standalone
                @icon="arrow-right"
                @iconPosition="trailing"
                @text="See the issue on GitHub"
                @size="small"
                @href="https://github.com/hashicorp-forge/hermes/issues/181"
              />
            {{else}}
              <div class="text-body-100 text-color-foreground-faint">
                Create docs in-app for best results.
              </div>
            {{/if}}
<<<<<<< HEAD
          {{/if}}
        </div>

        <div class="flex flex-col items-start space-y-2">
          <small class="hds-typography-body-100 hds-foreground-faint">
            Last modified
          </small>
          <p>{{@document.lastModified}}</p>
=======
          </div>
>>>>>>> 08c3f040
        </div>
      {{else}}
        {{#if this.isDraft}}
          {{#if this.isOwner}}
            <div class="flex items-start px-3 gap-2">
              <Hds::Button
                @text="Request Review"
                @size="medium"
                @color="primary"
                class="w-full"
                {{on "click" (fn (set this "requestReviewModalIsActive" true))}}
              />
              <Hds::Button
                @text="Delete"
                @size="medium"
                @color="critical"
                @icon="trash"
                @isIconOnly={{true}}
                class="basis-0"
                {{on "click" (fn (set this "deleteModalIsActive" true))}}
              />
            </div>
          {{/if}}
        {{else}}
          {{#if this.isOwner}}
            <div class="flex items-start px-3 gap-2">

              <Hds::Button
                @text={{this.moveToStatusButtonText}}
                @size="medium"
                @color={{this.moveToStatusButtonColor}}
                class="w-full"
                @icon={{if this.changeDocumentStatus.isRunning "loading"}}
                disabled={{this.changeDocumentStatus.isRunning}}
                {{on
                  "click"
                  (perform
                    this.changeDocumentStatus
                    this.moveToStatusButtonTargetStatus
                  )
                }}
              />
              <Hds::Button
                @text="Archive"
                @size="medium"
                @color="critical"
                @icon="archive"
                @isIconOnly={{true}}
                class="basis-0"
                disabled={{(eq @document.status "Obsolete")}}
                {{on "click" (fn (set this "archiveModalIsActive" true))}}
              />
            </div>

          {{else}}
            {{#if this.isApprover}}
              <div class="flex flex-col items-start px-3 gap-2">
                <Hds::Button
                  @text={{this.approveButtonText}}
                  @size="medium"
                  @color="primary"
                  class="w-full"
                  @icon={{if this.approve.isRunning "loading"}}
                  disabled={{(or
                    this.approve.isRunning
                    this.requestChanges.isRunning
                    this.hasApproved
                  )}}
                  {{on "click" (perform this.approve @profile.email)}}
                />
                {{#if (eq @document.docType "FRD")}}
                  <Hds::Button
                    @text={{this.requestChangesButtonText}}
                    @size="medium"
                    @color="secondary"
                    class="w-full"
                    @icon={{if this.requestChanges.isRunning "loading"}}
                    disabled={{(or
                      this.approve.isRunning
                      this.requestChanges.isRunning
                      this.hasRequestedChanges
                    )}}
                    {{on "click" (perform this.requestChanges @profile.email)}}
                  />
                {{/if}}
              </div>
            {{/if}}
          {{/if}}
        {{/if}}
      {{/if}}

    </div>
  {{/if}}
{{/unless}}

{{! Place modals at the end of the DOM so they don't inherit styles }}

{{#in-element (html-element ".ember-application") insertBefore=null}}
  {{#if this.archiveModalIsActive}}
    <Document::Modal
      @color="critical"
      @headerText="Archive document?"
      @bodyText="Are you sure you want to archive this document?"
      @errorTitle="Error archiving document"
      @close={{this.closeArchiveModal}}
      @task={{perform this.changeDocumentStatus "Obsolete"}}
      @taskButtonText="Yes, archive"
      @taskButtonLoadingText="Archiving..."
      @taskButtonIcon="archive"
    />
  {{/if}}

  {{#if this.deleteModalIsActive}}
    <Document::Modal
      @color="critical"
      @headerText="Delete draft?"
      @bodyText="Are you sure you want to archive this document?"
      @errorTitle="Error archiving document"
      @close={{this.closeDeleteModal}}
      @task={{perform this.deleteDraft}}
      @taskButtonText="Yes, delete"
      @taskButtonLoadingText="Deleting..."
      @taskButtonIcon="trash"
    />
  {{/if}}

  {{#if this.requestReviewModalIsActive}}
    <Document::Modal
      @headerText="Request review"
      @errorTitle="Error requesting review"
      @close={{this.closeRequestReviewModal}}
      @task={{perform this.requestReview}}
      @taskButtonText="Request review"
      @taskButtonLoadingText="Requesting review..."
      @taskButtonIcon="test"
      @hideFooterWhileSaving={{true}}
      @taskButtonIsDisabled={{and
        (not this.docTypeCheckboxValue)
        @docType.checks.length
      }}
    >
      <:default as |M|>
        {{#if M.taskIsRunning}}
          <div class="grid place-items-center pt-1 pb-12">
            <div class="text-center">
              <FlightIcon @name="loading" @size={{24}} class="mb-5" />
              <h2>Submitting for review...</h2>
              <p class="text-body-300 mb-2">This usually takes about a minute.</p>
              <span
                class="block text-[12px] text-color-foreground-faint mb-8"
              >We appreciate your patience.</span>
              <div class="flex justify-center space-x-2 items-center">
                <div class="h-px w-4 bg-color-border-primary"></div>
                <FlightIcon
                  @name="hashicorp"
                  class="text-color-foreground-faint"
                />
                <div class="h-px w-4 bg-color-border-primary"></div>
              </div>
            </div>
          </div>
        {{else}}
          <p class="mb-4 pr-16 text-body-300 text-color-foreground-primary">
            This will publish your document company-wide, and anyone you request
            below will receive a notification to review.
          </p>
          <Hds::Form::Field @layout="vertical" as |F|>
            <F.Control>
              <Inputs::PeopleSelect
                @renderInPlace={{true}}
                @selected={{this.approvers}}
                @onChange={{this.updateApprovers}}
                @disabled={{M.taskIsRunning}}
                class="mb-0"
              />
            </F.Control>
            <F.Label>Add approvers</F.Label>
          </Hds::Form::Field>
          {{#if @docType.checks.length}}
            {{! For now, we only support one check }}
            {{#each (take 1 @docType.checks) as |check|}}
              <div class="mt-3.5">
                <Hds::Form::Checkbox::Field
                  {{on "change" this.onDocTypeCheckboxChange}}
                  checked={{this.docTypeCheckboxValue}}
                  disabled={{M.taskIsRunning}}
                  required
                  as |F|
                >
                  <F.Label>
                    {{check.label}}
                  </F.Label>
                  {{#if check.helperText}}
                    <F.HelperText>
                      {{check.helperText}}
                    </F.HelperText>
                  {{/if}}
                </Hds::Form::Checkbox::Field>
              </div>
              {{#if check.links.length}}
                <ul class="list-none pl-6 mt-1.5">
                  {{#each check.links as |link|}}
                    <li>
                      <Hds::Link::Inline
                        @icon="external-link"
                        @iconPosition="trailing"
                        @isHrefExternal={{true}}
                        @href={{link.url}}
                        class="no-underline text-body-100"
                      >
                        {{link.text}}
                      </Hds::Link::Inline>
                    </li>
                  {{/each}}
                </ul>
              {{/if}}
            {{/each}}
          {{/if}}
        {{/if}}
      </:default>
    </Document::Modal>
  {{/if}}
{{/in-element}}<|MERGE_RESOLUTION|>--- conflicted
+++ resolved
@@ -1,190 +1,3 @@
-<<<<<<< HEAD
-<aside class="sidebar shrink-0 {{if this.isCollapsed 'collapsed' 'w-72'}}">
-  <Document::Sidebar::Header
-    @document={{@document}}
-    @isCollapsed={{this.isCollapsed}}
-    @toggleCollapsed={{this.toggleCollapsed}}
-    @userHasScrolled={{this.userHasScrolled}}
-    @shareButtonIsShown={{eq this.draftVisibility "shareable"}}
-    @shareButtonTooltipText={{this.shareButtonTooltipText}}
-    @shareButtonTooltipIcon={{this.shareButtonTooltipIcon}}
-  />
-
-  {{#unless this.isCollapsed}}
-    <div
-      class="sidebar-body"
-      {{on "scroll" this.onScroll}}
-      {{did-insert this.registerBody}}
-    >
-      <div class="sidebar-body-container">
-        <div>
-          <div class="flex items-center space-x-1.5 mb-6">
-
-            <Hds::Badge
-              @text={{if this.isDraft "Draft" @document.docNumber}}
-              class="uppercase !rounded-[3px]
-                {{if
-                  @document.isDraft
-                  '!bg-color-palette-neutral-500 !text-white'
-                  '!bg-transparent pl-0 !text-color-foreground-faint'
-                }}
-                "
-            />
-            {{#if this.isDraft}}
-              <X::DropdownList
-                @items={{this.draftVisibilityOptions}}
-                @selected={{this.draftVisibility}}
-                @renderOut={{true}}
-                @offset={{hash mainAxis=0 crossAxis=-7}}
-                class="w-[350px]"
-              >
-                <:anchor as |dd|>
-                  <dd.ToggleAction
-                    class="flex items-center text-color-foreground-faint sidebar-header-button draft-visibility-button"
-                    {{tooltip
-                      (if
-                        (eq this.draftVisibilityIcon "lock")
-                        "Restricted"
-                        "Shareable"
-                      )
-                      placement="bottom"
-                    }}
-                  >
-                    <FlightIcon @name={{this.draftVisibilityIcon}} />
-                    <FlightIcon
-                      @name={{if dd.contentIsShown "chevron-up" "chevron-down"}}
-                    />
-                  </dd.ToggleAction>
-                </:anchor>
-                <:item as |dd|>
-                  <dd.Action
-                    class="flex items-start gap-3 py-2.5 pl-4 pr-6"
-                    {{on "click" (perform this.setDraftVisibility dd.value)}}
-                  >
-                    <FlightIcon
-                      @name={{dd.attrs.icon}}
-                      class="shrink-0 mt-0.5"
-                    />
-                    <div class="w-full">
-                      <h4>
-                        {{dd.attrs.title}}
-                      </h4>
-                      <p>
-                        {{dd.attrs.description}}
-                      </p>
-                    </div>
-                    <FlightIcon
-                      @name="check"
-                      class="check shrink-0 mt-0.5
-                        {{if dd.isSelected 'visible' 'invisible'}}"
-                    />
-                  </dd.Action>
-
-                </:item>
-
-              </X::DropdownList>
-            {{/if}}
-          </div>
-          {{#if this.editingIsDisabled}}
-            <h1
-              class="hds-typography-display-300 hds-font-weight-semibold hds-foreground-strong"
-            >{{this.title}}</h1>
-          {{else}}
-            <div class="mb-2">
-
-              <EditableField
-                @value={{this.title}}
-                @onChange={{perform this.save "title"}}
-                @loading={{this.save.isRunning}}
-                @disabled={{this.editingIsDisabled}}
-              >
-                <:default>
-                  {{#unless (is-empty this.title)}}
-                    <h1
-                      class="hds-typography-display-300 hds-font-weight-semibold hds-foreground-strong"
-                    >{{this.title}}</h1>
-                  {{else}}
-                    <h1
-                      class="hds-typography-display-300 hds-font-weight-semibold hds-foreground-faint"
-                    >Enter a title here.</h1>
-                  {{/unless}}
-                </:default>
-                <:editing as |F|>
-                  <Hds::Form::Textarea::Field
-                    {{auto-height-textarea}}
-                    @value={{F.value}}
-                    class="primary-textarea"
-                    name="title"
-                    {{on "blur" F.update}}
-                    as |F|
-                  />
-                </:editing>
-              </EditableField>
-            </div>
-          {{/if}}
-
-          {{! Summary }}
-          <div class="mb-5">
-            {{#if this.editingIsDisabled}}
-              <p
-                class="hds-typography-body-200 hds-font-weight-medium hds-foreground-primary"
-              >{{this.summary}}</p>
-            {{else}}
-              <EditableField
-                @value={{this.summary}}
-                @onChange={{perform this.save "summary"}}
-                @loading={{this.save.isRunning}}
-                @disabled={{this.editingIsDisabled}}
-              >
-                <:default>
-                  {{#unless (is-empty this.summary)}}
-                    <p
-                      class="hds-typography-body-200 hds-font-weight-medium hds-foreground-primary"
-                    >
-                      {{this.summary}}</p>
-                  {{else}}
-                    <p
-                      class="hds-typography-body-200 hds-font-weight-medium hds-foreground-faint"
-                    >
-                      Enter a summary here.</p>
-                  {{/unless}}
-                </:default>
-                <:editing as |F|>
-                  <Hds::Form::Textarea::Field
-                    {{auto-height-textarea}}
-                    @value={{F.value}}
-                    class="primary-textarea"
-                    name="summary"
-                    {{on "blur" F.update}}
-                    as |F|
-                  />
-                </:editing>
-              </EditableField>
-            {{/if}}
-          </div>
-
-          {{! Pills }}
-          <div class="flex space-x-0.5 -ml-0.5">
-            <div
-              class="rounded-l-full rounded-r-full bg-color-surface-interactive border border-color-border-strong px-3 py-0.5"
-            >
-              {{@document.docType}}
-            </div>
-            {{#if this.statusIsShown}}
-              <div
-                class="rounded-l-full rounded-r-full border px-3 py-0.5
-                  {{if
-                    (eq @document.status 'Approved')
-                    'bg-color-surface-success border-green-700/40 text-color-palette-green-200'
-                    'bg-color-surface-highlight border-purple-700/40 text-color-foreground-highlight'
-                  }}"
-              >
-                {{@document.status}}
-              </div>
-            {{/if}}
-          </div>
-        </div>
-=======
 <Document::Sidebar::Header
   @document={{@document}}
   @isCollapsed={{@isCollapsed}}
@@ -211,6 +24,171 @@
     {{/let}}
 
     <div class="sidebar-body-container">
+      <div>
+        <div class="flex items-center space-x-1.5 mb-6">
+
+          <Hds::Badge
+            @text={{if this.isDraft "Draft" @document.docNumber}}
+            class="uppercase !rounded-[3px]
+              {{if
+                @document.isDraft
+                '!bg-color-palette-neutral-500 !text-white'
+                '!bg-transparent pl-0 !text-color-foreground-faint'
+              }}
+              "
+          />
+          {{#if this.isDraft}}
+            <X::DropdownList
+              @items={{this.draftVisibilityOptions}}
+              @selected={{this.draftVisibility}}
+              @renderOut={{true}}
+              @offset={{hash mainAxis=0 crossAxis=-7}}
+              class="w-[350px]"
+            >
+              <:anchor as |dd|>
+                <dd.ToggleAction
+                  class="flex items-center text-color-foreground-faint sidebar-header-button draft-visibility-button"
+                  {{tooltip
+                    (if
+                      (eq this.draftVisibilityIcon "lock")
+                      "Restricted"
+                      "Shareable"
+                    )
+                    placement="bottom"
+                  }}
+                >
+                  <FlightIcon @name={{this.draftVisibilityIcon}} />
+                  <FlightIcon
+                    @name={{if dd.contentIsShown "chevron-up" "chevron-down"}}
+                  />
+                </dd.ToggleAction>
+              </:anchor>
+              <:item as |dd|>
+                <dd.Action
+                  class="flex items-start gap-3 py-2.5 pl-4 pr-6"
+                  {{on "click" (perform this.setDraftVisibility dd.value)}}
+                >
+                  <FlightIcon @name={{dd.attrs.icon}} class="shrink-0 mt-0.5" />
+                  <div class="w-full">
+                    <h4>
+                      {{dd.attrs.title}}
+                    </h4>
+                    <p>
+                      {{dd.attrs.description}}
+                    </p>
+                  </div>
+                  <FlightIcon
+                    @name="check"
+                    class="check shrink-0 mt-0.5
+                      {{if dd.isSelected 'visible' 'invisible'}}"
+                  />
+                </dd.Action>
+
+              </:item>
+
+            </X::DropdownList>
+          {{/if}}
+        </div>
+        {{#if this.editingIsDisabled}}
+          <h1
+            class="hds-typography-display-300 hds-font-weight-semibold hds-foreground-strong"
+          >{{this.title}}</h1>
+        {{else}}
+          <div class="mb-2">
+
+            <EditableField
+              @value={{this.title}}
+              @onChange={{perform this.save "title"}}
+              @loading={{this.save.isRunning}}
+              @disabled={{this.editingIsDisabled}}
+            >
+              <:default>
+                {{#unless (is-empty this.title)}}
+                  <h1
+                    class="hds-typography-display-300 hds-font-weight-semibold hds-foreground-strong"
+                  >{{this.title}}</h1>
+                {{else}}
+                  <h1
+                    class="hds-typography-display-300 hds-font-weight-semibold hds-foreground-faint"
+                  >Enter a title here.</h1>
+                {{/unless}}
+              </:default>
+              <:editing as |F|>
+                <Hds::Form::Textarea::Field
+                  {{auto-height-textarea}}
+                  @value={{F.value}}
+                  class="primary-textarea"
+                  name="title"
+                  {{on "blur" F.update}}
+                  as |F|
+                />
+              </:editing>
+            </EditableField>
+          </div>
+        {{/if}}
+
+        {{! Summary }}
+        <div class="mb-5">
+          {{#if this.editingIsDisabled}}
+            <p
+              class="hds-typography-body-200 hds-font-weight-medium hds-foreground-primary"
+            >{{this.summary}}</p>
+          {{else}}
+            <EditableField
+              @value={{this.summary}}
+              @onChange={{perform this.save "summary"}}
+              @loading={{this.save.isRunning}}
+              @disabled={{this.editingIsDisabled}}
+            >
+              <:default>
+                {{#unless (is-empty this.summary)}}
+                  <p
+                    class="hds-typography-body-200 hds-font-weight-medium hds-foreground-primary"
+                  >
+                    {{this.summary}}</p>
+                {{else}}
+                  <p
+                    class="hds-typography-body-200 hds-font-weight-medium hds-foreground-faint"
+                  >
+                    Enter a summary here.</p>
+                {{/unless}}
+              </:default>
+              <:editing as |F|>
+                <Hds::Form::Textarea::Field
+                  {{auto-height-textarea}}
+                  @value={{F.value}}
+                  class="primary-textarea"
+                  name="summary"
+                  {{on "blur" F.update}}
+                  as |F|
+                />
+              </:editing>
+            </EditableField>
+          {{/if}}
+        </div>
+
+        {{! Pills }}
+        <div class="flex space-x-0.5 -ml-0.5">
+          <div
+            class="rounded-l-full rounded-r-full bg-color-surface-interactive border border-color-border-strong px-3 py-0.5"
+          >
+            {{@document.docType}}
+          </div>
+          {{#if this.statusIsShown}}
+            <div
+              class="rounded-l-full rounded-r-full border px-3 py-0.5
+                {{if
+                  (eq @document.status 'Approved')
+                  'bg-color-surface-success border-green-700/40 text-color-palette-green-200'
+                  'bg-color-surface-highlight border-purple-700/40 text-color-foreground-highlight'
+                }}"
+            >
+              {{@document.status}}
+            </div>
+          {{/if}}
+        </div>
+      </div>
+
       <div class="flex flex-col items-start space-y-2">
         {{#if (is-empty @document.docNumber)}}
           <small class="hds-typography-body-100 hds-foreground-faint">{{#unless
@@ -227,87 +205,6 @@
             </span>
           </small>
         {{/if}}
-        {{#if this.editingIsDisabled}}
-          <h1
-            class="hds-typography-display-300 hds-font-weight-semibold hds-foreground-strong"
-          >{{this.title}}</h1>
-        {{else}}
-          <EditableField
-            @value={{this.title}}
-            @onChange={{perform this.save "title"}}
-            @loading={{this.save.isRunning}}
-            @disabled={{this.editingIsDisabled}}
-          >
-            <:default>
-              {{#unless (is-empty this.title)}}
-                <h1
-                  class="hds-typography-display-300 hds-font-weight-semibold hds-foreground-strong"
-                >{{this.title}}</h1>
-              {{else}}
-                <h1
-                  class="hds-typography-display-300 hds-font-weight-semibold hds-foreground-faint"
-                >Enter a title here.</h1>
-              {{/unless}}
-            </:default>
-            <:editing as |F|>
-              <Hds::Form::Textarea::Field
-                {{auto-height-textarea}}
-                @value={{F.value}}
-                class="primary-textarea"
-                name="title"
-                {{on "blur" F.update}}
-                as |F|
-              />
-            </:editing>
-          </EditableField>
-        {{/if}}
-      </div>
-
-      <hr class="border-0 border-b hds-border-faint" />
-
-      <div class="flex flex-col items-start space-y-2">
-        <Document::Sidebar::SectionHeader @title="Summary" />
-        {{#if this.editingIsDisabled}}
-          <p
-            class="hds-typography-body-200 hds-font-weight-medium hds-foreground-primary"
-          >{{this.summary}}</p>
-        {{else}}
-          <EditableField
-            @value={{this.summary}}
-            @onChange={{perform this.save "summary"}}
-            @loading={{this.save.isRunning}}
-            @disabled={{this.editingIsDisabled}}
-          >
-            <:default>
-              {{#unless (is-empty this.summary)}}
-                <p
-                  class="hds-typography-body-200 hds-font-weight-medium hds-foreground-primary"
-                >
-                  {{this.summary}}</p>
-              {{else}}
-                <p
-                  class="hds-typography-body-200 hds-font-weight-medium hds-foreground-faint"
-                >
-                  Enter a summary here.</p>
-              {{/unless}}
-            </:default>
-            <:editing as |F|>
-              <Hds::Form::Textarea::Field
-                {{auto-height-textarea}}
-                @value={{F.value}}
-                class="primary-textarea"
-                name="summary"
-                {{on "blur" F.update}}
-                as |F|
-              />
-            </:editing>
-          </EditableField>
-        {{/if}}
-      </div>
-
-      <div class="flex flex-col items-start space-y-2">
-        <Document::Sidebar::SectionHeader @title="Status" />
-        <Doc::State @state={{@document.status}} @hideProgress={{true}} />
       </div>
 
       <div class="flex flex-col items-start space-y-2">
@@ -323,10 +220,20 @@
             />
           </div>
         {{else}}
-          <Hds::Badge
-            @text={{@document.product}}
-            @icon={{get-product-id @document.product}}
-          />
+          <div class="flex items-center space-x-2">
+            <div
+              class="shrink-0 w-6 h-6 rounded-full grid place-items-center product-themed
+                {{dasherize this.product}}"
+            >
+              <FlightIcon
+                @name={{or (get-product-id this.product) "folder"}}
+                class="scale-90"
+              />
+            </div>
+            <div class="text-body-200 text-medium">
+              {{or this.product "Unknown"}}
+            </div>
+          </div>
         {{/if}}
       </div>
 
@@ -337,7 +244,6 @@
           @email={{get @document.owners 0}}
         />
       </div>
->>>>>>> 08c3f040
 
       <div class="flex flex-col items-start space-y-2">
         <Document::Sidebar::SectionHeader @title="Contributors" />
@@ -386,24 +292,7 @@
               {{/each}}
             </ol>
           {{else}}
-<<<<<<< HEAD
-            <div class="flex items-center space-x-2">
-              <div
-                class="shrink-0 w-6 h-6 rounded-full grid place-items-center product-themed
-                  {{dasherize this.product}}"
-              >
-                <FlightIcon
-                  @name={{or (get-product-id this.product) "folder"}}
-                  class="scale-90"
-                />
-              </div>
-              <div class="text-body-200 text-medium">
-                {{or this.product "Unknown"}}
-              </div>
-            </div>
-=======
             <em>No contributors</em>
->>>>>>> 08c3f040
           {{/if}}
         {{/if}}
       </div>
@@ -548,18 +437,7 @@
                 Create docs in-app for best results.
               </div>
             {{/if}}
-<<<<<<< HEAD
-          {{/if}}
-        </div>
-
-        <div class="flex flex-col items-start space-y-2">
-          <small class="hds-typography-body-100 hds-foreground-faint">
-            Last modified
-          </small>
-          <p>{{@document.lastModified}}</p>
-=======
           </div>
->>>>>>> 08c3f040
         </div>
       {{else}}
         {{#if this.isDraft}}
