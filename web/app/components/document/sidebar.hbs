--- conflicted
+++ resolved
@@ -135,11 +135,7 @@
       <div>
         <Document::Sidebar::SectionHeader @title="Product/Area" />
         {{#if (and this.isDraft this.isOwner)}}
-<<<<<<< HEAD
           <div class="editable-field-container select-input">
-=======
-          <div class="relative w-full" data-test-document-product-area-editable>
->>>>>>> 46c3729e
             <Inputs::ProductSelect
               data-test-document-product-area-editable
               @selected={{this.product}}
