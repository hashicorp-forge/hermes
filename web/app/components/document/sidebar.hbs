<Document::Sidebar::Header
  @document={{@document}}
  @isCollapsed={{@isCollapsed}}
  @toggleCollapsed={{@toggleCollapsed}}
  @userHasScrolled={{this.userHasScrolled}}
  @shareButtonIsShown={{this.shareButtonIsShown}}
  @shareButtonTooltipText={{this.temporaryShareButtonTooltipText}}
  @shareButtonIcon={{this.temporaryShareButtonIcon}}
  @shareURL={{this.shareURL}}
/>

{{#unless @isCollapsed}}
  <div
    class="sidebar-body scrollable-container"
    {{on "scroll" this.onScroll}}
    {{did-insert this.didInsertBody}}
  >
    <div class="sidebar-body-container">
      <div>
        {{! div to break the parent's space-y styles }}
        <div
          class="flex items-center space-x-1.5
            {{if this.isDraft 'mb-4 -mt-2' 'mb-2'}}"
        >
          {{log @document}}
          <Hds::Badge
            data-test-sidebar-title-badge
            @text={{if this.isDraft "Draft" @document.docNumber}}
            class="!rounded-[3px] uppercase
              {{if
                @document.isDraft
                '!bg-color-palette-neutral-500 !text-white'
                '!bg-transparent pl-0 !text-color-foreground-faint'
              }}
              "
          />

          {{#if (and this.isDraft this.isOwner)}}
            <X::DropdownList
              data-test-draft-visibility-dropdown
              @items={{this.draftVisibilityOptions}}
              @selected={{this.draftVisibility}}
              @renderOut={{true}}
              @offset={{hash mainAxis=0 crossAxis=-7}}
              class="w-[350px]"
            >
              <:anchor as |dd|>
                <dd.ToggleAction
                  data-test-draft-visibility-toggle
                  data-test-icon={{this.draftVisibilityIcon}}
                  data-test-chevron-direction={{if
                    dd.contentIsShown
                    "up"
                    "down"
                  }}
                  class="quarternary-button draft-visibility-button"
                  {{tooltip
                    this.toggleDraftVisibilityTooltipText
                    placement="bottom"
                  }}
                >
                  <FlightIcon @name={{this.draftVisibilityIcon}} />
                  <FlightIcon
                    @name={{if dd.contentIsShown "chevron-up" "chevron-down"}}
                  />
                </dd.ToggleAction>
              </:anchor>
              <:item as |dd|>
                <dd.Action
                  data-test-draft-visibility-option
                  data-test-is-checked={{dd.isSelected}}
                  data-test-value={{dd.value}}
                  class="flex items-start gap-3 py-2.5 pl-4 pr-6"
                  {{on "click" (perform this.setDraftVisibility dd.value)}}
                >
                  <FlightIcon @name={{dd.attrs.icon}} class="mt-0.5 shrink-0" />
                  <div class="w-full">
                    <h4>{{dd.attrs.title}}</h4>
                    <p>{{dd.attrs.description}}</p>
                  </div>
                  <FlightIcon
                    @name="check"
                    class="check mt-0.5 shrink-0
                      {{if dd.isSelected 'visible' 'invisible'}}"
                  />
                </dd.Action>
              </:item>
            </X::DropdownList>
          {{/if}}
        </div>
        <div class="editable-field-container document-title mb-8 -mt-[5px]">
          <EditableField
            data-test-document-title
            data-test-editable={{this.isOwner}}
            @value={{this.title}}
            @onSave={{this.saveTitle}}
            @isSaving={{this.saveIsRunning}}
            @isReadOnly={{not this.isOwner}}
            @isRequired={{true}}
            @name="title"
            @tag="h1"
            class="mb-1.5"
          />
        </div>
      </div>

      <hr class="hds-border-faint border-0 border-b" />

      {{! Summary }}
      <div class="mb-5">
        <Document::Sidebar::SectionHeader @title="Summary" />
        <div class="editable-field-container">
          <EditableField
            data-test-document-summary
            data-test-editable={{this.isOwner}}
            @value={{this.summary}}
            @onSave={{this.saveSummary}}
            @isSaving={{this.saveIsRunning}}
            @isReadOnly={{not this.isOwner}}
            @name="summary"
            @placeholder={{if this.isOwner "Enter a summary"}}
          />
        </div>
      </div>

      {{! Status }}
      <div class="space-y-2">
        <Document::Sidebar::SectionHeader @title="Status" />
        <div class="flex space-x-1">
          <Doc::State @state={{@document.status}} @hideProgress={{true}} />
          <Hds::Badge @text={{@document.docType}} />
        </div>
      </div>

      {{! Product/Area }}
      <div>
        <Document::Sidebar::SectionHeader @title="Product/Area" />
<<<<<<< HEAD
        <div class="editable-field-container">
          <div class="flex h-9 w-full items-center">
            {{#if (and this.isDraft this.isOwner)}}
              <Inputs::ProductSelect
                data-test-document-product-area-editable
                @selected={{this.product}}
                @onChange={{this.updateProduct.perform}}
                @productAbbreviationIsHidden={{true}}
                @isSaving={{this.saveIsRunning}}
                @renderOut={{true}}
                class="w-[calc(100%+10px)]"
              />
            {{else}}
              <ProductBadgeLink
                data-test-document-product-area-read-only
                @productArea={{@document.product}}
                class="inline-flex"
              />
            {{/if}}
          </div>
        </div>
=======
        {{#if (and this.isDraft this.isOwner)}}
          <div class="editable-field-container select-input">
            <Inputs::ProductSelect
              data-test-document-product-area-editable
              @selected={{this.product}}
              @onChange={{this.saveProduct.perform}}
              @isSaving={{this.saveIsRunning}}
              @renderOut={{true}}
            />
          </div>
        {{else}}
          <Product::Link
            data-test-document-product-area-read-only
            @product={{@document.product}}
            class="mt-2 inline-block"
          />
        {{/if}}
>>>>>>> 3c24cb2a
      </div>

      {{! Created }}
      <div class="space-y-2">
        <Document::Sidebar::SectionHeader @title="Created" />
        <p>{{or (parse-date @document.created "long") "Unknown"}}</p>
      </div>

      {{! Last modified }}
      <div class="space-y-2">
        <Document::Sidebar::SectionHeader @title="Last modified" />
        {{#if @document.modifiedTime}}
          <p>{{time-ago @document.modifiedTime}}</p>
        {{/if}}
      </div>

      {{! Owner }}
      <div class="space-y-2">
        <Document::Sidebar::SectionHeader @title="Owner" />
        <Person
          @imgURL={{get @document.ownerPhotos 0}}
          @email={{get @document.owners 0}}
        />
      </div>

      {{! Contributors }}
      <div>
        <Document::Sidebar::SectionHeader @title="Contributors" />
        <div class="editable-field-container">
          <EditableField
            data-test-document-contributors
            data-test-editable={{this.isOwner}}
            @value={{this.contributors}}
            @onChange={{this.updateContributors}}
            @onSave={{perform this.save "contributors"}}
            @isSaving={{this.saveIsRunning}}
            @isReadOnly={{not this.isOwner}}
          />
        </div>
      </div>

      {{! Approvers }}
      <div>
        <Document::Sidebar::SectionHeader @title="Approvers" />
        <div class="editable-field-container mt-[3px]">
          <EditableField
            data-test-document-approvers
            data-test-editable={{this.isOwner}}
            @value={{this.approvers}}
            @onChange={{this.updateApprovers}}
            @onSave={{perform this.save "approvers"}}
            @isSaving={{this.saveIsRunning}}
            @isReadOnly={{this.editingIsDisabled}}
            {{! Provide the document to the `has-approved-doc` helper }}
            @document={{@document}}
          />
        </div>
      </div>

      {{! Related resources }}
      <div>
        <Document::Sidebar::RelatedResources
          @editingIsDisabled={{this.editingIsDisabled}}
          @documentIsDraft={{this.isDraft}}
          @productArea={{@document.product}}
          @objectID={{@document.objectID}}
          @headerTitle="Related resources"
          @modalHeaderTitle="Add related resource"
          @modalInputPlaceholder="Search docs or paste a URL..."
          @scrollContainer={{this.body}}
          @optionalSearchFilters={{concat "product:" @document.product}}
        />
      </div>

      {{! Projects }}
      <div>
        <Document::Sidebar::SectionHeader
          {{did-insert (perform this.loadRelatedProjects)}}
          @title="Projects"
          @buttonAction={{this.showProjectsModal}}
          @buttonIsHidden={{not this.projects.length}}
        />
        {{#if this.projects.length}}
          <ol class="space-y-0.5">

            {{#each (take 1 this.projects) as |project|}}
              <li class="-mx-[5px]">
                <LinkTo
                  @route="authenticated.project"
                  @model={{project.id}}
                  class="flex gap-2 px-[5px] py-[6px]"
                >
                  <div class="w-[22px] shrink-0 py-[2px]">

                    <FlightIcon @name="grid" />
                  </div>
                  <div class="overflow-hidden">

                    <TruncatedText
                      class="text-body-200 font-semibold text-color-foreground-strong"
                    >
                      {{project.name}}
                    </TruncatedText>
                    <div class="flex items-center gap-1">
                      <FlightIcon
                        @name="square-fill"
                        class="text-color-palette-purple-200"
                      />
                      HDS-039
                      <FlightIcon
                        @name="chevrons-up"
                        class="text-color-palette-blue-200"
                      />
                    </div>
                  </div>
                </LinkTo>
              </li>
            {{/each}}
          </ol>
        {{else}}
          <div class="editable-field-container">
            <div class="editable-field button-affordance">
              <Action class="field-toggle group h-9 items-center">
                <EmptyStateText />
                <span class="edit-affordance">
                  <FlightIcon
                    @name="plus"
                    class="text-color-foreground-faint"
                  />
                </span>
              </Action>
            </div>
          </div>
        {{/if}}
      </div>

      {{! Custom fields }}
      {{#each-in this.customEditableFields as |field attributes|}}
        {{#if (or attributes.value this.isOwner)}}
          <div>
            <Document::Sidebar::SectionHeader
              @title={{attributes.displayName}}
            />
            <CustomEditableField
              class="mt-[3px]"
              @document={{@document}}
              @field={{field}}
              @attributes={{attributes}}
              @onSave={{perform this.saveCustomField field attributes}}
              @isSaving={{this.saveIsRunning}}
              @disabled={{not this.isOwner}}
            />
          </div>
        {{/if}}
      {{/each-in}}
    </div>
  </div>

  {{#if this.footerIsShown}}
    <div class="sidebar-footer {{if this.editingIsDisabled 'locked'}}">
      {{#if this.footerControlsAreDisabled}}
        <div class="-mb-1 px-3">
          <div class="w-full border-t border-color-border-primary pt-3.5">
            <div class="text-body-200 text-color-foreground-faint">
              <h5
                class="mb-1 flex items-center text-body-200 font-semibold text-color-foreground-primary"
              >
                {{if this.docIsLocked "Document is locked" "Read-only headers"}}
                <FlightIcon
                  @name="lock"
                  class="-mt-px ml-1.5 shrink-0 text-color-foreground-faint"
                />
              </h5>
              <p class="mb-1.5">
                {{if
                  this.docIsLocked
                  "Due to a Google API bug, all suggestions must be removed from the document header to unlock."
                  "Weʼre unable to edit the metadata of files created offsite."
                }}
              </p>
            </div>
            {{#if this.docIsLocked}}
              <Hds::Link::Standalone
                @icon="arrow-right"
                @iconPosition="trailing"
                @text="See the issue on GitHub"
                @size="small"
                @href="https://github.com/hashicorp-forge/hermes/issues/181"
              />
            {{else}}
              <div class="text-body-100 text-color-foreground-faint">
                Create docs in-app for best results.
              </div>
            {{/if}}
          </div>
        </div>
      {{else}}
        {{#if this.isDraft}}
          {{#if this.isOwner}}
            <div class="flex items-start gap-2 px-3">
              <Hds::Button
                data-test-sidebar-publish-for-review-button
                @text="Publish for review..."
                @size="medium"
                @color="primary"
                class="w-full"
                {{on "click" (set this "requestReviewModalIsShown" true)}}
              />
              <Hds::Button
                @text="Delete"
                @size="medium"
                @color="critical"
                @icon="trash"
                @isIconOnly={{true}}
                class="basis-0"
                {{on "click" (fn (set this "deleteModalIsShown" true))}}
              />
            </div>
          {{/if}}
        {{else}}
          {{#if this.isOwner}}
            <div class="flex items-start gap-2 px-3">

              <Hds::Button
                @text={{this.moveToStatusButtonText}}
                @size="medium"
                @color={{this.moveToStatusButtonColor}}
                class="w-full"
                @icon={{if this.changeDocumentStatus.isRunning "loading"}}
                disabled={{this.changeDocumentStatus.isRunning}}
                {{on
                  "click"
                  (perform
                    this.changeDocumentStatus
                    this.moveToStatusButtonTargetStatus
                  )
                }}
              />
              <Hds::Button
                @text="Archive"
                @size="medium"
                @color="critical"
                @icon="archive"
                @isIconOnly={{true}}
                class="basis-0"
                disabled={{(eq @document.status "Obsolete")}}
                {{on "click" (fn (set this "archiveModalIsShown" true))}}
              />
            </div>

          {{else}}
            {{#if this.isApprover}}
              <div class="gap-2 px-3">
                <Hds::Button
                  @text={{this.approveButtonText}}
                  @size="medium"
                  @color="primary"
                  class="w-full"
                  @icon={{if this.approve.isRunning "loading"}}
                  disabled={{(or
                    this.approve.isRunning
                    this.requestChanges.isRunning
                    this.hasApproved
                  )}}
                  {{on "click" (perform this.approve @profile.email)}}
                />
                {{#if (eq @document.docType "FRD")}}
                  <Hds::Button
                    @text={{this.requestChangesButtonText}}
                    @size="medium"
                    @color="secondary"
                    class="w-full"
                    @icon={{if this.requestChanges.isRunning "loading"}}
                    disabled={{(or
                      this.approve.isRunning
                      this.requestChanges.isRunning
                      this.hasRequestedChanges
                    )}}
                    {{on "click" (perform this.requestChanges @profile.email)}}
                  />
                {{/if}}
              </div>
            {{/if}}
          {{/if}}
        {{/if}}
      {{/if}}

    </div>
  {{/if}}
{{/unless}}

{{! Place modals at the end of the DOM so they don't inherit styles }}

{{#in-element (html-element ".ember-application") insertBefore=null}}
  {{#if this.archiveModalIsShown}}
    <Document::Modal
      @color="critical"
      @headerText="Archive document?"
      @bodyText="Are you sure you want to archive this document?"
      @errorTitle="Error archiving document"
      @close={{this.closeArchiveModal}}
      @task={{perform this.changeDocumentStatus "Obsolete"}}
      @taskButtonText="Yes, archive"
      @taskButtonLoadingText="Archiving..."
      @taskButtonIcon="archive"
    />
  {{/if}}

  {{#if this.deleteModalIsShown}}
    <Document::Modal
      @color="critical"
      @headerText="Delete draft?"
      @bodyText="Are you sure you want to delete this draft?"
      @errorTitle="Error deleting draft"
      @close={{this.closeDeleteModal}}
      @task={{perform this.deleteDraft}}
      @taskButtonText="Yes, delete"
      @taskButtonLoadingText="Deleting..."
      @taskButtonIcon="trash"
    />
  {{/if}}

  {{#if this.requestReviewModalIsShown}}
    <Document::Modal
      data-test-publish-for-review-modal
      @headerText="Publish for review"
      @errorTitle="Error requesting review"
      @close={{this.closeRequestReviewModal}}
      @task={{perform this.requestReview}}
      @taskButtonText="Publish doc"
      @taskButtonLoadingText="Publishing..."
      @hideFooterWhileSaving={{true}}
      @taskButtonIsDisabled={{and
        (not this.docTypeCheckboxValue)
        (not (is-empty this.docType.checks))
      }}
    >
      <:default as |M|>
        {{#if M.taskIsRunning}}
          <div
            data-test-publishing-for-review-message
            class="grid place-items-center pt-1 pb-12"
          >
            <div class="text-center">
              <FlightIcon @name="loading" @size="24" class="mb-5" />
              <h2>Submitting for review...</h2>
              <p class="mb-2 text-body-300">This usually takes about a minute.</p>
              <span
                class="mb-8 block text-[12px] text-color-foreground-faint"
              >We appreciate your patience.</span>
              <div class="flex items-center justify-center space-x-2">
                <div class="h-px w-4 bg-color-border-primary"></div>
                <FlightIcon
                  @name="hashicorp"
                  class="text-color-foreground-faint"
                />
                <div class="h-px w-4 bg-color-border-primary"></div>
              </div>
            </div>
          </div>
        {{else}}
          <ul class="mb-6 space-y-1 text-body-300">
            <li class="flex items-center">
              <div
                class="mr-2.5 inline-flex rounded-full text-color-palette-neutral-400"
              >
                <FlightIcon @size="16" @name="at-sign" />
              </div>
              Approvers and people subscribed to “{{@document.product}}” will be
              notified.
            </li>
            <li class="flex items-center">
              <div
                class="mr-2.5 inline-flex rounded-full text-color-palette-neutral-400"
              >
                <FlightIcon @size="16" @name="radio" />
              </div>
              Your document will appear in Hermes and Google Workspace search.
            </li>
            <li class="flex items-center">
              <div
                class="mr-2.5 inline-flex rounded-full text-color-palette-neutral-400"
              >

                <FlightIcon @size="16" @name="globe-private" />
              </div>
              Published documents cannot be deleted but can be archived.
            </li>
          </ul>

          <Hds::Form::Field @layout="vertical" as |F|>
            <F.Control>
              <Inputs::PeopleSelect
                @renderInPlace={{true}}
                @selected={{this.approvers}}
                @onChange={{this.updateApprovers}}
                @disabled={{M.taskIsRunning}}
                class="mb-0"
              />
            </F.Control>
            <F.Label>Approvers</F.Label>
          </Hds::Form::Field>

          {{#if this.docType.checks}}
            {{! For now, we only support one check }}
            {{#each (take 1 this.docType.checks) as |check|}}
              <div class="mt-3.5">
                <Hds::Form::Checkbox::Field
                  {{on "change" this.onDocTypeCheckboxChange}}
                  checked={{this.docTypeCheckboxValue}}
                  disabled={{M.taskIsRunning}}
                  required
                  as |F|
                >
                  <F.Label>
                    {{check.label}}
                  </F.Label>
                  {{#if check.helperText}}
                    <F.HelperText>
                      {{check.helperText}}
                    </F.HelperText>
                  {{/if}}
                </Hds::Form::Checkbox::Field>
              </div>
              {{#if check.links.length}}
                <ul class="mt-1.5 list-none pl-6">
                  {{#each check.links as |link|}}
                    <li>
                      <Hds::Link::Inline
                        @icon="external-link"
                        @iconPosition="trailing"
                        @isHrefExternal={{true}}
                        @href={{link.url}}
                        class="text-body-100 no-underline"
                      >
                        {{link.text}}
                      </Hds::Link::Inline>
                    </li>
                  {{/each}}
                </ul>
              {{/if}}
            {{/each}}
          {{/if}}
        {{/if}}
      </:default>
    </Document::Modal>
  {{/if}}

  {{#if this.docPublishedModalIsShown}}
    <Hds::Modal data-test-doc-published-modal as |M|>
      <M.Header>
        <div class="flex items-center">
          <FlightIcon
            @name="check-circle-fill"
            class="mr-2 text-color-palette-green-200"
          />
          Document published!
        </div>
      </M.Header>
      <M.Body>
        <p class="text-body-300">
          Your doc is now available to everyone in your workspace.
          <br />
          Weʼve notified your approvers and subscribers to this product/area.
        </p>
        {{#unless this.docNumberLookupHasFailed}}
          <label
            class="hermes-form-label mb-1 mt-5"
            for="recently-published-share-url"
          >
            Share it with others
          </label>
          <Hds::Form::TextInput::Base
            data-test-share-document-url-input
            id="recently-published-share-url"
            class="mb-1.5 pl-2.5 text-body-300"
            @value={{this.shareURL}}
            {{select-on-focus}}
            readonly
          />
        {{/unless}}
      </M.Body>
      <M.Footer>
        <Hds::ButtonSet>
          {{#unless this.docNumberLookupHasFailed}}
            <CopyURLButton
              data-test-doc-published-copy-url-button
              @url={{this.shareURL}}
              class="hds-button hds-button--size-medium hds-button--color-primary"
            />
          {{/unless}}
          <Hds::Button
            data-test-continue-to-document-button
            {{on "click" (set this "docPublishedModalIsShown" false)}}
            @text="Continue to document"
            @icon={{unless this.docNumberLookupHasFailed "arrow-right"}}
            @iconPosition={{unless this.docNumberLookupHasFailed "trailing"}}
            @color={{if this.docNumberLookupHasFailed "primary" "tertiary"}}
            data-test-color={{if
              this.docNumberLookupHasFailed
              "primary"
              "tertiary"
            }}
          />
        </Hds::ButtonSet>
      </M.Footer>
    </Hds::Modal>
  {{/if}}
{{/in-element}}<|MERGE_RESOLUTION|>--- conflicted
+++ resolved
@@ -135,29 +135,6 @@
       {{! Product/Area }}
       <div>
         <Document::Sidebar::SectionHeader @title="Product/Area" />
-<<<<<<< HEAD
-        <div class="editable-field-container">
-          <div class="flex h-9 w-full items-center">
-            {{#if (and this.isDraft this.isOwner)}}
-              <Inputs::ProductSelect
-                data-test-document-product-area-editable
-                @selected={{this.product}}
-                @onChange={{this.updateProduct.perform}}
-                @productAbbreviationIsHidden={{true}}
-                @isSaving={{this.saveIsRunning}}
-                @renderOut={{true}}
-                class="w-[calc(100%+10px)]"
-              />
-            {{else}}
-              <ProductBadgeLink
-                data-test-document-product-area-read-only
-                @productArea={{@document.product}}
-                class="inline-flex"
-              />
-            {{/if}}
-          </div>
-        </div>
-=======
         {{#if (and this.isDraft this.isOwner)}}
           <div class="editable-field-container select-input">
             <Inputs::ProductSelect
@@ -175,7 +152,6 @@
             class="mt-2 inline-block"
           />
         {{/if}}
->>>>>>> 3c24cb2a
       </div>
 
       {{! Created }}
