<Document::Sidebar::Header
  @document={{@document}}
  @isCollapsed={{@isCollapsed}}
  @toggleCollapsed={{@toggleCollapsed}}
  @userHasScrolled={{this.userHasScrolled}}
  @shareButtonIsShown={{this.shareButtonIsShown}}
  @shareButtonTooltipText={{this.temporaryShareButtonTooltipText}}
  @shareButtonIcon={{this.temporaryShareButtonIcon}}
  @shareURL={{this.shareURL}}
/>

{{#unless @isCollapsed}}
  <div
    class="sidebar-body scrollable-container"
    {{on "scroll" this.onScroll}}
    {{did-insert this.didInsertBody}}
  >
    {{#let (get-product-id this.product) as |productIcon|}}
      {{#if productIcon}}
        <Product::Avatar
<<<<<<< HEAD
          @product={{productIcon}}
=======
          @product={{this.product}}
>>>>>>> 0a7d09d3
          class="rounded-l-none {{if this.saveIsRunning 'opacity-50'}}"
        />
      {{/if}}
    {{/let}}

    <div class="sidebar-body-container">
      <div>
        {{! div to break the parent's space-y styles }}
        <div
          class="flex items-center space-x-1.5
            {{if this.isDraft 'mb-4 -mt-2' 'mb-2'}}"
        >
          <Hds::Badge
            data-test-sidebar-title-badge
            @text={{if this.isDraft "Draft" @document.docNumber}}
            class="!rounded-[3px] uppercase
              {{if
                @document.isDraft
                '!bg-color-palette-neutral-500 !text-white'
                '!bg-transparent pl-0 !text-color-foreground-faint'
              }}
              "
          />

          {{#if (and this.isDraft this.isOwner)}}
            <X::DropdownList
              data-test-draft-visibility-dropdown
              @items={{this.draftVisibilityOptions}}
              @selected={{this.draftVisibility}}
              @renderOut={{true}}
              @offset={{hash mainAxis=0 crossAxis=-7}}
              class="w-[350px]"
            >
              <:anchor as |dd|>
                <dd.ToggleAction
                  data-test-draft-visibility-toggle
                  data-test-icon={{this.draftVisibilityIcon}}
                  data-test-chevron-direction={{if
                    dd.contentIsShown
                    "up"
                    "down"
                  }}
                  class="sidebar-header-button draft-visibility-button flex items-center text-color-foreground-faint"
                  {{tooltip
                    this.toggleDraftVisibilityTooltipText
                    placement="bottom"
                  }}
                >
                  <FlightIcon @name={{this.draftVisibilityIcon}} />
                  <FlightIcon
                    @name={{if dd.contentIsShown "chevron-up" "chevron-down"}}
                  />
                </dd.ToggleAction>
              </:anchor>
              <:item as |dd|>
                <dd.Action
                  data-test-draft-visibility-option
                  data-test-is-checked={{dd.isSelected}}
                  data-test-value={{dd.value}}
                  class="flex items-start gap-3 py-2.5 pl-4 pr-6"
                  {{on "click" (perform this.setDraftVisibility dd.value)}}
                >
                  <FlightIcon @name={{dd.attrs.icon}} class="mt-0.5 shrink-0" />
                  <div class="w-full">
                    <h4>{{dd.attrs.title}}</h4>
                    <p>{{dd.attrs.description}}</p>
                  </div>
                  <FlightIcon
                    @name="check"
                    class="check mt-0.5 shrink-0
                      {{if dd.isSelected 'visible' 'invisible'}}"
                  />
                </dd.Action>
              </:item>
            </X::DropdownList>
          {{/if}}
        </div>
        <div class="editable-field-container document-title mb-8 -mt-[5px]">
          <EditableField
            data-test-document-title
            data-test-editable={{this.isOwner}}
            @value={{this.title}}
            @onSave={{this.saveTitle}}
            @isSaving={{this.saveIsRunning}}
            @isReadOnly={{not this.isOwner}}
            @isRequired={{true}}
            @name="title"
            @tag="h1"
            class="mb-1.5"
          />
        </div>
      </div>

      <hr class="hds-border-faint border-0 border-b" />

      {{! Summary }}
      <div class="mb-5">
        <Document::Sidebar::SectionHeader @title="Summary" />
        <div class="editable-field-container">
          <EditableField
            data-test-document-summary
            data-test-editable={{this.isOwner}}
            @value={{this.summary}}
            @onSave={{this.saveSummary}}
            @isSaving={{this.saveIsRunning}}
            @isReadOnly={{not this.isOwner}}
            @name="summary"
            @placeholder={{if this.isOwner "Enter a summary"}}
          />
        </div>
      </div>

      {{! Status }}
      <div class="space-y-2">
        <Document::Sidebar::SectionHeader @title="Status" />
        <div class="flex space-x-1">
          <Doc::State @state={{@document.status}} @hideProgress={{true}} />
          <Hds::Badge @text={{@document.docType}} />
        </div>
      </div>

      {{! Product/Area }}
      <div class="space-y-2">
        <Document::Sidebar::SectionHeader @title="Product/Area" />
        {{#if (and this.isDraft this.isOwner)}}
          <div class="relative w-full" data-test-document-product-area-editable>
            <Inputs::ProductSelect
              data-test-document-product-area-editable
              @selected={{this.product}}
              @onChange={{this.saveProduct.perform}}
              @isSaving={{this.saveIsRunning}}
              @formatIsBadge={{true}}
              @renderOut={{true}}
              class="w-[300px]"
            />
          </div>
        {{else}}
          <ProductBadgeLink
            data-test-document-product-area-read-only
            @productArea={{@document.product}}
            class="inline-block"
          />
        {{/if}}
      </div>

      {{! Created }}
      <div class="space-y-2">
        <Document::Sidebar::SectionHeader @title="Created" />
        <p>{{or (parse-date @document.created "long") "Unknown"}}</p>
      </div>

      {{! Last modified }}
      <div class="space-y-2">
        <Document::Sidebar::SectionHeader @title="Last modified" />
        {{#if @document.modifiedTime}}
          <p>{{time-ago @document.modifiedTime}}</p>
        {{/if}}
      </div>

      {{! Owner }}
      <div class="space-y-2">
        <Document::Sidebar::SectionHeader @title="Owner" />
        <Person
          @imgURL={{get @document.ownerPhotos 0}}
          @email={{get @document.owners 0}}
        />
      </div>

      {{! Contributors }}
      <div>
        <Document::Sidebar::SectionHeader @title="Contributors" />
        <div class="editable-field-container">
          <EditableField
            data-test-document-contributors
            data-test-editable={{this.isOwner}}
            @value={{this.contributors}}
            @onChange={{this.updateContributors}}
            @onSave={{perform this.save "contributors"}}
            @isSaving={{this.saveIsRunning}}
            @isReadOnly={{not this.isOwner}}
          />
        </div>
      </div>

      {{! Approvers }}
      <div>
        <Document::Sidebar::SectionHeader @title="Approvers" />
        <div class="editable-field-container mt-[3px]">
          <EditableField
            data-test-document-approvers
            data-test-editable={{this.isOwner}}
            @value={{this.approvers}}
            @onChange={{this.updateApprovers}}
            @onSave={{perform this.save "approvers"}}
            @isSaving={{this.saveIsRunning}}
            @isReadOnly={{this.editingIsDisabled}}
            {{! Provide the document to the `has-approved-doc` helper }}
            @document={{@document}}
          />
        </div>
      </div>

      {{! Related resources }}
      <div>
        <Document::Sidebar::RelatedResources
          @editingIsDisabled={{this.editingIsDisabled}}
          @documentIsDraft={{this.isDraft}}
          @productArea={{@document.product}}
          @objectID={{@document.objectID}}
          @headerTitle="Related resources"
          @modalHeaderTitle="Add related resource"
          @modalInputPlaceholder="Search docs or paste a URL..."
          @scrollContainer={{this.body}}
          @optionalSearchFilters={{concat "product:" @document.product}}
        />
      </div>

      {{! Custom fields }}
      {{#each-in this.customEditableFields as |field attributes|}}
        {{#if (or attributes.value this.isOwner)}}
          <div>
            <Document::Sidebar::SectionHeader
              @title={{attributes.displayName}}
            />
            <CustomEditableField
              class="mt-[3px]"
              @document={{@document}}
              @field={{field}}
              @attributes={{attributes}}
              @onSave={{perform this.saveCustomField field attributes}}
              @isSaving={{this.saveIsRunning}}
              @disabled={{not this.isOwner}}
            />
          </div>
        {{/if}}
      {{/each-in}}
    </div>
  </div>

  {{#if this.footerIsShown}}
    <div class="sidebar-footer {{if this.editingIsDisabled 'locked'}}">
      {{#if this.footerControlsAreDisabled}}
        <div class="-mb-1 px-3">
          <div class="w-full border-t border-color-border-primary pt-3.5">
            <div class="text-body-200 text-color-foreground-faint">
              <h5
                class="mb-1 flex items-center text-body-200 font-semibold text-color-foreground-primary"
              >
                {{if this.docIsLocked "Document is locked" "Read-only headers"}}
                <FlightIcon
                  @name="lock"
                  class="-mt-px ml-1.5 shrink-0 text-color-foreground-faint"
                />
              </h5>
              <p class="mb-1.5">
                {{if
                  this.docIsLocked
                  "Due to a Google API bug, all suggestions must be removed from the document header to unlock."
                  "Weʼre unable to edit the metadata of files created offsite."
                }}
              </p>
            </div>
            {{#if this.docIsLocked}}
              <Hds::Link::Standalone
                @icon="arrow-right"
                @iconPosition="trailing"
                @text="See the issue on GitHub"
                @size="small"
                @href="https://github.com/hashicorp-forge/hermes/issues/181"
              />
            {{else}}
              <div class="text-body-100 text-color-foreground-faint">
                Create docs in-app for best results.
              </div>
            {{/if}}
          </div>
        </div>
      {{else}}
        {{#if this.isDraft}}
          {{#if this.isOwner}}
            <div class="flex items-start gap-2 px-3">
              <Hds::Button
                data-test-sidebar-publish-for-review-button
                @text="Publish for review..."
                @size="medium"
                @color="primary"
                class="w-full"
                {{on "click" (set this "requestReviewModalIsShown" true)}}
              />
              <Hds::Button
                @text="Delete"
                @size="medium"
                @color="critical"
                @icon="trash"
                @isIconOnly={{true}}
                class="basis-0"
                {{on "click" (fn (set this "deleteModalIsShown" true))}}
              />
            </div>
          {{/if}}
        {{else}}
          {{#if this.isOwner}}
            <div class="flex items-start gap-2 px-3">

              <Hds::Button
                @text={{this.moveToStatusButtonText}}
                @size="medium"
                @color={{this.moveToStatusButtonColor}}
                class="w-full"
                @icon={{if this.changeDocumentStatus.isRunning "loading"}}
                disabled={{this.changeDocumentStatus.isRunning}}
                {{on
                  "click"
                  (perform
                    this.changeDocumentStatus
                    this.moveToStatusButtonTargetStatus
                  )
                }}
              />
              <Hds::Button
                @text="Archive"
                @size="medium"
                @color="critical"
                @icon="archive"
                @isIconOnly={{true}}
                class="basis-0"
                disabled={{(eq @document.status "Obsolete")}}
                {{on "click" (fn (set this "archiveModalIsShown" true))}}
              />
            </div>

          {{else}}
            {{#if this.isApprover}}
              <div class="gap-2 px-3">
                <Hds::Button
                  @text={{this.approveButtonText}}
                  @size="medium"
                  @color="primary"
                  class="w-full"
                  @icon={{if this.approve.isRunning "loading"}}
                  disabled={{(or
                    this.approve.isRunning
                    this.requestChanges.isRunning
                    this.hasApproved
                  )}}
                  {{on "click" (perform this.approve @profile.email)}}
                />
                {{#if (eq @document.docType "FRD")}}
                  <Hds::Button
                    @text={{this.requestChangesButtonText}}
                    @size="medium"
                    @color="secondary"
                    class="w-full"
                    @icon={{if this.requestChanges.isRunning "loading"}}
                    disabled={{(or
                      this.approve.isRunning
                      this.requestChanges.isRunning
                      this.hasRequestedChanges
                    )}}
                    {{on "click" (perform this.requestChanges @profile.email)}}
                  />
                {{/if}}
              </div>
            {{/if}}
          {{/if}}
        {{/if}}
      {{/if}}

    </div>
  {{/if}}
{{/unless}}

{{! Place modals at the end of the DOM so they don't inherit styles }}

{{#in-element (html-element ".ember-application") insertBefore=null}}
  {{#if this.archiveModalIsShown}}
    <Document::Modal
      @color="critical"
      @headerText="Archive document?"
      @bodyText="Are you sure you want to archive this document?"
      @errorTitle="Error archiving document"
      @close={{this.closeArchiveModal}}
      @task={{perform this.changeDocumentStatus "Obsolete"}}
      @taskButtonText="Yes, archive"
      @taskButtonLoadingText="Archiving..."
      @taskButtonIcon="archive"
    />
  {{/if}}

  {{#if this.deleteModalIsShown}}
    <Document::Modal
      @color="critical"
      @headerText="Delete draft?"
      @bodyText="Are you sure you want to delete this draft?"
      @errorTitle="Error deleting draft"
      @close={{this.closeDeleteModal}}
      @task={{perform this.deleteDraft}}
      @taskButtonText="Yes, delete"
      @taskButtonLoadingText="Deleting..."
      @taskButtonIcon="trash"
    />
  {{/if}}

  {{#if this.requestReviewModalIsShown}}
    <Document::Modal
      data-test-publish-for-review-modal
      @headerText="Publish for review"
      @errorTitle="Error requesting review"
      @close={{this.closeRequestReviewModal}}
      @task={{perform this.requestReview}}
      @taskButtonText="Publish doc"
      @taskButtonLoadingText="Publishing..."
      @hideFooterWhileSaving={{true}}
      @taskButtonIsDisabled={{and
        (not this.docTypeCheckboxValue)
        (not (is-empty this.docType.checks))
      }}
    >
      <:default as |M|>
        {{#if M.taskIsRunning}}
          <div
            data-test-publishing-for-review-message
            class="grid place-items-center pt-1 pb-12"
          >
            <div class="text-center">
              <FlightIcon @name="loading" @size="24" class="mb-5" />
              <h2>Submitting for review...</h2>
              <p class="mb-2 text-body-300">This usually takes about a minute.</p>
              <span
                class="mb-8 block text-[12px] text-color-foreground-faint"
              >We appreciate your patience.</span>
              <div class="flex items-center justify-center space-x-2">
                <div class="h-px w-4 bg-color-border-primary"></div>
                <FlightIcon
                  @name="hashicorp"
                  class="text-color-foreground-faint"
                />
                <div class="h-px w-4 bg-color-border-primary"></div>
              </div>
            </div>
          </div>
        {{else}}
          <ul class="mb-6 space-y-1 text-body-300">
            <li class="flex items-center">
              <div
                class="mr-2.5 inline-flex rounded-full text-color-palette-neutral-400"
              >
                <FlightIcon @size="16" @name="at-sign" />
              </div>
              Approvers and people subscribed to “{{@document.product}}” will be
              notified.
            </li>
            <li class="flex items-center">
              <div
                class="mr-2.5 inline-flex rounded-full text-color-palette-neutral-400"
              >
                <FlightIcon @size="16" @name="radio" />
              </div>
              Your document will appear in Hermes and Google Workspace search.
            </li>
            <li class="flex items-center">
              <div
                class="mr-2.5 inline-flex rounded-full text-color-palette-neutral-400"
              >

                <FlightIcon @size="16" @name="globe-private" />
              </div>
              Published documents cannot be deleted but can be archived.
            </li>
          </ul>

          <Hds::Form::Field @layout="vertical" as |F|>
            <F.Control>
              <Inputs::PeopleSelect
                @renderInPlace={{true}}
                @selected={{this.approvers}}
                @onChange={{this.updateApprovers}}
                @disabled={{M.taskIsRunning}}
                class="mb-0"
              />
            </F.Control>
            <F.Label>Approvers</F.Label>
          </Hds::Form::Field>

          {{#if this.docType.checks}}
            {{! For now, we only support one check }}
            {{#each (take 1 this.docType.checks) as |check|}}
              <div class="mt-3.5">
                <Hds::Form::Checkbox::Field
                  {{on "change" this.onDocTypeCheckboxChange}}
                  checked={{this.docTypeCheckboxValue}}
                  disabled={{M.taskIsRunning}}
                  required
                  as |F|
                >
                  <F.Label>
                    {{check.label}}
                  </F.Label>
                  {{#if check.helperText}}
                    <F.HelperText>
                      {{check.helperText}}
                    </F.HelperText>
                  {{/if}}
                </Hds::Form::Checkbox::Field>
              </div>
              {{#if check.links.length}}
                <ul class="mt-1.5 list-none pl-6">
                  {{#each check.links as |link|}}
                    <li>
                      <Hds::Link::Inline
                        @icon="external-link"
                        @iconPosition="trailing"
                        @isHrefExternal={{true}}
                        @href={{link.url}}
                        class="text-body-100 no-underline"
                      >
                        {{link.text}}
                      </Hds::Link::Inline>
                    </li>
                  {{/each}}
                </ul>
              {{/if}}
            {{/each}}
          {{/if}}
        {{/if}}
      </:default>
    </Document::Modal>
  {{/if}}

  {{#if this.docPublishedModalIsShown}}
    <Hds::Modal data-test-doc-published-modal as |M|>
      <M.Header>
        <div class="flex items-center">
          <FlightIcon
            @name="check-circle-fill"
            class="mr-2 text-color-palette-green-200"
          />
          Document published!
        </div>
      </M.Header>
      <M.Body>
        <p class="text-body-300">
          Your doc is now available to everyone in your workspace.
          <br />
          Weʼve notified your approvers and subscribers to this product/area.
        </p>
        {{#unless this.docNumberLookupHasFailed}}
          <label
            class="hermes-form-label mb-1 mt-5"
            for="recently-published-share-url"
          >
            Share it with others
          </label>
          <Hds::Form::TextInput::Base
            data-test-share-document-url-input
            id="recently-published-share-url"
            class="mb-1.5 pl-2.5 text-body-300"
            @value={{this.shareURL}}
            {{select-on-focus}}
            readonly
          />
        {{/unless}}
      </M.Body>
      <M.Footer>
        <Hds::ButtonSet>
          {{#unless this.docNumberLookupHasFailed}}
            <CopyURLButton
              data-test-doc-published-copy-url-button
              @url={{this.shareURL}}
              class="hds-button hds-button--size-medium hds-button--color-primary"
            />
          {{/unless}}
          <Hds::Button
            data-test-continue-to-document-button
            {{on "click" (set this "docPublishedModalIsShown" false)}}
            @text="Continue to document"
            @icon={{unless this.docNumberLookupHasFailed "arrow-right"}}
            @iconPosition={{unless this.docNumberLookupHasFailed "trailing"}}
            @color={{if this.docNumberLookupHasFailed "primary" "tertiary"}}
            data-test-color={{if
              this.docNumberLookupHasFailed
              "primary"
              "tertiary"
            }}
          />
        </Hds::ButtonSet>
      </M.Footer>
    </Hds::Modal>
  {{/if}}
{{/in-element}}<|MERGE_RESOLUTION|>--- conflicted
+++ resolved
@@ -18,11 +18,7 @@
     {{#let (get-product-id this.product) as |productIcon|}}
       {{#if productIcon}}
         <Product::Avatar
-<<<<<<< HEAD
-          @product={{productIcon}}
-=======
           @product={{this.product}}
->>>>>>> 0a7d09d3
           class="rounded-l-none {{if this.saveIsRunning 'opacity-50'}}"
         />
       {{/if}}
