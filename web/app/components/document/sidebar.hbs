--- conflicted
+++ resolved
@@ -288,11 +288,7 @@
 
       <div class="flex flex-col items-start space-y-2">
         <Document::Sidebar::SectionHeader @title="Created" />
-<<<<<<< HEAD
-        <p>{{or @document.created "Unknown"}}</p>
-=======
         <p>{{or (parse-date @document.created "long") "Unknown"}}</p>
->>>>>>> 6712e10c
       </div>
 
       <div class="flex flex-col items-start space-y-2">
