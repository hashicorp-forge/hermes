<Document::Sidebar::Header
  @document={{@document}}
  @isCollapsed={{@isCollapsed}}
  @toggleCollapsed={{@toggleCollapsed}}
  @userHasScrolled={{this.userHasScrolled}}
  @shareButtonIsShown={{this.shareButtonIsShown}}
  @shareButtonTooltipText={{this.temporaryShareButtonTooltipText}}
  @shareButtonIcon={{this.temporaryShareButtonIcon}}
  @shareURL={{this.shareURL}}
/>

{{#unless @isCollapsed}}
  <div
    class="sidebar-body scrollable-container"
    {{on "scroll" this.onScroll}}
    {{did-insert this.didInsertBody}}
  >
    {{#let (get-product-id this.product) as |productIcon|}}
      {{#if productIcon}}
        <Product::Avatar
          @product={{this.product}}
          class="rounded-l-none {{if this.saveIsRunning 'opacity-50'}}"
        />
      {{/if}}
    {{/let}}

    <div class="sidebar-body-container">
      <div>
        {{! div to break the parent's space-y styles }}
        <div
          class="flex items-center space-x-1.5
            {{if this.isDraft 'mb-4 -mt-2' 'mb-2'}}"
        >
          <Hds::Badge
            data-test-sidebar-title-badge
            @text={{if this.isDraft "Draft" @document.docNumber}}
            class="!rounded-[3px] uppercase
              {{if
                @document.isDraft
                '!bg-color-palette-neutral-500 !text-white'
                '!bg-transparent pl-0 !text-color-foreground-faint'
              }}
              "
          />

          {{#if (and this.isDraft this.isOwner)}}
            <X::DropdownList
              data-test-draft-visibility-dropdown
              @items={{this.draftVisibilityOptions}}
              @selected={{this.draftVisibility}}
              @renderOut={{true}}
              @offset={{hash mainAxis=0 crossAxis=-7}}
              class="w-[350px]"
            >
              <:anchor as |dd|>
                <dd.ToggleAction
                  data-test-draft-visibility-toggle
                  data-test-icon={{this.draftVisibilityIcon}}
<<<<<<< HEAD
                  data-test-chevron-direction={{if
                    dd.contentIsShown
                    "up"
                    "down"
                  }}
                  @hasChevron={{true}}
=======
>>>>>>> 953d262b
                  class="sidebar-header-button draft-visibility-button flex items-center text-color-foreground-faint"
                  {{tooltip
                    this.toggleDraftVisibilityTooltipText
                    placement="bottom"
                  }}
                  @hasChevron={{true}}
                >
                  <FlightIcon @name={{this.draftVisibilityIcon}} />
                </dd.ToggleAction>
              </:anchor>
              <:item as |dd|>
                <dd.Action
                  data-test-draft-visibility-option
                  data-test-is-checked={{dd.isSelected}}
                  data-test-value={{dd.value}}
                  class="flex items-start gap-3 py-2.5 pl-4 pr-6"
                  {{on "click" (perform this.setDraftVisibility dd.value)}}
                >
                  <FlightIcon @name={{dd.attrs.icon}} class="mt-0.5 shrink-0" />
                  <div class="w-full">
                    <h4>{{dd.attrs.title}}</h4>
                    <p>{{dd.attrs.description}}</p>
                  </div>
                  <FlightIcon
                    @name="check"
                    class="check mt-0.5 shrink-0
                      {{if dd.isSelected 'visible' 'invisible'}}"
                  />
                </dd.Action>
              </:item>
            </X::DropdownList>
          {{/if}}
        </div>
        <div class="editable-field-container document-title mb-8 -mt-[5px]">
          <EditableField
            data-test-document-title
            data-test-editable={{this.isOwner}}
            @value={{this.title}}
            @onSave={{this.saveTitle}}
            @isSaving={{this.saveIsRunning}}
            @isReadOnly={{not this.isOwner}}
            @isRequired={{true}}
            @name="title"
            @tag="h1"
            class="mb-1.5"
          />
        </div>
      </div>

      <hr class="hds-border-faint border-0 border-b" />

      {{! Summary }}
      <div class="mb-5">
        <Document::Sidebar::SectionHeader @title="Summary" />
        <div class="editable-field-container">
          <EditableField
            data-test-document-summary
            data-test-editable={{this.isOwner}}
            @value={{this.summary}}
            @onSave={{this.saveSummary}}
            @isSaving={{this.saveIsRunning}}
            @isReadOnly={{not this.isOwner}}
            @name="summary"
            @placeholder={{if this.isOwner "Enter a summary"}}
          />
        </div>
      </div>

      {{! Status }}
      <div class="space-y-2">
        <Document::Sidebar::SectionHeader @title="Status" />
        <div class="flex space-x-1">
          <Doc::State @state={{@document.status}} @hideProgress={{true}} />
          <Hds::Badge @text={{@document.docType}} />
        </div>
      </div>

      {{! Product/Area }}
      <div class="space-y-2">
        <Document::Sidebar::SectionHeader @title="Product/Area" />
        {{#if (and this.isDraft this.isOwner)}}
          <div class="relative w-full" data-test-document-product-area-editable>
            <Inputs::ProductSelect
              data-test-document-product-area-editable
              @selected={{this.product}}
              @onChange={{this.saveProduct.perform}}
              @isSaving={{this.saveIsRunning}}
              @formatIsBadge={{true}}
              @renderOut={{true}}
              class="w-[300px]"
            />
          </div>
        {{else}}
          <ProductLink
            data-test-document-product-area-read-only
            @product={{@document.product}}
            class="inline-block"
          />
        {{/if}}
      </div>

      {{! Created }}
      <div class="space-y-2">
        <Document::Sidebar::SectionHeader @title="Created" />
        <p>{{or (parse-date @document.created "long") "Unknown"}}</p>
      </div>

      {{! Last modified }}
      <div class="space-y-2">
        <Document::Sidebar::SectionHeader @title="Last modified" />
        {{#if @document.modifiedTime}}
          <p>{{time-ago @document.modifiedTime}}</p>
        {{/if}}
      </div>

      {{! Owner }}
      <div class="space-y-2">
        <Document::Sidebar::SectionHeader @title="Owner" />
        <Person
          @imgURL={{get @document.ownerPhotos 0}}
          @email={{get @document.owners 0}}
        />
      </div>

      {{! Contributors }}
      <div>
        <Document::Sidebar::SectionHeader @title="Contributors" />
        <div class="editable-field-container">
          <EditableField
            data-test-document-contributors
            data-test-editable={{this.isOwner}}
            @value={{this.contributors}}
            @onChange={{this.updateContributors}}
            @onSave={{perform this.save "contributors"}}
            @isSaving={{this.saveIsRunning}}
            @isReadOnly={{not this.isOwner}}
          />
        </div>
      </div>

      {{! Approvers }}
      <div>
        <Document::Sidebar::SectionHeader @title="Approvers" />
        <div class="editable-field-container mt-[3px]">
          <EditableField
            data-test-document-approvers
            data-test-editable={{this.isOwner}}
            @value={{this.approvers}}
            @onChange={{this.updateApprovers}}
            @onSave={{perform this.save "approvers"}}
            @isSaving={{this.saveIsRunning}}
            @isReadOnly={{this.editingIsDisabled}}
            {{! Provide the document to the `has-approved-doc` helper }}
            @document={{@document}}
          />
        </div>
      </div>

      {{! Related resources }}
      <div>
        <Document::Sidebar::RelatedResources
          @editingIsDisabled={{this.editingIsDisabled}}
          @documentIsDraft={{this.isDraft}}
          @productArea={{@document.product}}
          @objectID={{@document.objectID}}
          @headerTitle="Related resources"
          @modalHeaderTitle="Add related resource"
          @modalInputPlaceholder="Search docs or paste a URL..."
          @scrollContainer={{this.body}}
          @optionalSearchFilters={{concat "product:" @document.product}}
        />
      </div>

      {{! Custom fields }}
      {{#each-in this.customEditableFields as |field attributes|}}
        {{#if (or attributes.value this.isOwner)}}
          <div>
            <Document::Sidebar::SectionHeader
              @title={{attributes.displayName}}
            />
            <CustomEditableField
              class="mt-[3px]"
              @document={{@document}}
              @field={{field}}
              @attributes={{attributes}}
              @onSave={{perform this.saveCustomField field attributes}}
              @isSaving={{this.saveIsRunning}}
              @disabled={{not this.isOwner}}
            />
          </div>
        {{/if}}
      {{/each-in}}
    </div>
  </div>

  {{#if this.footerIsShown}}
    <div class="sidebar-footer {{if this.editingIsDisabled 'locked'}}">
      {{#if this.footerControlsAreDisabled}}
        <div class="-mb-1 px-3">
          <div class="w-full border-t border-color-border-primary pt-3.5">
            <div class="text-body-200 text-color-foreground-faint">
              <h5
                class="mb-1 flex items-center text-body-200 font-semibold text-color-foreground-primary"
              >
                {{if this.docIsLocked "Document is locked" "Read-only headers"}}
                <FlightIcon
                  @name="lock"
                  class="-mt-px ml-1.5 shrink-0 text-color-foreground-faint"
                />
              </h5>
              <p class="mb-1.5">
                {{if
                  this.docIsLocked
                  "Due to a Google API bug, all suggestions must be removed from the document header to unlock."
                  "Weʼre unable to edit the metadata of files created offsite."
                }}
              </p>
            </div>
            {{#if this.docIsLocked}}
              <Hds::Link::Standalone
                @icon="arrow-right"
                @iconPosition="trailing"
                @text="See the issue on GitHub"
                @size="small"
                @href="https://github.com/hashicorp-forge/hermes/issues/181"
              />
            {{else}}
              <div class="text-body-100 text-color-foreground-faint">
                Create docs in-app for best results.
              </div>
            {{/if}}
          </div>
        </div>
      {{else}}
        {{#if this.isDraft}}
          {{#if this.isOwner}}
            <div class="flex items-start gap-2 px-3">
              <Hds::Button
                data-test-sidebar-publish-for-review-button
                @text="Publish for review..."
                @size="medium"
                @color="primary"
                class="w-full"
                {{on "click" (set this "requestReviewModalIsShown" true)}}
              />
              <Hds::Button
                @text="Delete"
                @size="medium"
                @color="critical"
                @icon="trash"
                @isIconOnly={{true}}
                class="basis-0"
                {{on "click" (fn (set this "deleteModalIsShown" true))}}
              />
            </div>
          {{/if}}
        {{else}}
          {{#if this.isOwner}}
            <div class="flex items-start gap-2 px-3">

              <Hds::Button
                @text={{this.moveToStatusButtonText}}
                @size="medium"
                @color={{this.moveToStatusButtonColor}}
                class="w-full"
                @icon={{if this.changeDocumentStatus.isRunning "loading"}}
                disabled={{this.changeDocumentStatus.isRunning}}
                {{on
                  "click"
                  (perform
                    this.changeDocumentStatus
                    this.moveToStatusButtonTargetStatus
                  )
                }}
              />
              <Hds::Button
                @text="Archive"
                @size="medium"
                @color="critical"
                @icon="archive"
                @isIconOnly={{true}}
                class="basis-0"
                disabled={{(eq @document.status "Obsolete")}}
                {{on "click" (fn (set this "archiveModalIsShown" true))}}
              />
            </div>

          {{else}}
            {{#if this.isApprover}}
              <div class="gap-2 px-3">
                <Hds::Button
                  @text={{this.approveButtonText}}
                  @size="medium"
                  @color="primary"
                  class="w-full"
                  @icon={{if this.approve.isRunning "loading"}}
                  disabled={{(or
                    this.approve.isRunning
                    this.requestChanges.isRunning
                    this.hasApproved
                  )}}
                  {{on "click" (perform this.approve @profile.email)}}
                />
                {{#if (eq @document.docType "FRD")}}
                  <Hds::Button
                    @text={{this.requestChangesButtonText}}
                    @size="medium"
                    @color="secondary"
                    class="w-full"
                    @icon={{if this.requestChanges.isRunning "loading"}}
                    disabled={{(or
                      this.approve.isRunning
                      this.requestChanges.isRunning
                      this.hasRequestedChanges
                    )}}
                    {{on "click" (perform this.requestChanges @profile.email)}}
                  />
                {{/if}}
              </div>
            {{/if}}
          {{/if}}
        {{/if}}
      {{/if}}

    </div>
  {{/if}}
{{/unless}}

{{! Place modals at the end of the DOM so they don't inherit styles }}

{{#in-element (html-element ".ember-application") insertBefore=null}}
  {{#if this.archiveModalIsShown}}
    <Document::Modal
      @color="critical"
      @headerText="Archive document?"
      @bodyText="Are you sure you want to archive this document?"
      @errorTitle="Error archiving document"
      @close={{this.closeArchiveModal}}
      @task={{perform this.changeDocumentStatus "Obsolete"}}
      @taskButtonText="Yes, archive"
      @taskButtonLoadingText="Archiving..."
      @taskButtonIcon="archive"
    />
  {{/if}}

  {{#if this.deleteModalIsShown}}
    <Document::Modal
      @color="critical"
      @headerText="Delete draft?"
      @bodyText="Are you sure you want to delete this draft?"
      @errorTitle="Error deleting draft"
      @close={{this.closeDeleteModal}}
      @task={{perform this.deleteDraft}}
      @taskButtonText="Yes, delete"
      @taskButtonLoadingText="Deleting..."
      @taskButtonIcon="trash"
    />
  {{/if}}

  {{#if this.requestReviewModalIsShown}}
    <Document::Modal
      data-test-publish-for-review-modal
      @headerText="Publish for review"
      @errorTitle="Error requesting review"
      @close={{this.closeRequestReviewModal}}
      @task={{perform this.requestReview}}
      @taskButtonText="Publish doc"
      @taskButtonLoadingText="Publishing..."
      @hideFooterWhileSaving={{true}}
      @taskButtonIsDisabled={{and
        (not this.docTypeCheckboxValue)
        (not (is-empty this.docType.checks))
      }}
    >
      <:default as |M|>
        {{#if M.taskIsRunning}}
          <div
            data-test-publishing-for-review-message
            class="grid place-items-center pt-1 pb-12"
          >
            <div class="text-center">
              <FlightIcon @name="loading" @size="24" class="mb-5" />
              <h2>Submitting for review...</h2>
              <p class="mb-2 text-body-300">This usually takes about a minute.</p>
              <span
                class="mb-8 block text-[12px] text-color-foreground-faint"
              >We appreciate your patience.</span>
              <div class="flex items-center justify-center space-x-2">
                <div class="h-px w-4 bg-color-border-primary"></div>
                <FlightIcon
                  @name="hashicorp"
                  class="text-color-foreground-faint"
                />
                <div class="h-px w-4 bg-color-border-primary"></div>
              </div>
            </div>
          </div>
        {{else}}
          <ul class="mb-6 space-y-1 text-body-300">
            <li class="flex items-center">
              <div
                class="mr-2.5 inline-flex rounded-full text-color-palette-neutral-400"
              >
                <FlightIcon @size="16" @name="at-sign" />
              </div>
              Approvers and people subscribed to “{{@document.product}}” will be
              notified.
            </li>
            <li class="flex items-center">
              <div
                class="mr-2.5 inline-flex rounded-full text-color-palette-neutral-400"
              >
                <FlightIcon @size="16" @name="radio" />
              </div>
              Your document will appear in Hermes and Google Workspace search.
            </li>
            <li class="flex items-center">
              <div
                class="mr-2.5 inline-flex rounded-full text-color-palette-neutral-400"
              >

                <FlightIcon @size="16" @name="globe-private" />
              </div>
              Published documents cannot be deleted but can be archived.
            </li>
          </ul>

          <Hds::Form::Field @layout="vertical" as |F|>
            <F.Control>
              <Inputs::PeopleSelect
                @renderInPlace={{true}}
                @selected={{this.approvers}}
                @onChange={{this.updateApprovers}}
                @disabled={{M.taskIsRunning}}
                class="mb-0"
              />
            </F.Control>
            <F.Label>Approvers</F.Label>
          </Hds::Form::Field>

          {{#if this.docType.checks}}
            {{! For now, we only support one check }}
            {{#each (take 1 this.docType.checks) as |check|}}
              <div class="mt-3.5">
                <Hds::Form::Checkbox::Field
                  {{on "change" this.onDocTypeCheckboxChange}}
                  checked={{this.docTypeCheckboxValue}}
                  disabled={{M.taskIsRunning}}
                  required
                  as |F|
                >
                  <F.Label>
                    {{check.label}}
                  </F.Label>
                  {{#if check.helperText}}
                    <F.HelperText>
                      {{check.helperText}}
                    </F.HelperText>
                  {{/if}}
                </Hds::Form::Checkbox::Field>
              </div>
              {{#if check.links.length}}
                <ul class="mt-1.5 list-none pl-6">
                  {{#each check.links as |link|}}
                    <li>
                      <Hds::Link::Inline
                        @icon="external-link"
                        @iconPosition="trailing"
                        @isHrefExternal={{true}}
                        @href={{link.url}}
                        class="text-body-100 no-underline"
                      >
                        {{link.text}}
                      </Hds::Link::Inline>
                    </li>
                  {{/each}}
                </ul>
              {{/if}}
            {{/each}}
          {{/if}}
        {{/if}}
      </:default>
    </Document::Modal>
  {{/if}}

  {{#if this.docPublishedModalIsShown}}
    <Hds::Modal data-test-doc-published-modal as |M|>
      <M.Header>
        <div class="flex items-center">
          <FlightIcon
            @name="check-circle-fill"
            class="mr-2 text-color-palette-green-200"
          />
          Document published!
        </div>
      </M.Header>
      <M.Body>
        <p class="text-body-300">
          Your doc is now available to everyone in your workspace.
          <br />
          Weʼve notified your approvers and subscribers to this product/area.
        </p>
        {{#unless this.docNumberLookupHasFailed}}
          <label
            class="hermes-form-label mb-1 mt-5"
            for="recently-published-share-url"
          >
            Share it with others
          </label>
          <Hds::Form::TextInput::Base
            data-test-share-document-url-input
            id="recently-published-share-url"
            class="mb-1.5 pl-2.5 text-body-300"
            @value={{this.shareURL}}
            {{select-on-focus}}
            readonly
          />
        {{/unless}}
      </M.Body>
      <M.Footer>
        <Hds::ButtonSet>
          {{#unless this.docNumberLookupHasFailed}}
            <CopyURLButton
              data-test-doc-published-copy-url-button
              @url={{this.shareURL}}
              class="hds-button hds-button--size-medium hds-button--color-primary"
            />
          {{/unless}}
          <Hds::Button
            data-test-continue-to-document-button
            {{on "click" (set this "docPublishedModalIsShown" false)}}
            @text="Continue to document"
            @icon={{unless this.docNumberLookupHasFailed "arrow-right"}}
            @iconPosition={{unless this.docNumberLookupHasFailed "trailing"}}
            @color={{if this.docNumberLookupHasFailed "primary" "tertiary"}}
            data-test-color={{if
              this.docNumberLookupHasFailed
              "primary"
              "tertiary"
            }}
          />
        </Hds::ButtonSet>
      </M.Footer>
    </Hds::Modal>
  {{/if}}
{{/in-element}}<|MERGE_RESOLUTION|>--- conflicted
+++ resolved
@@ -56,15 +56,6 @@
                 <dd.ToggleAction
                   data-test-draft-visibility-toggle
                   data-test-icon={{this.draftVisibilityIcon}}
-<<<<<<< HEAD
-                  data-test-chevron-direction={{if
-                    dd.contentIsShown
-                    "up"
-                    "down"
-                  }}
-                  @hasChevron={{true}}
-=======
->>>>>>> 953d262b
                   class="sidebar-header-button draft-visibility-button flex items-center text-color-foreground-faint"
                   {{tooltip
                     this.toggleDraftVisibilityTooltipText
