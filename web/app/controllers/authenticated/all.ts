import Controller from "@ember/controller";
<<<<<<< HEAD
import AuthenticatedDocumentsRoute from "hermes/routes/authenticated/documents";
=======
import { SortByValue } from "hermes/components/header/toolbar";
import { SortDirection } from "hermes/components/table/sortable-header";
import AuthenticatedAllRoute from "hermes/routes/authenticated/all";
>>>>>>> 282626a7
import { ModelFrom } from "hermes/types/route-models";

export default class AuthenticatedAllController extends Controller {
  queryParams = ["docType", "owners", "page", "product", "sortBy", "status"];
  docType = [];
  owners = [];
  page = 1;
  product = [];
  sortBy = "dateDesc";
  status = [];

<<<<<<< HEAD
  declare model: ModelFrom<AuthenticatedDocumentsRoute>;
=======
  declare model: ModelFrom<AuthenticatedAllRoute>;

  get sortDirection() {
    switch (this.model.sortedBy) {
      case SortByValue.DateAsc:
        return SortDirection.Asc;
      default:
        return SortDirection.Desc;
    }
  }
>>>>>>> 282626a7
}<|MERGE_RESOLUTION|>--- conflicted
+++ resolved
@@ -1,12 +1,4 @@
 import Controller from "@ember/controller";
-<<<<<<< HEAD
-import AuthenticatedDocumentsRoute from "hermes/routes/authenticated/documents";
-=======
-import { SortByValue } from "hermes/components/header/toolbar";
-import { SortDirection } from "hermes/components/table/sortable-header";
-import AuthenticatedAllRoute from "hermes/routes/authenticated/all";
->>>>>>> 282626a7
-import { ModelFrom } from "hermes/types/route-models";
 
 export default class AuthenticatedAllController extends Controller {
   queryParams = ["docType", "owners", "page", "product", "sortBy", "status"];
@@ -16,19 +8,4 @@
   product = [];
   sortBy = "dateDesc";
   status = [];
-
-<<<<<<< HEAD
-  declare model: ModelFrom<AuthenticatedDocumentsRoute>;
-=======
-  declare model: ModelFrom<AuthenticatedAllRoute>;
-
-  get sortDirection() {
-    switch (this.model.sortedBy) {
-      case SortByValue.DateAsc:
-        return SortDirection.Asc;
-      default:
-        return SortDirection.Desc;
-    }
-  }
->>>>>>> 282626a7
 }