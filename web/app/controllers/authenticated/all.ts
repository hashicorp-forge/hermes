--- conflicted
+++ resolved
@@ -1,14 +1,8 @@
 import Controller from "@ember/controller";
-<<<<<<< HEAD
-import { tracked } from "@glimmer/tracking";
-import { SortByValue } from "hermes/components/header/toolbar";
-import { SortDirection } from "hermes/components/my-docs";
-=======
 import { SortByValue } from "hermes/components/header/toolbar";
 import { SortDirection } from "hermes/components/table/sortable-header";
 import AuthenticatedAllRoute from "hermes/routes/authenticated/all";
 import { ModelFrom } from "hermes/types/route-models";
->>>>>>> 05053c25
 
 export default class AuthenticatedAllController extends Controller {
   queryParams = ["docType", "owners", "page", "product", "sortBy", "status"];
@@ -19,17 +13,9 @@
   sortBy = "dateDesc";
   status = [];
 
-<<<<<<< HEAD
-  get sortDirection() {
-    // this is now referencing the model?
-    // @ts-ignore
-    console.log("sortedby", this.model.sortedBy);
-    // @ts-ignore
-=======
   declare model: ModelFrom<AuthenticatedAllRoute>;
 
   get sortDirection() {
->>>>>>> 05053c25
     switch (this.model.sortedBy) {
       case SortByValue.DateAsc:
         return SortDirection.Asc;
