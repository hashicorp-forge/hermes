import Controller from "@ember/controller";
<<<<<<< HEAD
=======

/**
 * This allows queryParams to be captured and passed
 * to the `/documents` route on redirect.
 */
>>>>>>> 89988552

export default class AuthenticatedAllController extends Controller {
  queryParams = ["docType", "owners", "page", "product", "sortBy", "status"];
  docType = [];
  owners = [];
  page = 1;
  product = [];
  sortBy = "dateDesc";
  status = [];
}<|MERGE_RESOLUTION|>--- conflicted
+++ resolved
@@ -1,12 +1,9 @@
 import Controller from "@ember/controller";
-<<<<<<< HEAD
-=======
 
 /**
  * This allows queryParams to be captured and passed
  * to the `/documents` route on redirect.
  */
->>>>>>> 89988552
 
 export default class AuthenticatedAllController extends Controller {
   queryParams = ["docType", "owners", "page", "product", "sortBy", "status"];
