{{page-title "Dashboard"}}
{{set-body-class "dashboard"}}

<Dashboard::NewFeaturesBanner />

<<<<<<< HEAD
<section class="x-container page-body">
=======
<h1 class="mb-7">
  Welcome back,
  {{this.authenticatedUser.info.given_name}}!
</h1>
>>>>>>> 2701b90b

{{#if @model}}
  <Dashboard::DocsAwaitingReview @docs={{@model}} />
{{/if}}

<<<<<<< HEAD
  <div class="mb-6 mt-1">
    <h1 class="text-display-400">
      Welcome back,
      {{this.authenticatedUser.info.given_name}}!
    </h1>
  </div>

  <div class="mt-5 flex w-full gap-20">
    <div class="w-full pb-10">

      {{#if @model}}
        <Dashboard::DocsAwaitingReview @docs={{@model}} />
      {{/if}}

      {{#if this.recentDocs.all}}
        <div class="mb-1.5 flex items-center gap-3">
          <FlightIcon @name="provider" class="text-blue-gray" />
          <h4 class="hermes-h4">
            Here's the latest
          </h4>
        </div>
        <ol>
          {{#each this.recentDocs.doubleAllRandomized as |r|}}
            <li class="border-t border-t-color-border-faint first:border-t-0">

              <a class="">
                <div class="relative flex justify-between gap-6 pt-3 pb-4">

                  <div class="relative shrink-0">
                    <Doc::Thumbnail
                      @status={{r.doc.status}}
                      @product={{r.doc.product}}
                      class="medium shrink-0 self-start"
                    />
                  </div>
                  <div class="w-full">

                    <div class="mb-2 flex w-full items-center justify-between">
                      {{! Owner }}
                      <div class="flex w-full items-center justify-between">
                        <div class="flex items-center text-body-100">
                          <Person::Avatar
                            @size="small"
                            @email={{get r.doc.owners 0}}
                            @imgURL={{get r.doc.ownerPhotos 0}}
                            class="-ml-px"
                          />
                          <span class="ml-1.5">
                            {{get r.doc.owners 0}}
                          </span>
                          <span
                            class="ml-2 text-body-100 text-color-foreground-disabled"
                          >

                            {{time-ago r.doc.createdTime}}
                          </span>
                        </div>
                      </div>

                      {{! Created time }}
                      {{!-- <div class="shrink-0">
                      <span
                        class="text-body-100 text-color-foreground-disabled"
                      >

                        {{time-ago r.doc.createdTime}}
                      </span>
                    </div> --}}
                    </div>
                    <h3
                      class="mt-0.5 text-display-300 font-semibold text-color-foreground-strong"
                    >
                      {{r.doc.title}}
                    </h3>
                    {{#if r.doc.summary}}
                      <p class="mt-1 text-body-300">
                        {{r.doc.summary}}
                      </p>
                    {{/if}}
                    {{! Type and Product }}
                    <div
                      class="mt-3.5 flex items-center gap-[5px] text-body-100 leading-none text-color-foreground-faint"
                    >
                      {{!-- <span class="tag {{dasherize r.doc.status}}">
                      {{r.doc.status}}
                    </span>
                    <span class="opacity-50">
                      ·
                    </span> --}}
                      <span>
                        {{r.doc.docType}}
                      </span>
                      <span class="opacity-50">
                        |
                      </span>
                      <span>
                        {{r.doc.product}}
                      </span>
                      <span class="opacity-50">
                        |
                      </span>
                      <span>
                        {{r.doc.docNumber}}
                      </span>
                    </div>
                  </div>
                </div>
              </a>
            </li>
          {{/each}}
        </ol>
      {{else if this.recentDocs.fetchAll.isRunning}}
        <div class="h-[100px]">
          <FlightIcon @name="loading" class="mt-1" />
        </div>
      {{else if (eq this.recentDocs.all null)}}
        <div class="h-[100px]">
          <p class="mb-7 text-body-300 text-color-foreground-faint">
            Error fetching documents.
          </p>
          <Hds::Button
            @text="Retry"
            @color="secondary"
            @size="small"
            @icon="reload"
            {{on "click" (perform this.recentDocs.fetchAll)}}
          />
        </div>
      {{else}}
        <div class="text-display-200">
          You havenʼt viewed any documents yet.
        </div>
      {{/if}}

    </div>

    <div class="relative flex w-72 shrink-0 flex-col gap-8">
      <div class="absolute -left-10 top-0 h-full w-px bg-color-border-faint" />

      <div>
        <div class="mb-3 flex h-4 items-center gap-3">
          <FlightIcon @name="history" class="text-blue-gray" />
          <h2 class="hermes-h4 flex h-4 items-center">
            Recently viewed
          </h2>
        </div>
        {{#if true}}
          <ul class="mt-1 flex flex-col">

            <Doc::ThumbnailNew
              @title="Account synchronization API from HCP"
              @status="In review"
              @product="Packer"
              @docType="RFC"
              @avatarURL="https://lh3.googleusercontent.com/a-/AD_cMMQaFB6VxEdgH7fMu9urq0HDRUTL3aZhMpTNBFwZMNXxfw=s100"
            />
            <Doc::ThumbnailNew
              @title="mini-RFC Enrollment store for clusters on Vault Insights"
              @status="Draft"
              @product="Engineering"
              @docType="RFC"
              @avatarURL="https://lh3.googleusercontent.com/a-/ALV-UjUzSs8znJVwNgJo1gH9h28sL9njvnE-v5v9fLQl0szroQ=s100"
            />
            <Doc::ThumbnailNew
              @title="HCP Vagrant Resource Type Changes"
              @status="In review"
              @product="Vagrant"
              @docType="RFC"
              @avatarURL="https://lh3.googleusercontent.com/a-/AD_cMMQXKU1RjO97v4m10RM3si3i_9DvlqMUAv6sxah5ToNkaQ=s100"
            />
            {{! PROJECT: }}
            <li
              class="flex items-start gap-3 border-t border-t-color-border-faint"
            >
              {{! <div
                class="relative mt-0.5 flex shrink-0 justify-center text-color-foreground-faint opacity-50"
              >
                <FlightIcon @name="grid" />
              </div> }}
              <a class="w-full py-3.5">
                <div class="relative">

                  <div class="flex w-full justify-between">

                    <div class="flex gap-1">

                      <ProductAvatar
                        class="shrink-0"
                        @productArea="Terraform"
                      />
                      <ProductAvatar class="shrink-0" @productArea="Sentinel" />
                      <ProductAvatar class="shrink-0" @productArea="Labs" />
                      <div
                        class="ml-1.5 flex items-center gap-1 text-body-100 text-color-foreground-faint"
                      >
                        Project
                      </div>
                    </div>
                  </div>

                  <div class="flex items-start justify-between">
                    <h4 class="my-1.5 text-body-200">Listbox Rollout (Ember)</h4>
                  </div>
                  <div class="flex items-center justify-between">
                    <div class="flex gap-0.5">
                      <div class="flex items-center gap-1">
                        <FlightIcon @name="square-fill" class="text-lime-600" />
                        <p class="text-body-100 text-color-foreground-faint">
                          HERMES-045
                        </p>
                      </div>
                      <FlightIcon
                        @name="chevrons-up"
                        class="text-color-foreground-critical"
                      />
                    </div>

                  </div>
                </div>
              </a>
            </li>
            <Doc::ThumbnailNew
              @title="HCP Boundary Telemetry v2"
              @status="Approved"
              @product="Boundary"
              @docType="RFC"
              @avatarURL="https://lh3.googleusercontent.com/a-/AD_cMMS5DXDFQCVLmGfCzNS0RiO6iQffnTmkJ-MOxgRc=s100"
            />
            <Doc::ThumbnailNew
              @title="BluBracket Integration Opportunities"
              @status="In review"
              @product="Packer"
              @docType="Memo"
              @avatarURL="https://lh3.googleusercontent.com/a-/AD_cMMRVITo5hbppJmlUtvuAlS5DgcQWf3_y0-tdTsWYWg=s100"
            />

          </ul>

        {{else}}
          <div class="mt-3 mb-2 text-color-foreground-faint">
            <FlightIcon @name="pin" class="relative mr-1.5 translate-y-0.5" />
            None yet
          </div>
        {{/if}}
      </div>

    </div>

  </div>
=======
<div
  class="hds-border-primary mt-10 flex w-full flex-col border-0 border-b pb-10"
>
  <div class="mb-8 flex items-center space-x-2">
    <FlightIcon @name="eye" @size="24" />
    <h2
      class="hds-typography-display-300 hds-font-weight-semibold hds-foreground-strong"
    >Recently viewed</h2>
  </div>

  {{#if this.recentDocs.all}}
    <div class="tile-list">
      {{#each this.recentDocs.all as |r|}}
        <Doc::Tile
          data-test-recently-viewed-doc
          @isDraft={{r.doc.isDraft}}
          @avatar={{get r.doc.ownerPhotos 0}}
          @docID={{r.doc.objectID}}
          @docNumber={{r.doc.docNumber}}
          @modifiedTime={{r.doc.modifiedTime}}
          @owner={{get r.doc.owners 0}}
          @productArea={{r.doc.product}}
          @status={{lowercase r.doc.status}}
          @title={{r.doc.title}}
        />
      {{/each}}
    </div>
  {{else if this.recentDocs.fetchAll.isRunning}}
    <div class="h-[100px]">
      <FlightIcon @name="loading" class="mt-1" />
    </div>
  {{else if (eq this.recentDocs.all null)}}
    <div class="h-[100px]">
      <p class="mb-7 text-body-300 text-color-foreground-faint">
        Error fetching documents.
      </p>
      <Hds::Button
        @text="Retry"
        @color="secondary"
        @size="small"
        @icon="reload"
        {{on "click" (perform this.recentDocs.fetchAll)}}
      />
    </div>
  {{else}}
    <div class="text-display-200">
      You havenʼt viewed any documents yet.
    </div>
  {{/if}}

</div>
>>>>>>> 2701b90b

<div class="flex w-full flex-col py-10">
  <Dashboard::LatestUpdates />
</div><|MERGE_RESOLUTION|>--- conflicted
+++ resolved
@@ -2,82 +2,72 @@
 {{set-body-class "dashboard"}}
 
 <Dashboard::NewFeaturesBanner />
-
-<<<<<<< HEAD
-<section class="x-container page-body">
-=======
-<h1 class="mb-7">
-  Welcome back,
-  {{this.authenticatedUser.info.given_name}}!
-</h1>
->>>>>>> 2701b90b
 
 {{#if @model}}
   <Dashboard::DocsAwaitingReview @docs={{@model}} />
 {{/if}}
 
-<<<<<<< HEAD
-  <div class="mb-6 mt-1">
-    <h1 class="text-display-400">
-      Welcome back,
-      {{this.authenticatedUser.info.given_name}}!
-    </h1>
-  </div>
-
-  <div class="mt-5 flex w-full gap-20">
-    <div class="w-full pb-10">
-
-      {{#if @model}}
-        <Dashboard::DocsAwaitingReview @docs={{@model}} />
-      {{/if}}
-
-      {{#if this.recentDocs.all}}
-        <div class="mb-1.5 flex items-center gap-3">
-          <FlightIcon @name="provider" class="text-blue-gray" />
-          <h4 class="hermes-h4">
-            Here's the latest
-          </h4>
-        </div>
-        <ol>
-          {{#each this.recentDocs.doubleAllRandomized as |r|}}
-            <li class="border-t border-t-color-border-faint first:border-t-0">
-
-              <a class="">
-                <div class="relative flex justify-between gap-6 pt-3 pb-4">
-
-                  <div class="relative shrink-0">
-                    <Doc::Thumbnail
-                      @status={{r.doc.status}}
-                      @product={{r.doc.product}}
-                      class="medium shrink-0 self-start"
-                    />
-                  </div>
-                  <div class="w-full">
-
-                    <div class="mb-2 flex w-full items-center justify-between">
-                      {{! Owner }}
-                      <div class="flex w-full items-center justify-between">
-                        <div class="flex items-center text-body-100">
-                          <Person::Avatar
-                            @size="small"
-                            @email={{get r.doc.owners 0}}
-                            @imgURL={{get r.doc.ownerPhotos 0}}
-                            class="-ml-px"
-                          />
-                          <span class="ml-1.5">
-                            {{get r.doc.owners 0}}
-                          </span>
-                          <span
-                            class="ml-2 text-body-100 text-color-foreground-disabled"
-                          >
-
-                            {{time-ago r.doc.createdTime}}
-                          </span>
-                        </div>
+<div class="mb-6 mt-1">
+  <h1 class="text-display-400">
+    Welcome back,
+    {{this.authenticatedUser.info.given_name}}!
+  </h1>
+</div>
+
+<div class="mt-5 flex w-full gap-20">
+  <div class="w-full pb-10">
+
+    {{#if @model}}
+      <Dashboard::DocsAwaitingReview @docs={{@model}} />
+    {{/if}}
+
+    {{#if this.recentDocs.all}}
+      <div class="mb-1.5 flex items-center gap-3">
+        <FlightIcon @name="provider" class="text-blue-gray" />
+        <h4 class="hermes-h4">
+          Here's the latest
+        </h4>
+      </div>
+      <ol>
+        {{#each this.recentDocs.doubleAllRandomized as |r|}}
+          <li class="border-t border-t-color-border-faint first:border-t-0">
+
+            <a class="">
+              <div class="relative flex justify-between gap-6 pt-3 pb-4">
+
+                <div class="relative shrink-0">
+                  <Doc::Thumbnail
+                    @status={{r.doc.status}}
+                    @product={{r.doc.product}}
+                    class="medium shrink-0 self-start"
+                  />
+                </div>
+                <div class="w-full">
+
+                  <div class="mb-2 flex w-full items-center justify-between">
+                    {{! Owner }}
+                    <div class="flex w-full items-center justify-between">
+                      <div class="flex items-center text-body-100">
+                        <Person::Avatar
+                          @size="small"
+                          @email={{get r.doc.owners 0}}
+                          @imgURL={{get r.doc.ownerPhotos 0}}
+                          class="-ml-px"
+                        />
+                        <span class="ml-1.5">
+                          {{get r.doc.owners 0}}
+                        </span>
+                        <span
+                          class="ml-2 text-body-100 text-color-foreground-disabled"
+                        >
+
+                          {{time-ago r.doc.createdTime}}
+                        </span>
                       </div>
-
-                      {{! Created time }}
-                      {{!-- <div class="shrink-0">
+                    </div>
+
+                    {{! Created time }}
+                    {{!-- <div class="shrink-0">
                       <span
                         class="text-body-100 text-color-foreground-disabled"
                       >
@@ -85,241 +75,181 @@
                         {{time-ago r.doc.createdTime}}
                       </span>
                     </div> --}}
-                    </div>
-                    <h3
-                      class="mt-0.5 text-display-300 font-semibold text-color-foreground-strong"
-                    >
-                      {{r.doc.title}}
-                    </h3>
-                    {{#if r.doc.summary}}
-                      <p class="mt-1 text-body-300">
-                        {{r.doc.summary}}
-                      </p>
-                    {{/if}}
-                    {{! Type and Product }}
-                    <div
-                      class="mt-3.5 flex items-center gap-[5px] text-body-100 leading-none text-color-foreground-faint"
-                    >
-                      {{!-- <span class="tag {{dasherize r.doc.status}}">
+                  </div>
+                  <h3
+                    class="mt-0.5 text-display-300 font-semibold text-color-foreground-strong"
+                  >
+                    {{r.doc.title}}
+                  </h3>
+                  {{#if r.doc.summary}}
+                    <p class="mt-1 text-body-300">
+                      {{r.doc.summary}}
+                    </p>
+                  {{/if}}
+                  {{! Type and Product }}
+                  <div
+                    class="mt-3.5 flex items-center gap-[5px] text-body-100 leading-none text-color-foreground-faint"
+                  >
+                    {{!-- <span class="tag {{dasherize r.doc.status}}">
                       {{r.doc.status}}
                     </span>
                     <span class="opacity-50">
                       ·
                     </span> --}}
-                      <span>
-                        {{r.doc.docType}}
-                      </span>
-                      <span class="opacity-50">
-                        |
-                      </span>
-                      <span>
-                        {{r.doc.product}}
-                      </span>
-                      <span class="opacity-50">
-                        |
-                      </span>
-                      <span>
-                        {{r.doc.docNumber}}
-                      </span>
-                    </div>
-                  </div>
-                </div>
-              </a>
-            </li>
-          {{/each}}
-        </ol>
-      {{else if this.recentDocs.fetchAll.isRunning}}
-        <div class="h-[100px]">
-          <FlightIcon @name="loading" class="mt-1" />
-        </div>
-      {{else if (eq this.recentDocs.all null)}}
-        <div class="h-[100px]">
-          <p class="mb-7 text-body-300 text-color-foreground-faint">
-            Error fetching documents.
-          </p>
-          <Hds::Button
-            @text="Retry"
-            @color="secondary"
-            @size="small"
-            @icon="reload"
-            {{on "click" (perform this.recentDocs.fetchAll)}}
-          />
-        </div>
-      {{else}}
-        <div class="text-display-200">
-          You havenʼt viewed any documents yet.
-        </div>
-      {{/if}}
-
-    </div>
-
-    <div class="relative flex w-72 shrink-0 flex-col gap-8">
-      <div class="absolute -left-10 top-0 h-full w-px bg-color-border-faint" />
-
-      <div>
-        <div class="mb-3 flex h-4 items-center gap-3">
-          <FlightIcon @name="history" class="text-blue-gray" />
-          <h2 class="hermes-h4 flex h-4 items-center">
-            Recently viewed
-          </h2>
-        </div>
-        {{#if true}}
-          <ul class="mt-1 flex flex-col">
-
-            <Doc::ThumbnailNew
-              @title="Account synchronization API from HCP"
-              @status="In review"
-              @product="Packer"
-              @docType="RFC"
-              @avatarURL="https://lh3.googleusercontent.com/a-/AD_cMMQaFB6VxEdgH7fMu9urq0HDRUTL3aZhMpTNBFwZMNXxfw=s100"
-            />
-            <Doc::ThumbnailNew
-              @title="mini-RFC Enrollment store for clusters on Vault Insights"
-              @status="Draft"
-              @product="Engineering"
-              @docType="RFC"
-              @avatarURL="https://lh3.googleusercontent.com/a-/ALV-UjUzSs8znJVwNgJo1gH9h28sL9njvnE-v5v9fLQl0szroQ=s100"
-            />
-            <Doc::ThumbnailNew
-              @title="HCP Vagrant Resource Type Changes"
-              @status="In review"
-              @product="Vagrant"
-              @docType="RFC"
-              @avatarURL="https://lh3.googleusercontent.com/a-/AD_cMMQXKU1RjO97v4m10RM3si3i_9DvlqMUAv6sxah5ToNkaQ=s100"
-            />
-            {{! PROJECT: }}
-            <li
-              class="flex items-start gap-3 border-t border-t-color-border-faint"
-            >
-              {{! <div
+                    <span>
+                      {{r.doc.docType}}
+                    </span>
+                    <span class="opacity-50">
+                      |
+                    </span>
+                    <span>
+                      {{r.doc.product}}
+                    </span>
+                    <span class="opacity-50">
+                      |
+                    </span>
+                    <span>
+                      {{r.doc.docNumber}}
+                    </span>
+                  </div>
+                </div>
+              </div>
+            </a>
+          </li>
+        {{/each}}
+      </ol>
+    {{else if this.recentDocs.fetchAll.isRunning}}
+      <div class="h-[100px]">
+        <FlightIcon @name="loading" class="mt-1" />
+      </div>
+    {{else if (eq this.recentDocs.all null)}}
+      <div class="h-[100px]">
+        <p class="mb-7 text-body-300 text-color-foreground-faint">
+          Error fetching documents.
+        </p>
+        <Hds::Button
+          @text="Retry"
+          @color="secondary"
+          @size="small"
+          @icon="reload"
+          {{on "click" (perform this.recentDocs.fetchAll)}}
+        />
+      </div>
+    {{else}}
+      <div class="text-display-200">
+        You havenʼt viewed any documents yet.
+      </div>
+    {{/if}}
+
+  </div>
+
+  <div class="relative flex w-72 shrink-0 flex-col gap-8">
+    <div class="absolute -left-10 top-0 h-full w-px bg-color-border-faint" />
+
+    <div>
+      <div class="mb-3 flex h-4 items-center gap-3">
+        <FlightIcon @name="history" class="text-blue-gray" />
+        <h2 class="hermes-h4 flex h-4 items-center">
+          Recently viewed
+        </h2>
+      </div>
+      {{#if true}}
+        <ul class="mt-1 flex flex-col">
+
+          <Doc::ThumbnailNew
+            @title="Account synchronization API from HCP"
+            @status="In review"
+            @product="Packer"
+            @docType="RFC"
+            @avatarURL="https://lh3.googleusercontent.com/a-/AD_cMMQaFB6VxEdgH7fMu9urq0HDRUTL3aZhMpTNBFwZMNXxfw=s100"
+          />
+          <Doc::ThumbnailNew
+            @title="mini-RFC Enrollment store for clusters on Vault Insights"
+            @status="Draft"
+            @product="Engineering"
+            @docType="RFC"
+            @avatarURL="https://lh3.googleusercontent.com/a-/ALV-UjUzSs8znJVwNgJo1gH9h28sL9njvnE-v5v9fLQl0szroQ=s100"
+          />
+          <Doc::ThumbnailNew
+            @title="HCP Vagrant Resource Type Changes"
+            @status="In review"
+            @product="Vagrant"
+            @docType="RFC"
+            @avatarURL="https://lh3.googleusercontent.com/a-/AD_cMMQXKU1RjO97v4m10RM3si3i_9DvlqMUAv6sxah5ToNkaQ=s100"
+          />
+          {{! PROJECT: }}
+          <li
+            class="flex items-start gap-3 border-t border-t-color-border-faint"
+          >
+            {{! <div
                 class="relative mt-0.5 flex shrink-0 justify-center text-color-foreground-faint opacity-50"
               >
                 <FlightIcon @name="grid" />
               </div> }}
-              <a class="w-full py-3.5">
-                <div class="relative">
-
-                  <div class="flex w-full justify-between">
-
-                    <div class="flex gap-1">
-
-                      <ProductAvatar
-                        class="shrink-0"
-                        @productArea="Terraform"
-                      />
-                      <ProductAvatar class="shrink-0" @productArea="Sentinel" />
-                      <ProductAvatar class="shrink-0" @productArea="Labs" />
-                      <div
-                        class="ml-1.5 flex items-center gap-1 text-body-100 text-color-foreground-faint"
-                      >
-                        Project
-                      </div>
+            <a class="w-full py-3.5">
+              <div class="relative">
+
+                <div class="flex w-full justify-between">
+
+                  <div class="flex gap-1">
+
+                    <ProductAvatar class="shrink-0" @productArea="Terraform" />
+                    <ProductAvatar class="shrink-0" @productArea="Sentinel" />
+                    <ProductAvatar class="shrink-0" @productArea="Labs" />
+                    <div
+                      class="ml-1.5 flex items-center gap-1 text-body-100 text-color-foreground-faint"
+                    >
+                      Project
                     </div>
                   </div>
-
-                  <div class="flex items-start justify-between">
-                    <h4 class="my-1.5 text-body-200">Listbox Rollout (Ember)</h4>
-                  </div>
-                  <div class="flex items-center justify-between">
-                    <div class="flex gap-0.5">
-                      <div class="flex items-center gap-1">
-                        <FlightIcon @name="square-fill" class="text-lime-600" />
-                        <p class="text-body-100 text-color-foreground-faint">
-                          HERMES-045
-                        </p>
-                      </div>
-                      <FlightIcon
-                        @name="chevrons-up"
-                        class="text-color-foreground-critical"
-                      />
+                </div>
+
+                <div class="flex items-start justify-between">
+                  <h4 class="my-1.5 text-body-200">Listbox Rollout (Ember)</h4>
+                </div>
+                <div class="flex items-center justify-between">
+                  <div class="flex gap-0.5">
+                    <div class="flex items-center gap-1">
+                      <FlightIcon @name="square-fill" class="text-lime-600" />
+                      <p class="text-body-100 text-color-foreground-faint">
+                        HERMES-045
+                      </p>
                     </div>
-
-                  </div>
-                </div>
-              </a>
-            </li>
-            <Doc::ThumbnailNew
-              @title="HCP Boundary Telemetry v2"
-              @status="Approved"
-              @product="Boundary"
-              @docType="RFC"
-              @avatarURL="https://lh3.googleusercontent.com/a-/AD_cMMS5DXDFQCVLmGfCzNS0RiO6iQffnTmkJ-MOxgRc=s100"
-            />
-            <Doc::ThumbnailNew
-              @title="BluBracket Integration Opportunities"
-              @status="In review"
-              @product="Packer"
-              @docType="Memo"
-              @avatarURL="https://lh3.googleusercontent.com/a-/AD_cMMRVITo5hbppJmlUtvuAlS5DgcQWf3_y0-tdTsWYWg=s100"
-            />
-
-          </ul>
-
-        {{else}}
-          <div class="mt-3 mb-2 text-color-foreground-faint">
-            <FlightIcon @name="pin" class="relative mr-1.5 translate-y-0.5" />
-            None yet
-          </div>
-        {{/if}}
-      </div>
-
+                    <FlightIcon
+                      @name="chevrons-up"
+                      class="text-color-foreground-critical"
+                    />
+                  </div>
+
+                </div>
+              </div>
+            </a>
+          </li>
+          <Doc::ThumbnailNew
+            @title="HCP Boundary Telemetry v2"
+            @status="Approved"
+            @product="Boundary"
+            @docType="RFC"
+            @avatarURL="https://lh3.googleusercontent.com/a-/AD_cMMS5DXDFQCVLmGfCzNS0RiO6iQffnTmkJ-MOxgRc=s100"
+          />
+          <Doc::ThumbnailNew
+            @title="BluBracket Integration Opportunities"
+            @status="In review"
+            @product="Packer"
+            @docType="Memo"
+            @avatarURL="https://lh3.googleusercontent.com/a-/AD_cMMRVITo5hbppJmlUtvuAlS5DgcQWf3_y0-tdTsWYWg=s100"
+          />
+
+        </ul>
+
+      {{else}}
+        <div class="mt-3 mb-2 text-color-foreground-faint">
+          <FlightIcon @name="pin" class="relative mr-1.5 translate-y-0.5" />
+          None yet
+        </div>
+      {{/if}}
     </div>
 
   </div>
-=======
-<div
-  class="hds-border-primary mt-10 flex w-full flex-col border-0 border-b pb-10"
->
-  <div class="mb-8 flex items-center space-x-2">
-    <FlightIcon @name="eye" @size="24" />
-    <h2
-      class="hds-typography-display-300 hds-font-weight-semibold hds-foreground-strong"
-    >Recently viewed</h2>
-  </div>
-
-  {{#if this.recentDocs.all}}
-    <div class="tile-list">
-      {{#each this.recentDocs.all as |r|}}
-        <Doc::Tile
-          data-test-recently-viewed-doc
-          @isDraft={{r.doc.isDraft}}
-          @avatar={{get r.doc.ownerPhotos 0}}
-          @docID={{r.doc.objectID}}
-          @docNumber={{r.doc.docNumber}}
-          @modifiedTime={{r.doc.modifiedTime}}
-          @owner={{get r.doc.owners 0}}
-          @productArea={{r.doc.product}}
-          @status={{lowercase r.doc.status}}
-          @title={{r.doc.title}}
-        />
-      {{/each}}
-    </div>
-  {{else if this.recentDocs.fetchAll.isRunning}}
-    <div class="h-[100px]">
-      <FlightIcon @name="loading" class="mt-1" />
-    </div>
-  {{else if (eq this.recentDocs.all null)}}
-    <div class="h-[100px]">
-      <p class="mb-7 text-body-300 text-color-foreground-faint">
-        Error fetching documents.
-      </p>
-      <Hds::Button
-        @text="Retry"
-        @color="secondary"
-        @size="small"
-        @icon="reload"
-        {{on "click" (perform this.recentDocs.fetchAll)}}
-      />
-    </div>
-  {{else}}
-    <div class="text-display-200">
-      You havenʼt viewed any documents yet.
-    </div>
-  {{/if}}
-
-</div>
->>>>>>> 2701b90b
-
-<div class="flex w-full flex-col py-10">
-  <Dashboard::LatestUpdates />
+
 </div>