<<<<<<< HEAD
{{set-body-class "new"}}

<Header />
<section>
  <div class="x-container">
    {{outlet}}
  </div>
</section>
=======
{{outlet}}
>>>>>>> cae4ae3a
<|MERGE_RESOLUTION|>--- conflicted
+++ resolved
@@ -1,12 +1,3 @@
-<<<<<<< HEAD
 {{set-body-class "new"}}
 
-<Header />
-<section>
-  <div class="x-container">
-    {{outlet}}
-  </div>
-</section>
-=======
-{{outlet}}
->>>>>>> cae4ae3a
+{{outlet}}