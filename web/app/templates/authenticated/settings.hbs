--- conflicted
+++ resolved
@@ -1,10 +1,6 @@
-<<<<<<< HEAD
-<Header />
-=======
 {{page-title "Email Notifications"}}
 
 <Header @toolbarIsHidden={{true}} />
->>>>>>> 421f04cc
 
 <section>
   <div class="x-container">
