--- conflicted
+++ resolved
@@ -3,14 +3,10 @@
 <Header::Toolbar @facets={{this.model.facets}} />
 
 {{#unless this.activeFilters.isEmpty}}
-<<<<<<< HEAD
-  <MatchCountHeadline filtered-doc-count @count={{this.model.results.nbHits}} />
-=======
   <MatchCountHeadline
     data-test-filtered-doc-count
     @count={{this.model.results.nbHits}}
   />
->>>>>>> 15e951c0
 {{/unless}}
 
 <Documents::Table
