{{page-title "Search Results"}}

<<<<<<< HEAD
<Header />
=======
<Header::Toolbar @facets={{@facets}} />
>>>>>>> 2701b90b

<SearchResults
  @facets={{this.model.facets}}
  @results={{this.model.results}}
  @query={{this.q}}
/><|MERGE_RESOLUTION|>--- conflicted
+++ resolved
@@ -1,10 +1,6 @@
 {{page-title "Search Results"}}
 
-<<<<<<< HEAD
-<Header />
-=======
 <Header::Toolbar @facets={{@facets}} />
->>>>>>> 2701b90b
 
 <SearchResults
   @facets={{this.model.facets}}
