import Helper from "@ember/component/helper";
import { inject as service } from "@ember/service";
import { FacetName } from "hermes/components/header/toolbar";
import { SearchScope } from "hermes/routes/authenticated/results";
import ActiveFiltersService from "hermes/services/active-filters";

interface GetFacetQueryHashHelperSignature {
  Args: {
    Positional: [facetName: string, clickedFilter: string, isSelected: boolean];
  };
  Return: Record<string, unknown>;
}
/**
 * Generates a query hash appropriate for the facet item.
 * If the facet is in the ActiveFiltersService index, it will
 * be removed from the query hash. Otherwise, it'll be added.
 * Used by the FacetDropdown to add/remove filters on click.
 */
export default class GetFacetQueryHashHelper extends Helper<GetFacetQueryHashHelperSignature> {
  @service declare activeFilters: ActiveFiltersService;

  compute(
<<<<<<< HEAD
    positional: [facetName: string, clickedFilter: string, isSelected: boolean],
=======
    positional: [
      facetName: FacetName,
      clickedFilter: string,
      isSelected: boolean,
    ],
>>>>>>> 2943c59e
  ) {
    let [facetName, clickedFilter, isSelected] = positional;

<<<<<<< HEAD
    console.log("facetName", facetName);
    switch (facetName) {
      case "Type":
        translatedFacetName = FacetName.DocType;
        break;
      case "Status":
        translatedFacetName = FacetName.Status;
        break;
      case "Product/Area":
        translatedFacetName = FacetName.Product;
        break;
      case "Owner":
        translatedFacetName = FacetName.Owners;
        break;
    }

    if (isSelected) {
      return Object.fromEntries(
        Object.entries(this.activeFilters.index).map(([key, value]) => {
          if (typeof value === "string") {
            alert("it happened");
            return [key, value];
          } else {
            return [key, value?.filter((filter) => filter !== clickedFilter)];
          }
        }),
=======
    if (isSelected) {
      return Object.fromEntries(
        Object.entries(this.activeFilters.index).map(([key, value]) => [
          key,
          value.filter((filter) => filter !== clickedFilter),
        ]),
>>>>>>> 2943c59e
      );
    } else {
      return {
        ...this.activeFilters.index,
        [facetName]: [
          ...(this.activeFilters.index[facetName] || []),
          clickedFilter,
        ],
        page: 1,
      };
    }
  }
}

declare module "@glint/environment-ember-loose/registry" {
  export default interface Registry {
    "get-facet-query-hash": typeof GetFacetQueryHashHelper;
  }
}<|MERGE_RESOLUTION|>--- conflicted
+++ resolved
@@ -20,53 +20,23 @@
   @service declare activeFilters: ActiveFiltersService;
 
   compute(
-<<<<<<< HEAD
-    positional: [facetName: string, clickedFilter: string, isSelected: boolean],
-=======
     positional: [
       facetName: FacetName,
       clickedFilter: string,
       isSelected: boolean,
     ],
->>>>>>> 2943c59e
   ) {
     let [facetName, clickedFilter, isSelected] = positional;
-
-<<<<<<< HEAD
-    console.log("facetName", facetName);
-    switch (facetName) {
-      case "Type":
-        translatedFacetName = FacetName.DocType;
-        break;
-      case "Status":
-        translatedFacetName = FacetName.Status;
-        break;
-      case "Product/Area":
-        translatedFacetName = FacetName.Product;
-        break;
-      case "Owner":
-        translatedFacetName = FacetName.Owners;
-        break;
-    }
 
     if (isSelected) {
       return Object.fromEntries(
         Object.entries(this.activeFilters.index).map(([key, value]) => {
           if (typeof value === "string") {
-            alert("it happened");
             return [key, value];
           } else {
             return [key, value?.filter((filter) => filter !== clickedFilter)];
           }
         }),
-=======
-    if (isSelected) {
-      return Object.fromEntries(
-        Object.entries(this.activeFilters.index).map(([key, value]) => [
-          key,
-          value.filter((filter) => filter !== clickedFilter),
-        ]),
->>>>>>> 2943c59e
       );
     } else {
       return {
