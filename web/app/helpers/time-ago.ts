import { helper } from "@ember/component/helper";
import timeAgo from "hermes/utils/time-ago";

export interface TimeAgoHelperSignature {
  Args: {
    Positional: [time: number];
    Named: {
      limitTo24Hours?: boolean;
    };
  };
  Return: string | null;
}

const timeAgoHelper = helper<TimeAgoHelperSignature>(
<<<<<<< HEAD
  ([secondsAgo]: [number]) => {
    return `${timeAgo(secondsAgo)}`;
=======
  ([time], { limitTo24Hours }) => {
    return timeAgo(time, { limitTo24Hours });
>>>>>>> 48c7fc0f
  },
);

export default timeAgoHelper;

declare module "@glint/environment-ember-loose/registry" {
  export default interface Registry {
    "time-ago": typeof timeAgoHelper;
  }
}<|MERGE_RESOLUTION|>--- conflicted
+++ resolved
@@ -12,13 +12,8 @@
 }
 
 const timeAgoHelper = helper<TimeAgoHelperSignature>(
-<<<<<<< HEAD
-  ([secondsAgo]: [number]) => {
-    return `${timeAgo(secondsAgo)}`;
-=======
   ([time], { limitTo24Hours }) => {
     return timeAgo(time, { limitTo24Hours });
->>>>>>> 48c7fc0f
   },
 );
 
