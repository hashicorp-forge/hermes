--- conflicted
+++ resolved
@@ -20,15 +20,10 @@
 import { restartableTask, timeout } from "ember-concurrency";
 import Ember from "ember";
 import simpleTimeout from "hermes/utils/simple-timeout";
-<<<<<<< HEAD
 import { schedule } from "@ember/runloop";
 
 const DEFAULT_DELAY = 0;
 const DEFAULT_OPEN_DURATION = 200;
-=======
-
-const DEFAULT_DELAY = Ember.testing ? 0 : 275;
->>>>>>> 08c3f040
 
 enum TooltipState {
   Opening = "opening",
@@ -67,15 +62,7 @@
   Args: {
     Element: HTMLElement;
     Positional: [string];
-<<<<<<< HEAD
     Named: TooltipModifierNamedArgs;
-=======
-    Named: {
-      placement?: Placement;
-      delay?: number;
-      _useTestDelay?: boolean;
-    };
->>>>>>> 08c3f040
   };
 }
 
@@ -144,11 +131,7 @@
   @tracked tooltip: HTMLElement | null = null;
 
   /**
-<<<<<<< HEAD
-   * The state of the tooltip as it transitions to and from closed and open.
-=======
    * The state of the tooltip as it transitions between closed and open.
->>>>>>> 08c3f040
    * Used in tests to assert that intermediary states are rendered.
    */
   @tracked state: TooltipState = TooltipState.Closed;
@@ -160,11 +143,8 @@
    */
   @tracked placement: Placement = "top";
 
-<<<<<<< HEAD
   @tracked openDuration: number = DEFAULT_OPEN_DURATION;
 
-=======
->>>>>>> 08c3f040
   /**
    * The delay before the tooltip is shown.
    * Can be overridden with a `delay` argument.
@@ -226,19 +206,6 @@
       this.reference.setAttribute("data-tooltip-state", this.state);
     }
   }
-
-  /**
-   * The action that runs when the content's [visibility] state changes.
-   * Updates the `data-tooltip-state` attribute on the reference
-   * so we can test intermediary states.
-   */
-  @action updateState(state: TooltipState) {
-    this.state = state;
-    if (this.reference) {
-      this.reference.setAttribute("data-tooltip-state", this.state);
-    }
-  }
-
   /**
    * The action that runs on mouseenter and focusin.
    * Creates the tooltip element and adds it to the DOM,
@@ -246,10 +213,6 @@
    * calculated by the `floating-ui` positioning library.
    */
   showContent = restartableTask(async () => {
-<<<<<<< HEAD
-    console.log("task started");
-=======
->>>>>>> 08c3f040
     /**
      * Do nothing if the tooltip exists, e.g., if the user
      * hovers a reference that's already focused.
@@ -260,21 +223,13 @@
 
     this.updateState(TooltipState.Opening);
 
-<<<<<<< HEAD
-    if (!Ember.testing && this.delay > 0) {
-=======
     if (this.delay > 0) {
->>>>>>> 08c3f040
       await timeout(this.delay);
     }
 
     // Used in tests to assert intermediary states
     if (this._useTestDelay) {
-<<<<<<< HEAD
-      await simpleTimeout(Ember.testing ? 0 : 50);
-=======
       await simpleTimeout(10);
->>>>>>> 08c3f040
     }
 
     /**
@@ -399,7 +354,6 @@
       updatePosition
     );
 
-<<<<<<< HEAD
     if (!Ember.testing && this.openDuration) {
       const fadeAnimation = this.tooltip.animate(
         [{ opacity: 0 }, { opacity: 1 }],
@@ -427,8 +381,6 @@
       }
     }
 
-=======
->>>>>>> 08c3f040
     this.updateState(TooltipState.Open);
   });
 
@@ -488,12 +440,9 @@
     if (this.reference.matches(":focus-visible")) {
       return;
     }
-<<<<<<< HEAD
     if (this.isForcedOpen) {
       return;
     }
-=======
->>>>>>> 08c3f040
     if (this.tooltip || this.showContent.isRunning) {
       this.showContent.cancelAll();
       this.hideContent();
@@ -506,7 +455,6 @@
       this.tooltip = null;
       this.updateState(TooltipState.Closed);
     }
-<<<<<<< HEAD
   }
 
   @action maybeForceHidden() {
@@ -516,8 +464,6 @@
         this.maybeHideContent();
       });
     }
-=======
->>>>>>> 08c3f040
   }
 
   /**
@@ -527,16 +473,7 @@
   modify(
     element: Element,
     positional: [string],
-<<<<<<< HEAD
     named: TooltipModifierNamedArgs
-=======
-    named: {
-      placement?: Placement;
-      stayOpenOnClick?: boolean;
-      delay?: number;
-      _useTestDelay?: boolean;
-    }
->>>>>>> 08c3f040
   ) {
     this._reference = element;
     this._tooltipText = positional[0];
@@ -555,20 +492,16 @@
       this._useTestDelay = named._useTestDelay;
     }
 
-<<<<<<< HEAD
     if (named.openDuration) {
       this.openDuration = named.openDuration;
     }
 
-=======
->>>>>>> 08c3f040
     if (named.delay !== undefined) {
       this.delay = named.delay;
     } else {
       this.delay = DEFAULT_DELAY;
     }
 
-<<<<<<< HEAD
     if (named.isForcedOpen) {
       this.isForcedOpen = named.isForcedOpen;
 
@@ -582,8 +515,6 @@
       this.maybeForceHidden();
     }
 
-=======
->>>>>>> 08c3f040
     this._reference.setAttribute("aria-describedby", `tooltip-${this.id}`);
     this._reference.setAttribute("data-tooltip-state", this.state);
 
