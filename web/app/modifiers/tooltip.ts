import Modifier, { ArgsFor } from "ember-modifier";
import { registerDestructor } from "@ember/destroyable";
import { tracked } from "@glimmer/tracking";
import { assert } from "@ember/debug";
import { action } from "@ember/object";
import {
  Placement,
  Side,
  arrow,
  autoUpdate,
  computePosition,
  flip,
  shift,
  offset,
  platform,
} from "@floating-ui/dom";
import { FOCUSABLE } from "hermes/components/editable-field";
import { guidFor } from "@ember/object/internals";
import htmlElement from "hermes/utils/html-element";
import { restartableTask, timeout } from "ember-concurrency";
import Ember from "ember";
import simpleTimeout from "hermes/utils/simple-timeout";
import { schedule } from "@ember/runloop";

const DEFAULT_DELAY = 0;
const DEFAULT_OPEN_DURATION = 200;

enum TooltipState {
  Opening = "opening",
  Open = "open",
  Closed = "closed",
}

/**
 * A modifier that attaches a tooltip to a reference element on hover or focus.
 *
 * Example usage:
 * <div {{tooltip "Go back"}}>
 *  <FlightIcon @name="arrow-left" />
 * </div>
 *
 * Takes text and optional arguments:
 * {{tooltip "Go back" placement="left-end" delay=0}}
 *
 * TODO:
 * - Add `renderInPlace` argument
 * - Add animation logic
 */

interface TooltipModifierNamedArgs {
  placement?: Placement;
  stayOpenOnClick?: boolean;
  isForcedOpen?: boolean;
  delay?: number;
  openDuration?: number;
  class?: string;
  _useTestDelay?: boolean;
}

interface TooltipModifierSignature {
  Args: {
    Element: HTMLElement;
    Positional: [string];
    Named: TooltipModifierNamedArgs;
  };
}

/**
 * The cleanup function that runs when the modifier is destroyed.
 * Removes the event listeners that were added on `modify`.
 * Called by the `registerDestructor` function.
 */
function cleanup(instance: TooltipModifier) {
  document.removeEventListener("keydown", instance.handleKeydown);
  instance.reference.removeEventListener("click", instance.handleClick);
  instance.reference.removeEventListener("focusin", instance.onFocusIn);
  instance.reference.removeEventListener("focusout", instance.maybeHideContent);
  instance.reference.removeEventListener(
    "mouseenter",
    instance.showContent.perform
  );
  instance.reference.removeEventListener(
    "mouseleave",
    instance.maybeHideContent
  );

  if (instance.floatingUICleanup) {
    instance.floatingUICleanup();
  }

  if (instance.tooltip) {
    instance.tooltip.remove();
  }
}

export default class TooltipModifier extends Modifier<TooltipModifierSignature> {
  constructor(owner: any, args: ArgsFor<TooltipModifierSignature>) {
    super(owner, args);
    registerDestructor(this, cleanup);
  }

  /**
   * A unique ID used to associate the reference and the tooltip.
   * Applied to the reference's `aria-describedby` and the tooltip's `id`.
   * Ensures the tooltip is read by screen readers.
   */
  get id() {
    return guidFor(this);
  }

  /**
   * The text that is displayed in the tooltip.
   */
  @tracked _tooltipText: string | null = null;

  /**
   * The reference element that the tooltip is attached to.
   */
  @tracked _reference: Element | null = null;

  /**
   * The arrow element that is rendered within the tooltip.
   */
  @tracked _arrow: HTMLElement | null = null;

  /**
   * The tooltip element that is rendered in the DOM and positioned
   * relative to the reference element.
   */
  @tracked tooltip: HTMLElement | null = null;

  /**
   * The state of the tooltip as it transitions between closed and open.
   * Used in tests to assert that intermediary states are rendered.
   */
  @tracked state: TooltipState = TooltipState.Closed;

  /**
   * The placement of the tooltip relative to the reference element.
   * Defaults to `top` but can be overridden by invoking the modifier
   * with a `placement` argument.
   */
  @tracked placement: Placement = "top";

  /**
   * The duration of the tooltip's open animation.
   * Ignored in the testing environment.
   */
  @tracked openDuration: number = DEFAULT_OPEN_DURATION;

  /**
   * The transform applied to the tooltip.
   * Calculated based on placement; used for animations.
   */
  @tracked transform: string = "none";

  /**
   * The delay before the tooltip is shown.
   * Can be overridden with a `delay` argument.
   */
  @tracked delay: number = DEFAULT_DELAY;

  /**
   * Whether to use a delay in the testing environment.
   * Triggers a short `simpleTimeout` on open so we can test
   * the content's intermediary states.
   */
  @tracked _useTestDelay: boolean = false;

  /**
   * Whether the content should stay open on click.
   * Used in components like `CopyURLButton` where we want to show
   * a "success" message without closing and reopening the tooltip.
   */
  @tracked stayOpenOnClick = false;

  /**
<<<<<<< HEAD
   * Optional classnames to append to the tooltip.
   */
  @tracked class: string | null = null;
=======
   * Whether the tooltip should be forced open, regardless of hover state.
   * Used in components like `CopyURLButton` to programmatically open the tooltip
   * to show states that aren't triggered by hover, e.g., "Creating link..."
   */
  @tracked isForcedOpen?: boolean;
>>>>>>> aa9d8098

  /**
   * An asserted-to-exist reference to the reference element.
   */
  get reference(): Element {
    assert("reference must exist", this._reference);
    return this._reference;
  }

  /**
   * An asserted-to-exist reference to the tooltip text.
   */
  get tooltipText(): string {
    assert("text must exist", this._tooltipText);
    return this._tooltipText;
  }

  /**
   * An asserted-to-exist reference to the tooltip arrow.
   */
  get arrow(): HTMLElement {
    assert("arrow must exist", this._arrow);
    return this._arrow;
  }

  @tracked floatingUICleanup: (() => void) | null = null;

  /**
   * The action that runs when the content's [visibility] state changes.
   * Updates the `data-tooltip-state` attribute on the reference
   * so we can test intermediary states.
   */
  @action updateState(state: TooltipState) {
    this.state = state;
    if (this.reference) {
      this.reference.setAttribute("data-tooltip-state", this.state);
    }
  }
  /**
   * The action that runs on mouseenter and focusin.
   * Creates the tooltip element and adds it to the DOM,
   * positioned relative to the reference element, as
   * calculated by the `floating-ui` positioning library.
   */
  showContent = restartableTask(async () => {
    /**
     * Do nothing if the tooltip exists, e.g., if the user
     * hovers a reference that's already focused.
     */
    if (this.tooltip) {
      return;
    }

    this.updateState(TooltipState.Opening);

    if (!Ember.testing && this.delay > 0) {
      await timeout(this.delay);
    }

    // Used in tests to assert intermediary states
    if (this._useTestDelay) {
      await simpleTimeout(10);
    }

    /**
     * Create the tooltip and set its attributes
     */
    this.tooltip = document.createElement("div");
    this.tooltip.classList.add("hermes-floating-ui-content", "hermes-tooltip");

    if (this.class) {
      this.tooltip.classList.add(this.class);
    }

    this.tooltip.setAttribute("id", `tooltip-${this.id}`);
    this.tooltip.setAttribute("role", "tooltip");

    /**
     * Create the arrow and append it to the tooltip
     */
    this._arrow = document.createElement("div");
    this._arrow.classList.add("arrow");
    this.tooltip.appendChild(this._arrow);

    /**
     * Create the textElement and append it to the tooltip
     */
    const textElement = document.createElement("div");
    textElement.textContent = this.tooltipText;
    textElement.classList.add("text");
    this.tooltip.appendChild(textElement);

    /**
     * Append the tooltip to the end of the document.
     * We use the `ember-application` selector to ensure
     * a consistent cross-environment parent;
     *
     * TODO: Add the ability to render the tooltip in place
     */
    htmlElement(".ember-application").appendChild(this.tooltip);

    /**
     * The function that calculates, and updates the tooltip's position.
     * Called repeatedly by the `floating-ui` positioning library.
     */
    let updatePosition = async () => {
      if (!this.tooltip) {
        return;
      }

      // https://floating-ui.com/docs/computePosition
      computePosition(this.reference, this.tooltip, {
        platform: platform,
        placement: this.placement,
        middleware: [
          offset(8),
          flip(),
          shift({ padding: 20 }),
          arrow({
            element: this.arrow,
            padding: 10,
          }),
        ],
      }).then(({ x, y, placement, middlewareData }) => {
        if (!this.tooltip) {
          return;
        }

        /**
         * Update and set the tooltip's placement attribute
         * based on the calculated placement (which could differ from
         * the named argument passed to the modifier)
         */
        this.placement = placement;
        this.tooltip.setAttribute("data-tooltip-placement", this.placement);

        /**
         * Position the tooltip
         */
        Object.assign(this.tooltip.style, {
          left: `${x}px`,
          top: `${y}px`,
        });

        /**
         * Position the arrow
         * https://floating-ui.com/docs/arrow#usage
         * https://codesandbox.io/s/mystifying-kare-ee3hmh?file=/src/index.js
         */
        const basicTooltipPlacement = this.placement.split("-")[0] as Side;
        const arrowStaticSide = {
          top: "bottom",
          right: "left",
          bottom: "top",
          left: "right",
        }[basicTooltipPlacement] as Side;

        if (middlewareData.arrow) {
          const { x, y } = middlewareData.arrow;
          Object.assign(this.arrow.style, {
            left: x != null ? `${x}px` : "",
            top: y != null ? `${y}px` : "",
            /**
             * Ensure the static side gets unset when
             * flipping to other placements' axes.
             */
            right: "",
            bottom: "",
            [arrowStaticSide]: `${-this.arrow.offsetWidth / 2}px`,
            transform: "rotate(45deg)",
          });
        }
      });

      if (this.placement.startsWith("top")) {
        this.transform = "scale(.97) translateY(1px)";
      } else if (this.placement.startsWith("bottom")) {
        this.transform = "scale(.97) translateY(-1px)";
      } else if (this.placement.startsWith("left")) {
        this.transform = "scale(.97) translateX(1px)";
      } else if (this.placement.startsWith("right")) {
        this.transform = "scale(.97) translateX(-1px)";
      }
    };

    this.floatingUICleanup = autoUpdate(
      this.reference,
      this.tooltip,
      updatePosition
    );

    if (!Ember.testing && this.openDuration) {
      const fadeAnimation = this.tooltip.animate(
        [{ opacity: 0 }, { opacity: 1 }],
        {
          duration: Ember.testing ? 0 : 50,
        }
      );
      const transformAnimation = this.tooltip.animate(
        [{ transform: this.transform }, { transform: "none" }],
        {
          duration: this.openDuration,
          easing: "ease-in-out",
        }
      );
      try {
        await Promise.all([
          fadeAnimation.finished,
          transformAnimation.finished,
        ]);
      } finally {
        fadeAnimation.cancel();
        transformAnimation.cancel();
      }
    }

    this.updateState(TooltipState.Open);
  });

  /**
   * A click listener added in the `modify` hook that hides the tooltip
   * unless it's specifically configured to stay open on click.
   */
  @action handleClick() {
    if (!this.stayOpenOnClick) {
      this.maybeHideContent();
    }
  }

  /**
   * Action that runs on document.keydown. Hides the tooltip on `Escape`.
   */
  @action handleKeydown(event: KeyboardEvent) {
    if (this.tooltip && event.key === "Escape") {
      this.hideContent();
    }
  }

  /**
   * Updates the tooltip's text content if it exists and needs updating.
   * Called in the `modify` hook to capture any text changes,
   * e.g., "Copy" -> "Copied!", "Expand" -> "Collapse"
   */
  @action maybeUpdateTooltipText() {
    if (this.tooltip) {
      let text = this.tooltip.querySelector(".text");
      if (text && text.textContent !== this.tooltipText) {
        text.textContent = this.tooltipText;
      }
      return;
    }
  }

  /**
   * The action that runs on focusin. Opens the tooltip if the reference
   * is `focus-visible`. We check this to prevents the tooltip from opening when the
   * reference is indeed focused, but not via keyboard, e.g., when clicking on a button.
   * This specifically targets a case where switching windows and returning would reopen
   * the tooltip if a previously clicked reference remained focused.
   */
  @action onFocusIn() {
    if (this.reference.matches(":focus-visible")) {
      this.showContent.perform();
    }
  }

  /**
   * The function to run on mouseleave and focusout.
   * Removes the tooltip element from the DOM if it exists
   * and the reference element is not focus-visible.
   */
  @action maybeHideContent() {
    if (this.reference.matches(":focus-visible")) {
      return;
    }
    if (this.isForcedOpen) {
      return;
    }
    if (this.tooltip || this.showContent.isRunning) {
      this.showContent.cancelAll();
      this.hideContent();
    }
  }

  @action hideContent() {
    if (this.tooltip) {
      this.tooltip.remove();
      this.tooltip = null;
      this.updateState(TooltipState.Closed);
    }
  }

  /**
   * The function that runs when the modifier is updated.
   * Used to catch when `named.isForcedOpen` changes from true to false.
   */
  @action maybeForceHidden() {
    if (this.isForcedOpen) {
      schedule("afterRender", () => {
        this.isForcedOpen = false;
        this.maybeHideContent();
      });
    }
  }

  /**
   * The function that runs when the modified element is inserted and updated.
   * Sets up event listeners, local properties and some attributes.
   */
  modify(
    element: Element,
    positional: [string],
    named: TooltipModifierNamedArgs
  ) {
    this._reference = element;
    this._tooltipText = positional[0];

    this.maybeUpdateTooltipText();

    if (named.placement) {
      this.placement = named.placement;
    }

    if (named.class) {
      this.class = named.class;
    }

    if (named.stayOpenOnClick) {
      this.stayOpenOnClick = named.stayOpenOnClick;
    }

    if (named._useTestDelay) {
      this._useTestDelay = named._useTestDelay;
    }

    if (named.openDuration) {
      this.openDuration = named.openDuration;
    }

    if (named.delay !== undefined) {
      this.delay = named.delay;
    } else {
      this.delay = DEFAULT_DELAY;
    }

    if (named.isForcedOpen) {
      this.isForcedOpen = named.isForcedOpen;

      schedule("afterRender", () => {
        // make sure we're not cancelling an animation
        if (!this.showContent.isRunning) {
          this.showContent.perform();
        }
      });
    } else {
      this.maybeForceHidden();
    }

    this._reference.setAttribute("aria-describedby", `tooltip-${this.id}`);
    this._reference.setAttribute("data-tooltip-state", this.state);

    /**
     * If the reference isn't inherently focusable, make it focusable.
     */
    if (!this._reference.matches(FOCUSABLE)) {
      this._reference.setAttribute("tabindex", "0");
    }

    document.addEventListener("keydown", this.handleKeydown);
    this._reference.addEventListener("click", this.handleClick);
    this._reference.addEventListener("focusin", this.onFocusIn);
    this._reference.addEventListener("mouseenter", this.showContent.perform);
    this._reference.addEventListener("focusout", this.maybeHideContent);
    this._reference.addEventListener("mouseleave", this.maybeHideContent);
  }
}

declare module "@glint/environment-ember-loose/registry" {
  export default interface Registry {
    tooltip: typeof TooltipModifier;
  }
}<|MERGE_RESOLUTION|>--- conflicted
+++ resolved
@@ -175,17 +175,16 @@
   @tracked stayOpenOnClick = false;
 
   /**
-<<<<<<< HEAD
    * Optional classnames to append to the tooltip.
    */
   @tracked class: string | null = null;
-=======
+
+  /**
    * Whether the tooltip should be forced open, regardless of hover state.
    * Used in components like `CopyURLButton` to programmatically open the tooltip
    * to show states that aren't triggered by hover, e.g., "Creating link..."
    */
   @tracked isForcedOpen?: boolean;
->>>>>>> aa9d8098
 
   /**
    * An asserted-to-exist reference to the reference element.
