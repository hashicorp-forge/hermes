--- conflicted
+++ resolved
@@ -50,16 +50,11 @@
 interface TooltipModifierNamedArgs {
   placement?: Placement;
   stayOpenOnClick?: boolean;
-<<<<<<< HEAD
   // TODO: investigate "trigger: manual" as an alternative
   isForcedOpen?: boolean;
   delay?: number;
   openDuration?: number;
   isDisabled?: boolean;
-=======
-  delay?: number;
-  openDuration?: number;
->>>>>>> 20392684
   _useTestDelay?: boolean;
 }
 
@@ -148,8 +143,6 @@
    */
   @tracked placement: Placement = "top";
 
-  @tracked openDuration: number = DEFAULT_OPEN_DURATION;
-
   /**
    * The duration of the tooltip's open animation.
    * Ignored in the testing environment.
@@ -209,8 +202,6 @@
   }
 
   @tracked floatingUICleanup: (() => void) | null = null;
-
-  @tracked transform: string = "none";
 
   /**
    * The action that runs when the content's [visibility] state changes.
@@ -386,11 +377,8 @@
         }
       );
       try {
-<<<<<<< HEAD
         console.log("trying...");
         // this isn't being awaited for some reason
-=======
->>>>>>> 20392684
         await Promise.all([
           fadeAnimation.finished,
           transformAnimation.finished,
