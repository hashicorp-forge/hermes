import Modifier, { ArgsFor } from "ember-modifier";
import { registerDestructor } from "@ember/destroyable";
import { tracked } from "@glimmer/tracking";
import { assert } from "@ember/debug";
import { action } from "@ember/object";
import {
  Placement,
  Side,
  arrow,
  autoUpdate,
  computePosition,
  flip,
  shift,
  offset,
  platform,
} from "@floating-ui/dom";
import { FOCUSABLE } from "hermes/components/editable-field";
import { guidFor } from "@ember/object/internals";
import htmlElement from "hermes/utils/html-element";
import { restartableTask, timeout } from "ember-concurrency";
import Ember from "ember";
import simpleTimeout from "hermes/utils/simple-timeout";
import { schedule } from "@ember/runloop";

<<<<<<< HEAD
const DEFAULT_DELAY = Ember.testing ? 0 : 0;
const DEFAULT_OPEN_DURATION = Ember.testing ? 0 : 200;
=======
const DEFAULT_DELAY = 0;
const DEFAULT_OPEN_DURATION = 200;
>>>>>>> 92c9e4d1

enum TooltipState {
  Opening = "opening",
  Open = "open",
  Closed = "closed",
}

/**
 * A modifier that attaches a tooltip to a reference element on hover or focus.
 *
 * Example usage:
 * <div {{tooltip "Go back"}}>
 *  <FlightIcon @name="arrow-left" />
 * </div>
 *
 * Takes text and optional arguments:
 * {{tooltip "Go back" placement="left-end" delay=0}}
 *
 * TODO:
 * - Add `renderInPlace` argument
 * - Add animation logic
 */

interface TooltipModifierNamedArgs {
  placement?: Placement;
  stayOpenOnClick?: boolean;
<<<<<<< HEAD
  // TODO: investigate "trigger: manual" as an alternative
  isForcedOpen?: boolean;
  delay?: number;
  isDisabled?: boolean;
=======
  delay?: number;
  openDuration?: number;
>>>>>>> 92c9e4d1
  _useTestDelay?: boolean;
}

interface TooltipModifierSignature {
  Args: {
    Element: HTMLElement;
    Positional: [string];
    Named: TooltipModifierNamedArgs;
  };
}

/**
 * The cleanup function that runs when the modifier is destroyed.
 * Removes the event listeners that were added on `modify`.
 * Called by the `registerDestructor` function.
 */
function cleanup(instance: TooltipModifier) {
  document.removeEventListener("keydown", instance.handleKeydown);
  instance.reference.removeEventListener("click", instance.handleClick);
  instance.reference.removeEventListener("focusin", instance.onFocusIn);
  instance.reference.removeEventListener("focusout", instance.maybeHideContent);
  instance.reference.removeEventListener(
    "mouseenter",
    instance.showContent.perform
  );
  instance.reference.removeEventListener(
    "mouseleave",
    instance.maybeHideContent
  );

  if (instance.floatingUICleanup) {
    instance.floatingUICleanup();
  }

  if (instance.tooltip) {
    instance.tooltip.remove();
  }
}

export default class TooltipModifier extends Modifier<TooltipModifierSignature> {
  constructor(owner: any, args: ArgsFor<TooltipModifierSignature>) {
    super(owner, args);
    registerDestructor(this, cleanup);
  }

  /**
   * A unique ID used to associate the reference and the tooltip.
   * Applied to the reference's `aria-describedby` and the tooltip's `id`.
   * Ensures the tooltip is read by screen readers.
   */
  get id() {
    return guidFor(this);
  }

  /**
   * The text that is displayed in the tooltip.
   */
  @tracked _tooltipText: string | null = null;

  /**
   * The reference element that the tooltip is attached to.
   */
  @tracked _reference: Element | null = null;

  /**
   * The arrow element that is rendered within the tooltip.
   */
  @tracked _arrow: HTMLElement | null = null;

  /**
   * The tooltip element that is rendered in the DOM and positioned
   * relative to the reference element.
   */
  @tracked tooltip: HTMLElement | null = null;

  @tracked tooltipContent: HTMLElement | null = null;

  /**
   * The content within the positioned tooltip element.
   * Used for animations that with `trans
   */
  @tracked tooltipContent: HTMLElement | null = null;

  /**
   * The state of the tooltip as it transitions to and from closed and open.
   * Used in tests to assert that intermediary states are rendered.
   */
  @tracked state: TooltipState = TooltipState.Closed;

  /**
   * The placement of the tooltip relative to the reference element.
   * Defaults to `top` but can be overridden by invoking the modifier
   * with a `placement` argument.
   */
  @tracked placement: Placement = "top";

  @tracked openDuration: number = DEFAULT_OPEN_DURATION;

  /**
   * The delay before the tooltip is shown.
   * Can be overridden with a `delay` argument.
   */
  @tracked delay: number = DEFAULT_DELAY;

  /**
   * Whether to use a delay in the testing environment.
   * Triggers a short `simpleTimeout` on open so we can test
   * the content's intermediary states.
   */
  @tracked _useTestDelay: boolean = false;

  /**
   * Whether the content should stay open on click.
   * Used in components like `CopyURLButton` where we want to show
   * a "success" message without closing and reopening the tooltip.
   */
  @tracked stayOpenOnClick = false;

  @tracked isForcedOpen?: boolean;

  /**
   * An asserted-to-exist reference to the reference element.
   */
  get reference(): Element {
    assert("reference must exist", this._reference);
    return this._reference;
  }

  /**
   * An asserted-to-exist reference to the tooltip text.
   */
  get tooltipText(): string {
    assert("text must exist", this._tooltipText);
    return this._tooltipText;
  }

  /**
   * An asserted-to-exist reference to the tooltip arrow.
   */
  get arrow(): HTMLElement {
    assert("arrow must exist", this._arrow);
    return this._arrow;
  }

  @tracked floatingUICleanup: (() => void) | null = null;

  @tracked transform: string = "none";

  /**
   * The action that runs when the content's [visibility] state changes.
   * Updates the `data-tooltip-state` attribute on the reference
   * so we can test intermediary states.
   */
  @action updateState(state: TooltipState) {
    this.state = state;
    if (this.reference) {
      this.reference.setAttribute("data-tooltip-state", this.state);
    }
  }

  /**
   * The action that runs on mouseenter and focusin.
   * Creates the tooltip element and adds it to the DOM,
   * positioned relative to the reference element, as
   * calculated by the `floating-ui` positioning library.
   */
  showContent = restartableTask(async () => {
    console.log("task started");
    /**
     * Do nothing if the tooltip exists, e.g., if the user
     * hovers a reference that's already focused.
     */
    if (this.tooltip) {
      return;
    }

    this.updateState(TooltipState.Opening);

    if (!Ember.testing && this.delay > 0) {
      await timeout(this.delay);
    }

    // Used in tests to assert intermediary states
    if (this._useTestDelay) {
      await simpleTimeout(Ember.testing ? 0 : 50);
    }

    /**
     * Create the tooltip and set its attributes
     */
    this.tooltip = document.createElement("div");
    this.tooltip.classList.add(
      "hermes-floating-ui-content",
<<<<<<< HEAD
      "hermes-tooltip-positioner"
=======
      "hermes-tooltip"
>>>>>>> 92c9e4d1
    );
    this.tooltip.setAttribute("id", `tooltip-${this.id}`);
    this.tooltip.setAttribute("role", "tooltip");

    this.tooltipContent = document.createElement("div");
    this.tooltipContent.classList.add("hermes-tooltip");
    this.tooltip.appendChild(this.tooltipContent);

    /**
     * Create the arrow and append it to the tooltip
     */
    this._arrow = document.createElement("div");
    this._arrow.classList.add("arrow");
    this.tooltipContent.appendChild(this._arrow);

    /**
     * Create the textElement and append it to the tooltip
     */
    const textElement = document.createElement("div");
    textElement.textContent = this.tooltipText;
    textElement.classList.add("text");
    this.tooltipContent.appendChild(textElement);

    /**
     * Append the tooltip to the end of the document.
     * We use the `ember-application` selector to ensure
     * a consistent cross-environment parent;
     *
     * TODO: Add the ability to render the tooltip in place
     */
    htmlElement(".ember-application").appendChild(this.tooltip);

    /**
     * The function that calculates, and updates the tooltip's position.
     * Called repeatedly by the `floating-ui` positioning library.
     */
    let updatePosition = async () => {
      if (!this.tooltip) {
        return;
      }

      // https://floating-ui.com/docs/computePosition
      computePosition(this.reference, this.tooltip, {
        platform: platform,
        placement: this.placement,
        middleware: [
          offset(8),
          flip(),
          shift(),
          arrow({
            element: this.arrow,
            padding: 10,
          }),
        ],
      }).then(({ x, y, placement, middlewareData }) => {
        if (!this.tooltip) {
          return;
        }

        /**
         * Update and set the tooltip's placement attribute
         * based on the calculated placement (which could differ from
         * the named argument passed to the modifier)
         */
        this.placement = placement;
        this.tooltip.setAttribute("data-tooltip-placement", this.placement);

        /**
         * Position the tooltip
         */
        Object.assign(this.tooltip.style, {
          left: `${x}px`,
          top: `${y}px`,
        });

        /**
         * Position the arrow
         * https://floating-ui.com/docs/arrow#usage
         * https://codesandbox.io/s/mystifying-kare-ee3hmh?file=/src/index.js
         */
        const basicTooltipPlacement = this.placement.split("-")[0] as Side;
        const arrowStaticSide = {
          top: "bottom",
          right: "left",
          bottom: "top",
          left: "right",
        }[basicTooltipPlacement] as Side;

        if (middlewareData.arrow) {
          const { x, y } = middlewareData.arrow;
          Object.assign(this.arrow.style, {
            left: x != null ? `${x}px` : "",
            top: y != null ? `${y}px` : "",
            /**
             * Ensure the static side gets unset when
             * flipping to other placements' axes.
             */
            right: "",
            bottom: "",
            [arrowStaticSide]: `${-this.arrow.offsetWidth / 2}px`,
            transform: "rotate(45deg)",
          });
        }
      });

      if (this.placement.startsWith("top")) {
        this.transform = "scale(.97) translateY(1px)";
      } else if (this.placement.startsWith("bottom")) {
        this.transform = "scale(.97) translateY(-1px)";
      } else if (this.placement.startsWith("left")) {
        this.transform = "scale(.97) translateX(1px)";
      } else if (this.placement.startsWith("right")) {
        this.transform = "scale(.97) translateX(-1px)";
      }
    };

    this.floatingUICleanup = autoUpdate(
      this.reference,
      this.tooltip,
      updatePosition
    );

<<<<<<< HEAD
    if (this.openDuration) {
=======
    if (!Ember.testing && this.openDuration) {
>>>>>>> 92c9e4d1
      const fadeAnimation = this.tooltip.animate(
        [{ opacity: 0 }, { opacity: 1 }],
        {
          duration: Ember.testing ? 0 : 50,
        }
      );
<<<<<<< HEAD
      const transformAnimation = this.tooltipContent.animate(
=======
      const transformAnimation = this.tooltip.animate(
>>>>>>> 92c9e4d1
        [{ transform: this.transform }, { transform: "none" }],
        {
          duration: this.openDuration,
          easing: "ease-in-out",
        }
      );
      try {
<<<<<<< HEAD
        console.log("trying...");
        // this isn't being awaited for some reason
=======
>>>>>>> 92c9e4d1
        await Promise.all([
          fadeAnimation.finished,
          transformAnimation.finished,
        ]);
<<<<<<< HEAD
        console.log("done trying");
      } catch (e: unknown) {
        console.log("caught error");
      } finally {
        // for some reason this is being reached before the try block finishes
        // when the tooltip is triggered force-open
        // (and there is no error)
=======
      } finally {
>>>>>>> 92c9e4d1
        fadeAnimation.cancel();
        transformAnimation.cancel();
      }
    }

    this.updateState(TooltipState.Open);
  });

  /**
   * A click listener added in the `modify` hook that hides the tooltip
   * unless it's specifically configured to stay open on click.
   */
  @action handleClick() {
    if (!this.stayOpenOnClick) {
      this.maybeHideContent();
    }
  }

  /**
   * Action that runs on document.keydown. Hides the tooltip on `Escape`.
   */
  @action handleKeydown(event: KeyboardEvent) {
    if (this.tooltip && event.key === "Escape") {
      this.hideContent();
    }
  }

  /**
   * Updates the tooltip's text content if it exists and needs updating.
   * Called in the `modify` hook to capture any text changes,
   * e.g., "Copy" -> "Copied!", "Expand" -> "Collapse"
   */
  @action maybeUpdateTooltipText() {
    if (this.tooltip) {
      let text = this.tooltip.querySelector(".text");
      if (text && text.textContent !== this.tooltipText) {
        text.textContent = this.tooltipText;
      }
      return;
    }
  }

  /**
   * The action that runs on focusin. Opens the tooltip if the reference
   * is `focus-visible`. We check this to prevents the tooltip from opening when the
   * reference is indeed focused, but not via keyboard, e.g., when clicking on a button.
   * This specifically targets a case where switching windows and returning would reopen
   * the tooltip if a previously clicked reference remained focused.
   */
  @action onFocusIn() {
    if (this.reference.matches(":focus-visible")) {
      this.showContent.perform();
    }
  }

  /**
   * The function to run on mouseleave and focusout.
   * Removes the tooltip element from the DOM if it exists
   * and the reference element is not focus-visible.
   */
  @action maybeHideContent() {
    if (this.reference.matches(":focus-visible")) {
      return;
    }
    if (this.isForcedOpen) {
      return;
    }
    if (this.tooltip || this.showContent.isRunning) {
      this.showContent.cancelAll();
      this.hideContent();
    }
  }

  @action hideContent() {
    if (this.tooltip) {
      this.tooltip.remove();
      this.tooltip = null;
      this.updateState(TooltipState.Closed);
    }
  }

  @action maybeForceHidden() {
    if (this.isForcedOpen) {
      schedule("afterRender", () => {
        this.isForcedOpen = false;
        this.maybeHideContent();
      });
    }
  }

  /**
   * The function that runs when the modified element is inserted and updated.
   * Sets up event listeners, local properties and some attributes.
   */
  modify(
    element: Element,
    positional: [string],
    named: TooltipModifierNamedArgs
  ) {
    this._reference = element;
    this._tooltipText = positional[0];

    this.maybeUpdateTooltipText();

    if (named.placement) {
      this.placement = named.placement;
    }

    if (named.stayOpenOnClick) {
      this.stayOpenOnClick = named.stayOpenOnClick;
    }

    if (named._useTestDelay) {
      this._useTestDelay = named._useTestDelay;
    }

    if (named.openDuration) {
      this.openDuration = named.openDuration;
    }

    if (named.delay !== undefined) {
      this.delay = named.delay;
    } else {
      this.delay = DEFAULT_DELAY;
    }

    if (named.isForcedOpen) {
      this.isForcedOpen = named.isForcedOpen;

      schedule("afterRender", () => {
        // make sure we're not cancelling an animation
        if (!this.showContent.isRunning) {
          this.showContent.perform();
        }
      });
    } else {
      this.maybeForceHidden();
    }

    this._reference.setAttribute("aria-describedby", `tooltip-${this.id}`);
    this._reference.setAttribute("data-tooltip-state", this.state);

    /**
     * If the reference isn't inherently focusable, make it focusable.
     */
    if (!this._reference.matches(FOCUSABLE)) {
      this._reference.setAttribute("tabindex", "0");
    }

    document.addEventListener("keydown", this.handleKeydown);
    this._reference.addEventListener("click", this.handleClick);
    this._reference.addEventListener("focusin", this.onFocusIn);
    this._reference.addEventListener("mouseenter", this.showContent.perform);
    this._reference.addEventListener("focusout", this.maybeHideContent);
    this._reference.addEventListener("mouseleave", this.maybeHideContent);
  }
}

declare module "@glint/environment-ember-loose/registry" {
  export default interface Registry {
    tooltip: typeof TooltipModifier;
  }
}<|MERGE_RESOLUTION|>--- conflicted
+++ resolved
@@ -22,13 +22,8 @@
 import simpleTimeout from "hermes/utils/simple-timeout";
 import { schedule } from "@ember/runloop";
 
-<<<<<<< HEAD
-const DEFAULT_DELAY = Ember.testing ? 0 : 0;
-const DEFAULT_OPEN_DURATION = Ember.testing ? 0 : 200;
-=======
 const DEFAULT_DELAY = 0;
 const DEFAULT_OPEN_DURATION = 200;
->>>>>>> 92c9e4d1
 
 enum TooltipState {
   Opening = "opening",
@@ -55,15 +50,11 @@
 interface TooltipModifierNamedArgs {
   placement?: Placement;
   stayOpenOnClick?: boolean;
-<<<<<<< HEAD
   // TODO: investigate "trigger: manual" as an alternative
   isForcedOpen?: boolean;
   delay?: number;
+  openDuration?: number;
   isDisabled?: boolean;
-=======
-  delay?: number;
-  openDuration?: number;
->>>>>>> 92c9e4d1
   _useTestDelay?: boolean;
 }
 
@@ -257,11 +248,7 @@
     this.tooltip = document.createElement("div");
     this.tooltip.classList.add(
       "hermes-floating-ui-content",
-<<<<<<< HEAD
-      "hermes-tooltip-positioner"
-=======
       "hermes-tooltip"
->>>>>>> 92c9e4d1
     );
     this.tooltip.setAttribute("id", `tooltip-${this.id}`);
     this.tooltip.setAttribute("role", "tooltip");
@@ -384,22 +371,14 @@
       updatePosition
     );
 
-<<<<<<< HEAD
-    if (this.openDuration) {
-=======
     if (!Ember.testing && this.openDuration) {
->>>>>>> 92c9e4d1
       const fadeAnimation = this.tooltip.animate(
         [{ opacity: 0 }, { opacity: 1 }],
         {
           duration: Ember.testing ? 0 : 50,
         }
       );
-<<<<<<< HEAD
-      const transformAnimation = this.tooltipContent.animate(
-=======
       const transformAnimation = this.tooltip.animate(
->>>>>>> 92c9e4d1
         [{ transform: this.transform }, { transform: "none" }],
         {
           duration: this.openDuration,
@@ -407,26 +386,13 @@
         }
       );
       try {
-<<<<<<< HEAD
         console.log("trying...");
         // this isn't being awaited for some reason
-=======
->>>>>>> 92c9e4d1
         await Promise.all([
           fadeAnimation.finished,
           transformAnimation.finished,
         ]);
-<<<<<<< HEAD
-        console.log("done trying");
-      } catch (e: unknown) {
-        console.log("caught error");
       } finally {
-        // for some reason this is being reached before the try block finishes
-        // when the tooltip is triggered force-open
-        // (and there is no error)
-=======
-      } finally {
->>>>>>> 92c9e4d1
         fadeAnimation.cancel();
         transformAnimation.cancel();
       }
