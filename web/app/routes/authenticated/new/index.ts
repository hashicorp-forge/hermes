import Route from "@ember/routing/route";
<<<<<<< HEAD
import { inject as service } from "@ember/service";
import FetchService from "hermes/services/fetch";
import { HermesDocumentType } from "hermes/types/document-type";

export default class AuthenticatedNewIndexRoute extends Route {
  @service("fetch") declare fetchSvc: FetchService;

  async model() {
    return (await this.fetchSvc
      .fetch("/document-types")
      .then((r) => r?.json())) as HermesDocumentType[];
  }
}
=======

export default class AuthenticatedNewIndexRoute extends Route {}
>>>>>>> da25ac0d
<|MERGE_RESOLUTION|>--- conflicted
+++ resolved
@@ -1,19 +1,3 @@
 import Route from "@ember/routing/route";
-<<<<<<< HEAD
-import { inject as service } from "@ember/service";
-import FetchService from "hermes/services/fetch";
-import { HermesDocumentType } from "hermes/types/document-type";
 
-export default class AuthenticatedNewIndexRoute extends Route {
-  @service("fetch") declare fetchSvc: FetchService;
-
-  async model() {
-    return (await this.fetchSvc
-      .fetch("/document-types")
-      .then((r) => r?.json())) as HermesDocumentType[];
-  }
-}
-=======
-
-export default class AuthenticatedNewIndexRoute extends Route {}
->>>>>>> da25ac0d
+export default class AuthenticatedNewIndexRoute extends Route {}