--- conflicted
+++ resolved
@@ -16,12 +16,7 @@
     const allProducts = await this.fetchSvc
       .fetch("/api/v1/products")
       .then((resp) => {
-<<<<<<< HEAD
-        assert("response must be defined", resp);
-        return resp.json();
-=======
         return resp?.json();
->>>>>>> 5712506a
       })
       .catch((err) => {
         console.log(`Error requesting products: ${err}`);
