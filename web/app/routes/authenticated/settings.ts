import Route from "@ember/routing/route";
import { inject as service } from "@ember/service";
import AuthenticatedUserService from "hermes/services/authenticated-user";
<<<<<<< HEAD
=======
import ProductAreasService from "hermes/services/product-areas";
>>>>>>> d329807f

export default class SettingsRoute extends Route {
  @service declare authenticatedUser: AuthenticatedUserService;
  @service declare productAreas: ProductAreasService;

  async model(): Promise<string[]> {
<<<<<<< HEAD
    const allProducts = await this.fetchSvc
      .fetch(`/api/${this.configSvc.config.api_version}/products`)
      .then((resp) => {
        return resp?.json();
      })
      .catch((err) => {
        console.error(`Error requesting products: ${err}`);
      });

=======
>>>>>>> d329807f
    /**
     * Make sure the user's subscriptions are loaded before rendering the page.
     */
    await this.authenticatedUser.fetchSubscriptions.perform();

    return Object.keys(this.productAreas.index).sort();
  }
}<|MERGE_RESOLUTION|>--- conflicted
+++ resolved
@@ -1,28 +1,13 @@
 import Route from "@ember/routing/route";
 import { inject as service } from "@ember/service";
 import AuthenticatedUserService from "hermes/services/authenticated-user";
-<<<<<<< HEAD
-=======
 import ProductAreasService from "hermes/services/product-areas";
->>>>>>> d329807f
 
 export default class SettingsRoute extends Route {
   @service declare authenticatedUser: AuthenticatedUserService;
   @service declare productAreas: ProductAreasService;
 
   async model(): Promise<string[]> {
-<<<<<<< HEAD
-    const allProducts = await this.fetchSvc
-      .fetch(`/api/${this.configSvc.config.api_version}/products`)
-      .then((resp) => {
-        return resp?.json();
-      })
-      .catch((err) => {
-        console.error(`Error requesting products: ${err}`);
-      });
-
-=======
->>>>>>> d329807f
     /**
      * Make sure the user's subscriptions are loaded before rendering the page.
      */
