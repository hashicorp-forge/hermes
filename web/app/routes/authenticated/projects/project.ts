--- conflicted
+++ resolved
@@ -9,14 +9,6 @@
   @service("config") declare configSvc: ConfigService;
 
   async model(params: { project_id: string }): Promise<HermesProject> {
-<<<<<<< HEAD
-    const project = await this.fetchSvc
-      .fetch(`/projects/${params.project_id}`)
-      .then((response) => response?.json());
-
-    const projectResources = await this.fetchSvc
-      .fetch(`/projects/${params.project_id}/related-resources`)
-=======
     const projectPromise = this.fetchSvc
       .fetch(
         `/api/${this.configSvc.config.api_version}/projects/${params.project_id}`,
@@ -27,7 +19,6 @@
       .fetch(
         `/api/${this.configSvc.config.api_version}/projects/${params.project_id}/related-resources`,
       )
->>>>>>> b66c3b97
       .then((response) => response?.json());
 
     const [project, projectResources] = await Promise.all([
