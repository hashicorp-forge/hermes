import Route from "@ember/routing/route";
import { inject as service } from "@ember/service";
import ConfigService from "hermes/services/config";
import FetchService from "hermes/services/fetch";
import { ProjectStatus } from "hermes/types/project-status";

export default class AuthenticatedProjectsIndexRoute extends Route {
  @service("fetch") declare fetchSvc: FetchService;
  @service("config") declare configSvc: ConfigService;

<<<<<<< HEAD
  async model(): Promise<HermesProject[]> {
    return await this.fetchSvc
      .fetch(`/projects`)
=======
  // Have the model react to param changes
  queryParams = {
    status: {
      refreshModel: true,
    },
  };

  async model(params: { status: string }) {
    const projects = await this.fetchSvc
      .fetch(`/api/${this.configSvc.config.api_version}/projects`)
>>>>>>> da25ac0d
      .then((response) => response?.json());

    // We'll eventually use the status param in the query;
    // for now, we pass it to the component for local filtering

    return { projects, status: params.status as ProjectStatus };
  }
}<|MERGE_RESOLUTION|>--- conflicted
+++ resolved
@@ -8,11 +8,6 @@
   @service("fetch") declare fetchSvc: FetchService;
   @service("config") declare configSvc: ConfigService;
 
-<<<<<<< HEAD
-  async model(): Promise<HermesProject[]> {
-    return await this.fetchSvc
-      .fetch(`/projects`)
-=======
   // Have the model react to param changes
   queryParams = {
     status: {
@@ -22,8 +17,7 @@
 
   async model(params: { status: string }) {
     const projects = await this.fetchSvc
-      .fetch(`/api/${this.configSvc.config.api_version}/projects`)
->>>>>>> da25ac0d
+      .fetch(`/projects`)
       .then((response) => response?.json());
 
     // We'll eventually use the status param in the query;
