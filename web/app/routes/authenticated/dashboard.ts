--- conflicted
+++ resolved
@@ -15,13 +15,7 @@
   @service("latest-docs") declare latestDocs: LatestDocsService;
   @service("config") declare configSvc: ConfigService;
   @service("fetch") declare fetchSvc: FetchService;
-<<<<<<< HEAD
-  @service("recently-viewed")
-  declare recentlyViewed: RecentlyViewedService;
-
-=======
   @service declare recentlyViewed: RecentlyViewedService;
->>>>>>> b89aeabd
   @service declare algolia: AlgoliaService;
   @service declare session: SessionService;
   @service declare authenticatedUser: AuthenticatedUserService;
@@ -66,11 +60,7 @@
       promises.push(this.latestDocs.fetchAll.perform().then(() => {}));
     }
 
-<<<<<<< HEAD
-    if (this.recentlyViewed.all) {
-=======
     if (this.recentlyViewed.index) {
->>>>>>> b89aeabd
       void this.recentlyViewed.fetchAll.perform();
     } else {
       promises.push(this.recentlyViewed.fetchAll.perform());
