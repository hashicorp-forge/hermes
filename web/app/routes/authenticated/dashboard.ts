--- conflicted
+++ resolved
@@ -7,12 +7,9 @@
 import SessionService from "hermes/services/session";
 import AuthenticatedUserService from "hermes/services/authenticated-user";
 import { HermesDocument } from "hermes/types/document";
-<<<<<<< HEAD
 import { assert } from "@ember/debug";
 import LatestDocsService from "hermes/services/latest-docs";
-=======
 import StoreService from "hermes/services/store";
->>>>>>> 785002e2
 
 export default class DashboardRoute extends Route {
   @service declare algolia: AlgoliaService;
@@ -39,16 +36,9 @@
       })
       .then((result) => result.hits as HermesDocument[]);
 
-<<<<<<< HEAD
     let promises: Promise<HermesDocument[] | void>[] = [
       docsAwaitingReviewPromise,
     ];
-=======
-    if (docsAwaitingReview.length > 0) {
-      // load owner information
-      await this.store.maybeFetchPeople.perform(docsAwaitingReview);
-    }
->>>>>>> 785002e2
 
     /**
      * If the user is loading the dashboard for the first time,
@@ -82,6 +72,11 @@
 
     assert("docsAwaitingReview must exist", docsAwaitingReview);
 
+    if (docsAwaitingReview.length > 0) {
+      // load owner information
+      await this.store.maybeFetchPeople.perform(docsAwaitingReview);
+    }
+
     return docsAwaitingReview;
   }
 
