import Route from "@ember/routing/route";
import { inject as service } from "@ember/service";
import timeAgo from "hermes/utils/time-ago";
import RSVP from "rsvp";
import parseDate from "hermes/utils/parse-date";

const serializePeople = (people) =>
  people.map((p) => ({
    email: p.emailAddresses[0].value,
    imgURL: p.photos?.[0]?.url,
  }));

export default class DocumentRoute extends Route {
  @service algolia;
  @service("config") configSvc;
  @service("fetch") fetchSvc;
  @service("recently-viewed-docs") recentDocs;
  @service session;
  @service flashMessages;
  @service router;

  // Ideally we'd refresh the model when the draft query param changes, but
  // because of a suspected bug in Ember, we can't do that.
  // https://github.com/emberjs/ember.js/issues/19260
  // queryParams = {
  //   draft: {
  //     refreshModel: true,
  //   },
  // };

<<<<<<< HEAD
  async model(params, transition) {
=======
  showErrorMessage(err) {
    this.flashMessages.add({
      title: "Error fetching document",
      message: err.message,
      type: "critical",
      sticky: true,
      extendedTimeout: 1000,
    });
  }

  async model(params) {
>>>>>>> 1f4e1993
    let doc = {};
    let draftFetched = false;

    // Get doc data from the app backend.
    if (params.draft) {
      try {
        doc = await this.fetchSvc
          .fetch("/api/v1/drafts/" + params.document_id)
          .then((r) => r.json());
        doc.isDraft = params.draft;
        draftFetched = true;
      } catch (err) {
<<<<<<< HEAD
        /**
         * The doc may have been published since the user last viewed it
         * (i.e., it moved from /drafts to /documents in the back end),
         * so we retry the model hook without the draft param.
         * Any subsequent errors are handled in the catch block below.
         */
        transition.abort();
        this.router.transitionTo("authenticated.document", params.document_id);
        return;
=======
        this.showErrorMessage(err);

        // Transition to dashboard
        this.router.transitionTo("authenticated.dashboard");
        throw new Error(errorMessage);
>>>>>>> 1f4e1993
      }
    }

    if (!draftFetched) {
      try {
        doc = await this.fetchSvc
          .fetch("/api/v1/documents/" + params.document_id, {
            method: "GET",
            headers: {
              // We set this header to differentiate between document views and
              // requests to only retrieve document metadata.
              "Add-To-Recently-Viewed": "true",
            },
          })
          .then((r) => r.json());

        doc.isDraft = false;
      } catch (err) {
        this.showErrorMessage(err);

        // Transition to dashboard
        this.router.transitionTo("authenticated.dashboard");
        throw new Error(errorMessage);
      }
    }

    if (!!doc.createdTime) {
      doc.createdDate = parseDate(doc.createdTime * 1000, "long");
    }

    // Build strings for created and last-modified.
    doc.lastModified = `${timeAgo(new Date(doc.modifiedTime * 1000))}`;

    // Record analytics.
    try {
      await this.fetchSvc.fetch("/api/v1/web/analytics", {
        method: "POST",
        headers: { "Content-Type": "application/json" },
        body: JSON.stringify({
          document_id: params.document_id,
          product_name: doc.product,
        }),
      });
    } catch (err) {
      console.log("Error recording analytics: " + err);
    }

    // Load the document as well as the logged in user info

    // Preload avatars for all approvers in the Algolia index.
    if (doc.contributors?.length) {
      const contributors = await this.fetchSvc
        .fetch(`/api/v1/people?emails=${doc.contributors.join(",")}`)
        .then((r) => r.json());

      if (contributors) {
        doc.contributors = serializePeople(contributors);
      } else {
        doc.contributors = [];
      }
    }
    if (doc.approvers?.length) {
      const approvers = await this.fetchSvc
        .fetch(`/api/v1/people?emails=${doc.approvers.join(",")}`)
        .then((r) => r.json());

      if (approvers) {
        doc.approvers = serializePeople(approvers);
      } else {
        doc.approvers = [];
      }
    }

    let docTypes = await this.fetchSvc
      .fetch("/api/v1/document-types")
      .then((r) => r.json());

    let docType = docTypes.find((docType) => docType.name === doc.docType);

    return RSVP.hash({
      doc,
      docType,
    });
  }
}<|MERGE_RESOLUTION|>--- conflicted
+++ resolved
@@ -28,9 +28,6 @@
   //   },
   // };
 
-<<<<<<< HEAD
-  async model(params, transition) {
-=======
   showErrorMessage(err) {
     this.flashMessages.add({
       title: "Error fetching document",
@@ -41,8 +38,7 @@
     });
   }
 
-  async model(params) {
->>>>>>> 1f4e1993
+  async model(params, transition) {
     let doc = {};
     let draftFetched = false;
 
@@ -55,7 +51,6 @@
         doc.isDraft = params.draft;
         draftFetched = true;
       } catch (err) {
-<<<<<<< HEAD
         /**
          * The doc may have been published since the user last viewed it
          * (i.e., it moved from /drafts to /documents in the back end),
@@ -65,13 +60,6 @@
         transition.abort();
         this.router.transitionTo("authenticated.document", params.document_id);
         return;
-=======
-        this.showErrorMessage(err);
-
-        // Transition to dashboard
-        this.router.transitionTo("authenticated.dashboard");
-        throw new Error(errorMessage);
->>>>>>> 1f4e1993
       }
     }
 
