import Route from "@ember/routing/route";
import { inject as service } from "@ember/service";
// @ts-ignore
import timeAgo from "hermes/utils/time-ago";
import RSVP from "rsvp";
import parseDate from "hermes/utils/parse-date";
import htmlElement from "hermes/utils/html-element";
import { schedule } from "@ember/runloop";
import { GoogleUser } from "hermes/components/inputs/people-select";
import ConfigService from "hermes/services/config";
import FetchService from "hermes/services/fetch";
import RecentlyViewedDocsService from "hermes/services/recently-viewed-docs";
import AlgoliaService from "hermes/services/algolia";
import SessionService from "hermes/services/session";
import FlashMessageService from "ember-cli-flash/services/flash-messages";
import RouterService from "@ember/routing/router-service";
import { HermesDocument, HermesUser } from "hermes/types/document";
import { DocumentsRouteParams } from "hermes/types/document-routes";
import Transition from "@ember/routing/transition";
import { HermesDocumentType } from "hermes/types/document-type";
import AuthenticatedDocumentController from "hermes/controllers/authenticated/document";

const serializePeople = (people: GoogleUser[]): HermesUser[] => {
  return people.map((p) => ({
    email: p.emailAddresses[0]?.value as string,
    imgURL: p.photos?.[0]?.url,
  }));
};

interface DocumentRouteParams {
  document_id: string;
  draft: boolean;
}

export default class DocumentRoute extends Route {
  @service("config") declare configSvcL: ConfigService;
  @service("fetch") declare fetchSvc: FetchService;
  @service("recently-viewed-docs")
  declare recentDocs: RecentlyViewedDocsService;
  @service declare algolia: AlgoliaService;
  @service declare session: SessionService;
  @service declare flashMessages: FlashMessageService;
  @service declare router: RouterService;

  declare controller: AuthenticatedDocumentController;

  // Ideally we'd refresh the model when the draft query param changes, but
  // because of a suspected bug in Ember, we can't do that.
  // https://github.com/emberjs/ember.js/issues/19260
  // queryParams = {
  //   draft: {
  //     refreshModel: true,
  //   },
  // };

  showErrorMessage(err: Error) {
    this.flashMessages.add({
      title: "Error fetching document",
      message: err.message,
      type: "critical",
      sticky: true,
      extendedTimeout: 1000,
    });
  }

  async model(params: DocumentRouteParams, transition: Transition) {
    let doc = {};
    let draftFetched = false;

    console.log("params.draft", params.draft);
    // Get doc data from the app backend.
    if (params.draft) {
      try {
        doc = await this.fetchSvc
          .fetch("/api/v1/drafts/" + params.document_id, {
            method: "GET",
            headers: {
              // We set this header to differentiate between document views and
              // requests to only retrieve document metadata.
              "Add-To-Recently-Viewed": "true",
            },
          })
          .then((r) => r?.json());
        (doc as HermesDocument).isDraft = params.draft;
        draftFetched = true;
      } catch (err) {
        /**
         * The doc may have been published since the user last viewed it
         * (i.e., it moved from /drafts to /documents in the back end),
         * so we retry the model hook without the draft param.
         * Any subsequent errors are handled in the catch block below.
         */
        transition.abort();
        this.router.transitionTo("authenticated.document", params.document_id);
        return;
      }
    }

    if (!draftFetched) {
      try {
        doc = await this.fetchSvc
          .fetch("/api/v1/documents/" + params.document_id, {
            method: "GET",
            headers: {
              // We set this header to differentiate between document views and
              // requests to only retrieve document metadata.
              "Add-To-Recently-Viewed": "true",
            },
          })
          .then((r) => r?.json());

        (doc as HermesDocument).isDraft = false;
        console.log("isDraft?", (doc as HermesDocument).isDraft);
      } catch (err) {
        const typedError = err as Error;
        this.showErrorMessage(typedError);

        // Transition to dashboard
        this.router.transitionTo("authenticated.dashboard");
        throw new Error(typedError.message);
      }
    }

    // With the document fetched and added to the db's RecentlyViewedDocs index,
    // make a background call to update the front-end index.
    void this.recentDocs.fetchAll.perform();

    console.log("Document fetched: ", doc);

<<<<<<< HEAD
    let typedDoc = doc as HermesDocument;

=======
>>>>>>> 02872221
    // Record analytics.
    try {
      await this.fetchSvc.fetch("/api/v1/web/analytics", {
        method: "POST",
        headers: { "Content-Type": "application/json" },
        body: JSON.stringify({
          document_id: params.document_id,
          product_name: typedDoc.product,
        }),
      });
    } catch (err) {
      console.log("Error recording analytics: " + err);
    }

    // Load the document as well as the logged in user info

    // Preload avatars for all approvers in the Algolia index.
    if (typedDoc.contributors?.length) {
      const contributors = await this.fetchSvc
        .fetch(`/api/v1/people?emails=${typedDoc.contributors.join(",")}`)
        .then((r) => r?.json());

      if (contributors) {
        typedDoc.contributors = serializePeople(contributors);
      } else {
        typedDoc.contributors = [];
      }
    }
    if (typedDoc.approvers?.length) {
      const approvers = await this.fetchSvc
        .fetch(`/api/v1/people?emails=${typedDoc.approvers.join(",")}`)
        .then((r) => r?.json());

      if (approvers) {
        typedDoc.approvers = serializePeople(approvers);
      } else {
        typedDoc.approvers = [];
      }
    }

    console.log("typedDoc", typedDoc);

    let docTypes = await this.fetchSvc
      .fetch("/api/v1/document-types")
      .then((r) => r?.json());

    let docType = docTypes.find(
      (docType: HermesDocumentType) => docType.name === typedDoc.docType
    );

    return RSVP.hash({
      doc: typedDoc,
      docType,
    });
  }

  /**
   * Once the model has resolved, check if the document is loading from
   * another document, as is the case in related Hermes documents.
   * In those cases, we scroll the sidebar to the top and toggle the
   * `modelIsChanging` property to remove and rerender the sidebar,
   * resetting its local state to reflect the new model data.
   */
  afterModel(model: any, transition: any) {
    if (transition.from) {
      if (transition.from.name === transition.to.name) {
        if (
          transition.from.params.document_id !==
          transition.to.params.document_id
        ) {
          this.controller.set("modelIsChanging", true);

          htmlElement(".sidebar-body").scrollTop = 0;

          schedule("afterRender", () => {
            this.controller.set("modelIsChanging", false);
          });
        }
      }
    }
  }
}<|MERGE_RESOLUTION|>--- conflicted
+++ resolved
@@ -1,9 +1,6 @@
 import Route from "@ember/routing/route";
 import { inject as service } from "@ember/service";
-// @ts-ignore
-import timeAgo from "hermes/utils/time-ago";
 import RSVP from "rsvp";
-import parseDate from "hermes/utils/parse-date";
 import htmlElement from "hermes/utils/html-element";
 import { schedule } from "@ember/runloop";
 import { GoogleUser } from "hermes/components/inputs/people-select";
@@ -15,7 +12,6 @@
 import FlashMessageService from "ember-cli-flash/services/flash-messages";
 import RouterService from "@ember/routing/router-service";
 import { HermesDocument, HermesUser } from "hermes/types/document";
-import { DocumentsRouteParams } from "hermes/types/document-routes";
 import Transition from "@ember/routing/transition";
 import { HermesDocumentType } from "hermes/types/document-type";
 import AuthenticatedDocumentController from "hermes/controllers/authenticated/document";
@@ -127,11 +123,8 @@
 
     console.log("Document fetched: ", doc);
 
-<<<<<<< HEAD
     let typedDoc = doc as HermesDocument;
 
-=======
->>>>>>> 02872221
     // Record analytics.
     try {
       await this.fetchSvc.fetch("/api/v1/web/analytics", {
