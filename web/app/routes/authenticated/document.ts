import Route from "@ember/routing/route";
import { inject as service } from "@ember/service";
import htmlElement from "hermes/utils/html-element";
import { schedule } from "@ember/runloop";
import FetchService from "hermes/services/fetch";
import FlashMessageService from "ember-cli-flash/services/flash-messages";
import RouterService from "@ember/routing/router-service";
import { HermesDocument } from "hermes/types/document";
import Transition from "@ember/routing/transition";
import { HermesDocumentType } from "hermes/types/document-type";
import AuthenticatedDocumentController from "hermes/controllers/authenticated/document";
import RecentlyViewedDocsService from "hermes/services/recently-viewed-docs";
import { assert } from "@ember/debug";
import { GoogleUser } from "hermes/components/inputs/people-select";

<<<<<<< HEAD
=======
const serializePeople = (people: GoogleUser[]): HermesUser[] => {
  return people.map((p) => ({
    email: p.emailAddresses[0]?.value as string,
    imgURL: p.photos?.[0]?.url,
  }));
};

>>>>>>> b4a3f5f4
interface AuthenticatedDocumentRouteParams {
  document_id: string;
  draft: boolean;
}

interface AuthenticatedDocumentRouteModel {
  doc: HermesDocument;
  docType: HermesDocumentType;
}

export default class AuthenticatedDocumentRoute extends Route {
  @service("fetch") declare fetchSvc: FetchService;
<<<<<<< HEAD
=======
  @service("recently-viewed-docs")
  declare recentDocs: RecentlyViewedDocsService;
>>>>>>> b4a3f5f4
  @service declare flashMessages: FlashMessageService;
  @service declare router: RouterService;

  declare controller: AuthenticatedDocumentController;

  // Ideally we'd refresh the model when the draft query param changes, but
  // because of a suspected bug in Ember, we can't do that.
  // https://github.com/emberjs/ember.js/issues/19260
  // queryParams = {
  //   draft: {
  //     refreshModel: true,
  //   },
  // };

  showErrorMessage(err: Error) {
    this.flashMessages.add({
      title: "Error fetching document",
      message: err.message,
      type: "critical",
      sticky: true,
      extendedTimeout: 1000,
    });
  }

<<<<<<< HEAD
=======
  async docType(doc: HermesDocument) {
    const docTypes = (await this.fetchSvc
      .fetch("/api/v1/document-types")
      .then((r) => r?.json())) as HermesDocumentType[];

    assert("docTypes must exist", docTypes);

    const docType = docTypes.find((dt) => dt.name === doc.docType);

    assert("docType must exist", docType);
    return docType;
  }

>>>>>>> b4a3f5f4
  async model(
    params: AuthenticatedDocumentRouteParams,
    transition: Transition,
  ) {
    let doc = {};
    let draftFetched = false;

    // Get doc data from the app backend.
    if (params.draft) {
      try {
        doc = await this.fetchSvc
          .fetch("/api/v1/drafts/" + params.document_id, {
            method: "GET",
            headers: {
              // We set this header to differentiate between document views and
              // requests to only retrieve document metadata.
              "Add-To-Recently-Viewed": "true",
            },
          })
          .then((r) => r?.json());
        (doc as HermesDocument).isDraft = params.draft;
        draftFetched = true;
      } catch (err) {
        /**
         * The doc may have been published since the user last viewed it
         * (i.e., it moved from /drafts to /documents in the back end),
         * so we retry the model hook without the draft param.
         * Any subsequent errors are handled in the catch block below.
         */
        transition.abort();
        this.router.transitionTo("authenticated.document", params.document_id);
      }
    }

    if (!draftFetched) {
      try {
        doc = await this.fetchSvc
          .fetch("/api/v1/documents/" + params.document_id, {
            method: "GET",
            headers: {
              // We set this header to differentiate between document views and
              // requests to only retrieve document metadata.
              "Add-To-Recently-Viewed": "true",
            },
          })
          .then((r) => r?.json());

        (doc as HermesDocument).isDraft = false;
      } catch (err) {
        const typedError = err as Error;
        this.showErrorMessage(typedError);

        // Transition to dashboard
        this.router.transitionTo("authenticated.dashboard");
        throw new Error(typedError.message);
      }
    }

<<<<<<< HEAD
    console.log("doc", doc);

    return doc as HermesDocument;
  }

  /**
   * Once the model has resolved, check if the document is loading from
   * another document, as is the case in related Hermes documents.
   * In those cases, we scroll the sidebar to the top and toggle the
   * `modelIsChanging` property to remove and rerender the sidebar,
   * resetting its local state to reflect the new model data.
   */
  afterModel(_model: AuthenticatedDocumentRouteModel, transition: any) {
=======
    const typedDoc = doc as HermesDocument;

    // Preload avatars for all approvers in the Algolia index.
    if (typedDoc.contributors?.length) {
      const contributors = await this.fetchSvc
        .fetch(`/api/v1/people?emails=${typedDoc.contributors.join(",")}`)
        .then((r) => r?.json());

      if (contributors) {
        typedDoc.contributorObjects = serializePeople(contributors);
      } else {
        typedDoc.contributorObjects = [];
      }
    }
    if (typedDoc.approvers?.length) {
      const approvers = await this.fetchSvc
        .fetch(`/api/v1/people?emails=${typedDoc.approvers.join(",")}`)
        .then((r) => r?.json());

      if (approvers) {
        typedDoc.approverObjects = serializePeople(approvers);
      } else {
        typedDoc.approverObjects = [];
      }
    }

    return {
      doc: typedDoc,
      docType: this.docType(typedDoc),
    };
  }

  afterModel(model: DocumentRouteModel, transition: any) {
    /**
     * Generally speaking, ensure an up-to-date list of recently viewed docs
     * by the time the user returns to the dashboard.
     */
    void this.recentDocs.fetchAll.perform();

    /**
     * Record the document view with the analytics backend.
     */
    void this.fetchSvc.fetch("/api/v1/web/analytics", {
      method: "POST",
      headers: { "Content-Type": "application/json" },
      body: JSON.stringify({
        document_id: model.doc.objectID,
        product_name: model.doc.product,
      }),
    });

    /**
     * Once the model has resolved, check if the document is loading from
     * another document, as is the case in related Hermes documents.
     * In those cases, we scroll the sidebar to the top and toggle the
     * `modelIsChanging` property to remove and rerender the sidebar,
     * resetting its local state to reflect the new model data.
     */
>>>>>>> b4a3f5f4
    if (transition.from) {
      if (transition.from.name === transition.to.name) {
        if (
          transition.from.params.document_id !==
          transition.to.params.document_id
        ) {
          this.controller.set("modelIsChanging", true);

          htmlElement(".sidebar-body").scrollTop = 0;

          schedule("afterRender", () => {
            this.controller.set("modelIsChanging", false);
          });
        }
      }
    }
  }
}<|MERGE_RESOLUTION|>--- conflicted
+++ resolved
@@ -5,7 +5,7 @@
 import FetchService from "hermes/services/fetch";
 import FlashMessageService from "ember-cli-flash/services/flash-messages";
 import RouterService from "@ember/routing/router-service";
-import { HermesDocument } from "hermes/types/document";
+import { HermesDocument, HermesUser } from "hermes/types/document";
 import Transition from "@ember/routing/transition";
 import { HermesDocumentType } from "hermes/types/document-type";
 import AuthenticatedDocumentController from "hermes/controllers/authenticated/document";
@@ -13,8 +13,6 @@
 import { assert } from "@ember/debug";
 import { GoogleUser } from "hermes/components/inputs/people-select";
 
-<<<<<<< HEAD
-=======
 const serializePeople = (people: GoogleUser[]): HermesUser[] => {
   return people.map((p) => ({
     email: p.emailAddresses[0]?.value as string,
@@ -22,7 +20,6 @@
   }));
 };
 
->>>>>>> b4a3f5f4
 interface AuthenticatedDocumentRouteParams {
   document_id: string;
   draft: boolean;
@@ -35,11 +32,8 @@
 
 export default class AuthenticatedDocumentRoute extends Route {
   @service("fetch") declare fetchSvc: FetchService;
-<<<<<<< HEAD
-=======
   @service("recently-viewed-docs")
   declare recentDocs: RecentlyViewedDocsService;
->>>>>>> b4a3f5f4
   @service declare flashMessages: FlashMessageService;
   @service declare router: RouterService;
 
@@ -64,8 +58,6 @@
     });
   }
 
-<<<<<<< HEAD
-=======
   async docType(doc: HermesDocument) {
     const docTypes = (await this.fetchSvc
       .fetch("/api/v1/document-types")
@@ -79,7 +71,6 @@
     return docType;
   }
 
->>>>>>> b4a3f5f4
   async model(
     params: AuthenticatedDocumentRouteParams,
     transition: Transition,
@@ -138,21 +129,6 @@
       }
     }
 
-<<<<<<< HEAD
-    console.log("doc", doc);
-
-    return doc as HermesDocument;
-  }
-
-  /**
-   * Once the model has resolved, check if the document is loading from
-   * another document, as is the case in related Hermes documents.
-   * In those cases, we scroll the sidebar to the top and toggle the
-   * `modelIsChanging` property to remove and rerender the sidebar,
-   * resetting its local state to reflect the new model data.
-   */
-  afterModel(_model: AuthenticatedDocumentRouteModel, transition: any) {
-=======
     const typedDoc = doc as HermesDocument;
 
     // Preload avatars for all approvers in the Algolia index.
@@ -185,7 +161,7 @@
     };
   }
 
-  afterModel(model: DocumentRouteModel, transition: any) {
+  afterModel(model: AuthenticatedDocumentRouteModel, transition: any) {
     /**
      * Generally speaking, ensure an up-to-date list of recently viewed docs
      * by the time the user returns to the dashboard.
@@ -211,7 +187,6 @@
      * `modelIsChanging` property to remove and rerender the sidebar,
      * resetting its local state to reflect the new model data.
      */
->>>>>>> b4a3f5f4
     if (transition.from) {
       if (transition.from.name === transition.to.name) {
         if (
