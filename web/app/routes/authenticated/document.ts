import Route from "@ember/routing/route";
import { inject as service } from "@ember/service";
<<<<<<< HEAD
import htmlElement from "hermes/utils/html-element";
import { schedule } from "@ember/runloop";
import FetchService from "hermes/services/fetch";
import FlashMessageService from "ember-cli-flash/services/flash-messages";
import RouterService from "@ember/routing/router-service";
import { HermesDocument } from "hermes/types/document";
=======
import RSVP from "rsvp";
import htmlElement from "hermes/utils/html-element";
import { schedule } from "@ember/runloop";
import { GoogleUser } from "hermes/components/inputs/people-select";
import ConfigService from "hermes/services/config";
import FetchService from "hermes/services/fetch";
import RecentlyViewedDocsService from "hermes/services/recently-viewed-docs";
import AlgoliaService from "hermes/services/algolia";
import SessionService from "hermes/services/session";
import FlashMessageService from "ember-cli-flash/services/flash-messages";
import RouterService from "@ember/routing/router-service";
import { HermesDocument, HermesUser } from "hermes/types/document";
>>>>>>> 44e8f175
import Transition from "@ember/routing/transition";
import { HermesDocumentType } from "hermes/types/document-type";
import AuthenticatedDocumentController from "hermes/controllers/authenticated/document";

<<<<<<< HEAD
interface AuthenticatedDocumentRouteParams {
=======
const serializePeople = (people: GoogleUser[]): HermesUser[] => {
  return people.map((p) => ({
    email: p.emailAddresses[0]?.value as string,
    imgURL: p.photos?.[0]?.url,
  }));
};

interface DocumentRouteParams {
>>>>>>> 44e8f175
  document_id: string;
  draft: boolean;
}

<<<<<<< HEAD
interface AuthenticatedDocumentRouteModel {
=======
interface DocumentRouteModel {
>>>>>>> 44e8f175
  doc: HermesDocument;
  docType: HermesDocumentType;
}

<<<<<<< HEAD
export default class AuthenticatedDocumentRoute extends Route {
  @service("fetch") declare fetchSvc: FetchService;
=======
export default class DocumentRoute extends Route {
  @service("config") declare configSvcL: ConfigService;
  @service("fetch") declare fetchSvc: FetchService;
  @service("recently-viewed-docs")
  declare recentDocs: RecentlyViewedDocsService;
  @service declare algolia: AlgoliaService;
  @service declare session: SessionService;
>>>>>>> 44e8f175
  @service declare flashMessages: FlashMessageService;
  @service declare router: RouterService;

  declare controller: AuthenticatedDocumentController;

  // Ideally we'd refresh the model when the draft query param changes, but
  // because of a suspected bug in Ember, we can't do that.
  // https://github.com/emberjs/ember.js/issues/19260
  // queryParams = {
  //   draft: {
  //     refreshModel: true,
  //   },
  // };

  showErrorMessage(err: Error) {
    this.flashMessages.add({
      title: "Error fetching document",
      message: err.message,
      type: "critical",
      sticky: true,
      extendedTimeout: 1000,
    });
  }

<<<<<<< HEAD
  async model(
    params: AuthenticatedDocumentRouteParams,
    transition: Transition
  ) {
=======
  async model(params: DocumentRouteParams, transition: Transition) {
>>>>>>> 44e8f175
    let doc = {};
    let draftFetched = false;

    // Get doc data from the app backend.
    if (params.draft) {
      try {
        doc = await this.fetchSvc
          .fetch("/api/v1/drafts/" + params.document_id, {
            method: "GET",
            headers: {
              // We set this header to differentiate between document views and
              // requests to only retrieve document metadata.
              "Add-To-Recently-Viewed": "true",
            },
          })
          .then((r) => r?.json());
        (doc as HermesDocument).isDraft = params.draft;
        draftFetched = true;
      } catch (err) {
        /**
         * The doc may have been published since the user last viewed it
         * (i.e., it moved from /drafts to /documents in the back end),
         * so we retry the model hook without the draft param.
         * Any subsequent errors are handled in the catch block below.
         */
        transition.abort();
        this.router.transitionTo("authenticated.document", params.document_id);
      }
    }

    if (!draftFetched) {
      try {
        doc = await this.fetchSvc
          .fetch("/api/v1/documents/" + params.document_id, {
            method: "GET",
            headers: {
              // We set this header to differentiate between document views and
              // requests to only retrieve document metadata.
              "Add-To-Recently-Viewed": "true",
            },
          })
          .then((r) => r?.json());

        (doc as HermesDocument).isDraft = false;
      } catch (err) {
        const typedError = err as Error;
        this.showErrorMessage(typedError);

        // Transition to dashboard
        this.router.transitionTo("authenticated.dashboard");
        throw new Error(typedError.message);
      }
    }

<<<<<<< HEAD
    return doc as HermesDocument;
=======
    // With the document fetched and added to the db's RecentlyViewedDocs index,
    // make a background call to update the front-end index.
    void this.recentDocs.fetchAll.perform();

    let typedDoc = doc as HermesDocument;

    // Record analytics.
    try {
      await this.fetchSvc.fetch("/api/v1/web/analytics", {
        method: "POST",
        headers: { "Content-Type": "application/json" },
        body: JSON.stringify({
          document_id: params.document_id,
          product_name: typedDoc.product,
        }),
      });
    } catch (err) {
      console.log("Error recording analytics: " + err);
    }

    // Load the document as well as the logged in user info

    // Preload avatars for all approvers in the Algolia index.
    if (typedDoc.contributors?.length) {
      const contributors = await this.fetchSvc
        .fetch(`/api/v1/people?emails=${typedDoc.contributors.join(",")}`)
        .then((r) => r?.json());

      if (contributors) {
        typedDoc.contributors = serializePeople(contributors);
      } else {
        typedDoc.contributors = [];
      }
    }
    if (typedDoc.approvers?.length) {
      const approvers = await this.fetchSvc
        .fetch(`/api/v1/people?emails=${typedDoc.approvers.join(",")}`)
        .then((r) => r?.json());

      if (approvers) {
        typedDoc.approvers = serializePeople(approvers);
      } else {
        typedDoc.approvers = [];
      }
    }

    let docTypes = await this.fetchSvc
      .fetch("/api/v1/document-types")
      .then((r) => r?.json());

    let docType = docTypes.find(
      (docType: HermesDocumentType) => docType.name === typedDoc.docType
    );

    return RSVP.hash({
      doc: typedDoc,
      docType,
    });
>>>>>>> 44e8f175
  }

  /**
   * Once the model has resolved, check if the document is loading from
   * another document, as is the case in related Hermes documents.
   * In those cases, we scroll the sidebar to the top and toggle the
   * `modelIsChanging` property to remove and rerender the sidebar,
   * resetting its local state to reflect the new model data.
   */
<<<<<<< HEAD
  afterModel(_model: AuthenticatedDocumentRouteModel, transition: any) {
=======
  afterModel(_model: DocumentRouteModel, transition: any) {
>>>>>>> 44e8f175
    if (transition.from) {
      if (transition.from.name === transition.to.name) {
        if (
          transition.from.params.document_id !==
          transition.to.params.document_id
        ) {
          this.controller.set("modelIsChanging", true);

          htmlElement(".sidebar-body").scrollTop = 0;

          schedule("afterRender", () => {
            this.controller.set("modelIsChanging", false);
          });
        }
      }
    }
  }
}<|MERGE_RESOLUTION|>--- conflicted
+++ resolved
@@ -1,67 +1,27 @@
 import Route from "@ember/routing/route";
 import { inject as service } from "@ember/service";
-<<<<<<< HEAD
 import htmlElement from "hermes/utils/html-element";
 import { schedule } from "@ember/runloop";
 import FetchService from "hermes/services/fetch";
 import FlashMessageService from "ember-cli-flash/services/flash-messages";
 import RouterService from "@ember/routing/router-service";
 import { HermesDocument } from "hermes/types/document";
-=======
-import RSVP from "rsvp";
-import htmlElement from "hermes/utils/html-element";
-import { schedule } from "@ember/runloop";
-import { GoogleUser } from "hermes/components/inputs/people-select";
-import ConfigService from "hermes/services/config";
-import FetchService from "hermes/services/fetch";
-import RecentlyViewedDocsService from "hermes/services/recently-viewed-docs";
-import AlgoliaService from "hermes/services/algolia";
-import SessionService from "hermes/services/session";
-import FlashMessageService from "ember-cli-flash/services/flash-messages";
-import RouterService from "@ember/routing/router-service";
-import { HermesDocument, HermesUser } from "hermes/types/document";
->>>>>>> 44e8f175
 import Transition from "@ember/routing/transition";
 import { HermesDocumentType } from "hermes/types/document-type";
 import AuthenticatedDocumentController from "hermes/controllers/authenticated/document";
 
-<<<<<<< HEAD
 interface AuthenticatedDocumentRouteParams {
-=======
-const serializePeople = (people: GoogleUser[]): HermesUser[] => {
-  return people.map((p) => ({
-    email: p.emailAddresses[0]?.value as string,
-    imgURL: p.photos?.[0]?.url,
-  }));
-};
-
-interface DocumentRouteParams {
->>>>>>> 44e8f175
   document_id: string;
   draft: boolean;
 }
 
-<<<<<<< HEAD
 interface AuthenticatedDocumentRouteModel {
-=======
-interface DocumentRouteModel {
->>>>>>> 44e8f175
   doc: HermesDocument;
   docType: HermesDocumentType;
 }
 
-<<<<<<< HEAD
 export default class AuthenticatedDocumentRoute extends Route {
   @service("fetch") declare fetchSvc: FetchService;
-=======
-export default class DocumentRoute extends Route {
-  @service("config") declare configSvcL: ConfigService;
-  @service("fetch") declare fetchSvc: FetchService;
-  @service("recently-viewed-docs")
-  declare recentDocs: RecentlyViewedDocsService;
-  @service declare algolia: AlgoliaService;
-  @service declare session: SessionService;
->>>>>>> 44e8f175
   @service declare flashMessages: FlashMessageService;
   @service declare router: RouterService;
 
@@ -86,14 +46,10 @@
     });
   }
 
-<<<<<<< HEAD
   async model(
     params: AuthenticatedDocumentRouteParams,
-    transition: Transition
+    transition: Transition,
   ) {
-=======
-  async model(params: DocumentRouteParams, transition: Transition) {
->>>>>>> 44e8f175
     let doc = {};
     let draftFetched = false;
 
@@ -148,68 +104,7 @@
       }
     }
 
-<<<<<<< HEAD
     return doc as HermesDocument;
-=======
-    // With the document fetched and added to the db's RecentlyViewedDocs index,
-    // make a background call to update the front-end index.
-    void this.recentDocs.fetchAll.perform();
-
-    let typedDoc = doc as HermesDocument;
-
-    // Record analytics.
-    try {
-      await this.fetchSvc.fetch("/api/v1/web/analytics", {
-        method: "POST",
-        headers: { "Content-Type": "application/json" },
-        body: JSON.stringify({
-          document_id: params.document_id,
-          product_name: typedDoc.product,
-        }),
-      });
-    } catch (err) {
-      console.log("Error recording analytics: " + err);
-    }
-
-    // Load the document as well as the logged in user info
-
-    // Preload avatars for all approvers in the Algolia index.
-    if (typedDoc.contributors?.length) {
-      const contributors = await this.fetchSvc
-        .fetch(`/api/v1/people?emails=${typedDoc.contributors.join(",")}`)
-        .then((r) => r?.json());
-
-      if (contributors) {
-        typedDoc.contributors = serializePeople(contributors);
-      } else {
-        typedDoc.contributors = [];
-      }
-    }
-    if (typedDoc.approvers?.length) {
-      const approvers = await this.fetchSvc
-        .fetch(`/api/v1/people?emails=${typedDoc.approvers.join(",")}`)
-        .then((r) => r?.json());
-
-      if (approvers) {
-        typedDoc.approvers = serializePeople(approvers);
-      } else {
-        typedDoc.approvers = [];
-      }
-    }
-
-    let docTypes = await this.fetchSvc
-      .fetch("/api/v1/document-types")
-      .then((r) => r?.json());
-
-    let docType = docTypes.find(
-      (docType: HermesDocumentType) => docType.name === typedDoc.docType
-    );
-
-    return RSVP.hash({
-      doc: typedDoc,
-      docType,
-    });
->>>>>>> 44e8f175
   }
 
   /**
@@ -219,11 +114,7 @@
    * `modelIsChanging` property to remove and rerender the sidebar,
    * resetting its local state to reflect the new model data.
    */
-<<<<<<< HEAD
   afterModel(_model: AuthenticatedDocumentRouteModel, transition: any) {
-=======
-  afterModel(_model: DocumentRouteModel, transition: any) {
->>>>>>> 44e8f175
     if (transition.from) {
       if (transition.from.name === transition.to.name) {
         if (
