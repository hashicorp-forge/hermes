import Route from "@ember/routing/route";
import { inject as service } from "@ember/service";
import AlgoliaService, {
  AlgoliaFacetsObject,
  AlgoliaSearchParams,
  FACET_NAMES,
  HITS_PER_PAGE,
  MAX_VALUES_PER_FACET,
} from "hermes/services/algolia";
import { DocumentsRouteParams } from "hermes/types/document-routes";
import { FacetRecords } from "hermes/types/facets";
import AuthenticatedUserService from "hermes/services/authenticated-user";
import { task } from "ember-concurrency";
import FetchService from "hermes/services/fetch";
import { assert } from "@ember/debug";
import ActiveFiltersService from "hermes/services/active-filters";

interface DraftResponseJSON {
  facets: AlgoliaFacetsObject;
  Hits: Array<unknown>; // Documents, not yet typed
  params: string;
  page: number;
}

export default class DraftsRoute extends Route {
  @service("fetch") declare fetchSvc: FetchService;
  @service declare algolia: AlgoliaService;
  @service declare activeFilters: ActiveFiltersService;
  @service declare authenticatedUser: AuthenticatedUserService;

  queryParams = {
    docType: {
      refreshModel: true,
    },
    owners: {
      refreshModel: true,
    },
    page: {
      refreshModel: true,
    },
    product: {
      refreshModel: true,
    },
    sortBy: {
      refreshModel: true,
    },
    status: {
      refreshModel: true,
    },
  };

  /**
   * Generates a URLSearchParams object for the drafts endpoint.
   */
  private createDraftURLSearchParams(
    params: AlgoliaSearchParams,
    ownerFacetOnly: boolean
  ): URLSearchParams {
    /**
     * In the case of facets, we want to filter by just the owner facet.
     * In the case of documents, we want to filter by all facets.
     */
    let facetFilters = ownerFacetOnly
      ? [`owners:${this.authenticatedUser.info.email}`]
      : this.algolia.buildFacetFilters(params);

    return new URLSearchParams(
      Object.entries({
        facets: FACET_NAMES,
        hitsPerPage: HITS_PER_PAGE,
        maxValuesPerFacet: MAX_VALUES_PER_FACET,
        facetFilters: facetFilters,
        page: params.page ? params.page - 1 : 0,
        sortBy: params["sortBy"],
        ownerEmail: this.authenticatedUser.info.email,
      })
        .map(([key, val]) => `${key}=${val}`)
        .join("&")
    );
  }

  /**
   * Fetches draft doc information based on searchParams and the current user.
   */
  private getDraftResults = task(
    async (
      params: AlgoliaSearchParams,
      ownerFacetOnly = false
    ): Promise<DraftResponseJSON | undefined> => {
      try {
        let response = await this.fetchSvc
          .fetch(
            "/api/v1/drafts?" +
              this.createDraftURLSearchParams(params, ownerFacetOnly)
          )
<<<<<<< HEAD
          .then((response) => {
            assert("response must be defined", response);
            return response.json();
          });
=======
          .then((response) => response?.json());
>>>>>>> 5712506a
        return response;
      } catch (e: unknown) {
        console.error(e);
      }
    }
  );
  /**
   * Gets facets for the drafts page. Scoped to the current user.
   * FIXME: These facets compound as "OR" rather than "AND".
   * FIXME: Facet counts should update when a facet is selected
   */
  private getDraftFacets = task(
    async (params: AlgoliaSearchParams): Promise<FacetRecords | undefined> => {
      try {
        let algoliaFacets = await this.getDraftResults.perform(params, true);
        assert("getDraftFacets expects algoliaFacets to exist", algoliaFacets);

        /**
         * Map the facets to a new object with additional nested properties
         */
        let facets: FacetRecords = this.algolia.mapStatefulFacetKeys(
          algoliaFacets.facets
        );

        Object.entries(facets).forEach(([name, facet]) => {
          /**
           * e.g., name === "product"
           * e.g., facet === { "Vault": { count: 1, selected: false }}
           */
          this.algolia.markSelected(facet, params[name]);
        });
        return facets;
      } catch (e) {
        console.error(e);
      }
    }
  );

  async model(params: DocumentsRouteParams) {
    let [facets, results] = await Promise.all([
      this.getDraftFacets.perform(params),
      this.getDraftResults.perform(params),
    ]);

    this.activeFilters.update(params);

    return { facets, results };
  }
}<|MERGE_RESOLUTION|>--- conflicted
+++ resolved
@@ -93,14 +93,7 @@
             "/api/v1/drafts?" +
               this.createDraftURLSearchParams(params, ownerFacetOnly)
           )
-<<<<<<< HEAD
-          .then((response) => {
-            assert("response must be defined", response);
-            return response.json();
-          });
-=======
           .then((response) => response?.json());
->>>>>>> 5712506a
         return response;
       } catch (e: unknown) {
         console.error(e);
