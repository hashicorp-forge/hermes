import Route from "@ember/routing/route";
import { inject as service } from "@ember/service";
import AuthenticatedUserService from "hermes/services/authenticated-user";
import window from "ember-window-mock";
import SessionService, {
  REDIRECT_LOCAL_STORAGE_KEY,
} from "hermes/services/session";

export default class AuthenticatedRoute extends Route {
  @service declare session: SessionService;
  @service declare authenticatedUser: AuthenticatedUserService;

  async afterModel(): Promise<void> {
    await this.authenticatedUser.loadInfo.perform();
  }

  async beforeModel(transition: any): Promise<void> {
    // If the user isn't authenticated, transition to the auth screen
    let requireAuthentication = this.session.requireAuthentication(
      transition,
      "authenticate"
    );

    let target = window.localStorage.getItem(REDIRECT_LOCAL_STORAGE_KEY);

    if (
      !target &&
      !requireAuthentication &&
      transition.to.name != "authenticated.index"
    ) {
      // ember-simple-auth uses this value to set cookies when fastboot is enabled: https://github.com/mainmatter/ember-simple-auth/blob/a7e583cf4d04d6ebc96b198a8fa6dde7445abf0e/packages/ember-simple-auth/addon/-internals/routing.js#L12

<<<<<<< HEAD
      window.localStorage.setItem(
        REDIRECT_LOCAL_STORAGE_KEY,
        JSON.stringify({
          url: transition.intent.url,
          expiresOn: Date.now() + 60 * 2000, // 2 minutes
        })
      );
=======
      /**
       * We expect a `transition.intent.url`, but in rare cases, it's undefined,
       * e.g., when clicking the "view dashboard" button from the 404 route.
       * When this happens, we fall back to `transition.to.name`.
       *
       * For reference:
       * `transition.intent.url` e.g., 'documents/1'
       * `transition.to.name` e.g., 'authenticated.documents'
       */
      let transitionTo = transition.intent.url ?? transition.to.name;

      window.sessionStorage.setItem(SESSION_STORAGE_KEY, transitionTo);
>>>>>>> ed127b41
    }
  }
}<|MERGE_RESOLUTION|>--- conflicted
+++ resolved
@@ -30,15 +30,6 @@
     ) {
       // ember-simple-auth uses this value to set cookies when fastboot is enabled: https://github.com/mainmatter/ember-simple-auth/blob/a7e583cf4d04d6ebc96b198a8fa6dde7445abf0e/packages/ember-simple-auth/addon/-internals/routing.js#L12
 
-<<<<<<< HEAD
-      window.localStorage.setItem(
-        REDIRECT_LOCAL_STORAGE_KEY,
-        JSON.stringify({
-          url: transition.intent.url,
-          expiresOn: Date.now() + 60 * 2000, // 2 minutes
-        })
-      );
-=======
       /**
        * We expect a `transition.intent.url`, but in rare cases, it's undefined,
        * e.g., when clicking the "view dashboard" button from the 404 route.
@@ -50,8 +41,13 @@
        */
       let transitionTo = transition.intent.url ?? transition.to.name;
 
-      window.sessionStorage.setItem(SESSION_STORAGE_KEY, transitionTo);
->>>>>>> ed127b41
+      window.localStorage.setItem(
+        REDIRECT_LOCAL_STORAGE_KEY,
+        JSON.stringify({
+          url: transitionTo,
+          expiresOn: Date.now() + 60 * 2000, // 2 minutes
+        })
+      );
     }
   }
 }