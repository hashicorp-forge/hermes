import Service, { inject as service } from "@ember/service";
import { tracked } from "@glimmer/tracking";
import { action } from "@ember/object";
import RouterService from "@ember/routing/router-service";
<<<<<<< HEAD
import { task, timeout } from "ember-concurrency";
import { schedule } from "@ember/runloop";

export type ModalType = "draftCreated" | "docTransferred";
=======
import { schedule } from "@ember/runloop";

export enum ModalType {
  DraftCreated = "draftCreated",
}
>>>>>>> c4d4d4dc

export default class ModalAlertsService extends Service {
  @service declare router: RouterService;

  init() {
    super.init();
    this.router.on("routeWillChange", () => {
      this.close();
    });
  }

  @tracked activeModal: ModalType | null = null;
  @tracked activeModalData: Record<string, unknown> = {};

  @action close(): void {
    this.activeModal = null;
  }

<<<<<<< HEAD
  @action closeAndResetData(): void {
    this.close();
    this.activeModalData = {};
  }

  @action setActive(modalType: ModalType, data?: Record<string, unknown>) {
    this.activeModalData = data || {};

    schedule("afterRender", this, () => {
=======
  /**
   * The action to activate a modal by name.
   * Scheduled `afterRender` to work on cross-route transitions
   */
  @action setActive(modalType: ModalType) {
    schedule("afterRender", () => {
>>>>>>> c4d4d4dc
      this.activeModal = modalType;
    });
  }
}<|MERGE_RESOLUTION|>--- conflicted
+++ resolved
@@ -2,18 +2,11 @@
 import { tracked } from "@glimmer/tracking";
 import { action } from "@ember/object";
 import RouterService from "@ember/routing/router-service";
-<<<<<<< HEAD
-import { task, timeout } from "ember-concurrency";
-import { schedule } from "@ember/runloop";
-
-export type ModalType = "draftCreated" | "docTransferred";
-=======
 import { schedule } from "@ember/runloop";
 
 export enum ModalType {
   DraftCreated = "draftCreated",
 }
->>>>>>> c4d4d4dc
 
 export default class ModalAlertsService extends Service {
   @service declare router: RouterService;
@@ -32,24 +25,18 @@
     this.activeModal = null;
   }
 
-<<<<<<< HEAD
   @action closeAndResetData(): void {
     this.close();
     this.activeModalData = {};
   }
-
-  @action setActive(modalType: ModalType, data?: Record<string, unknown>) {
-    this.activeModalData = data || {};
-
-    schedule("afterRender", this, () => {
-=======
   /**
    * The action to activate a modal by name.
    * Scheduled `afterRender` to work on cross-route transitions
    */
-  @action setActive(modalType: ModalType) {
+  @action setActive(modalType: ModalType, data?: Record<string, unknown>) {
+    this.activeModalData = data || {};
+
     schedule("afterRender", () => {
->>>>>>> c4d4d4dc
       this.activeModal = modalType;
     });
   }
