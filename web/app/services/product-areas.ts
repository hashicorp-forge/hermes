import Service, { inject as service } from "@ember/service";
import { tracked } from "@glimmer/tracking";
<<<<<<< HEAD
import { action } from "@ember/object";
import RouterService from "@ember/routing/router-service";
import { task, timeout } from "ember-concurrency";
import ConfigService from "hermes/services/config";
=======
import { task } from "ember-concurrency";
>>>>>>> 48f146b1
import FetchService from "./fetch";

export type ProductArea = {
  abbreviation: string;
};

export default class ProductAreasService extends Service {
  @service("config") declare configSvc: ConfigService;
  @service("fetch") declare fetchSvc: FetchService;

  @tracked index: Record<string, ProductArea> | null = null;

  fetch = task(async () => {
    try {
      this.index = await this.fetchSvc
        .fetch(`/api/${this.configSvc.config.api_version}/products`)
        .then((resp) => resp?.json());
    } catch (err) {
      this.index = null;
      throw err;
    }
  });
}<|MERGE_RESOLUTION|>--- conflicted
+++ resolved
@@ -1,13 +1,7 @@
 import Service, { inject as service } from "@ember/service";
 import { tracked } from "@glimmer/tracking";
-<<<<<<< HEAD
-import { action } from "@ember/object";
-import RouterService from "@ember/routing/router-service";
-import { task, timeout } from "ember-concurrency";
+import { task } from "ember-concurrency";
 import ConfigService from "hermes/services/config";
-=======
-import { task } from "ember-concurrency";
->>>>>>> 48f146b1
 import FetchService from "./fetch";
 
 export type ProductArea = {
