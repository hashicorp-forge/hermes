--- conflicted
+++ resolved
@@ -10,7 +10,6 @@
 };
 
 export default class ProductAreasService extends Service {
-  @service("config") declare configSvc: ConfigService;
   @service("fetch") declare fetchSvc: FetchService;
 
   @tracked _index: Record<string, ProductArea> | null = null;
@@ -49,13 +48,8 @@
    */
   fetch = task(async () => {
     try {
-<<<<<<< HEAD
-      this.index = await this.fetchSvc
+      this._index = await this.fetchSvc
         .fetch("/products")
-=======
-      this._index = await this.fetchSvc
-        .fetch(`/api/${this.configSvc.config.api_version}/products`)
->>>>>>> fdbdc081
         .then((resp) => resp?.json());
     } catch (err) {
       this._index = null;
