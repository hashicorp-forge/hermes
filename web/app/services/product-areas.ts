import Service, { inject as service } from "@ember/service";
import { tracked } from "@glimmer/tracking";
import { task } from "ember-concurrency";
<<<<<<< HEAD
=======
import ConfigService from "hermes/services/config";
>>>>>>> 6f6726ec
import FetchService from "./fetch";
import { assert } from "@ember/debug";

export type ProductArea = {
  abbreviation: string;
  color?: string;
};

export default class ProductAreasService extends Service {
  @service("config") declare configSvc: ConfigService;
  @service("fetch") declare fetchSvc: FetchService;

  @tracked _index: Record<string, ProductArea> | null = null;

  get index(): Record<string, ProductArea> {
    assert("_index must exist", this._index);

    return Object.fromEntries(
      Object.entries(this._index).map(([key, value]) => [
        key,
        { ...value, color: "#320984" },
      ]),
    );
  }

  getAbbreviation(productName?: string): string | undefined {
    if (!productName) {
      return;
    }

    const product = this.index[productName];

    if (!product) {
      return;
    }

    return product.abbreviation.slice(0, 3).toUpperCase();
  }

  fetch = task(async () => {
    try {
<<<<<<< HEAD
      this._index = await this.fetchSvc
        .fetch("/api/v1/products")
=======
      this.index = await this.fetchSvc
        .fetch(`/api/${this.configSvc.config.api_version}/products`)
>>>>>>> 6f6726ec
        .then((resp) => resp?.json());
    } catch (err) {
      this._index = null;
      throw err;
    }
  });
}<|MERGE_RESOLUTION|>--- conflicted
+++ resolved
@@ -1,10 +1,7 @@
 import Service, { inject as service } from "@ember/service";
 import { tracked } from "@glimmer/tracking";
 import { task } from "ember-concurrency";
-<<<<<<< HEAD
-=======
 import ConfigService from "hermes/services/config";
->>>>>>> 6f6726ec
 import FetchService from "./fetch";
 import { assert } from "@ember/debug";
 
@@ -46,13 +43,8 @@
 
   fetch = task(async () => {
     try {
-<<<<<<< HEAD
       this._index = await this.fetchSvc
-        .fetch("/api/v1/products")
-=======
-      this.index = await this.fetchSvc
         .fetch(`/api/${this.configSvc.config.api_version}/products`)
->>>>>>> 6f6726ec
         .then((resp) => resp?.json());
     } catch (err) {
       this._index = null;
