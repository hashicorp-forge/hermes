import Service, { inject as service } from "@ember/service";
import { tracked } from "@glimmer/tracking";
import { task } from "ember-concurrency";
import ConfigService from "hermes/services/config";
import FetchService from "./fetch";
import { assert } from "@ember/debug";

export type ProductArea = {
  abbreviation: string;
  color?: string;
};

export default class ProductAreasService extends Service {
  @service("config") declare configSvc: ConfigService;
  @service("fetch") declare fetchSvc: FetchService;

  @tracked _index: Record<string, ProductArea> | null = null;
<<<<<<< HEAD

  get index(): Record<string, ProductArea> {
    assert("_index must exist", this._index);

    return Object.fromEntries(
      Object.entries(this._index).map(([key, value]) => [
        key,
        { ...value, color: "#320984" },
      ]),
    );
  }

  getAbbreviation(productName?: string): string | undefined {
    if (!productName) {
      return;
    }

    const product = this.index[productName];

    if (!product) {
      return;
    }

    return product.abbreviation.slice(0, 3).toUpperCase();
  }
=======
>>>>>>> d329807f

  /**
   * An asserted-true reference to the `_index` property.
   */
  get index(): Record<string, ProductArea> {
    assert("_index must exist", this._index);
    return this._index;
  }

  /**
   * A helper function to get the abbreviation for a product.
   * Used wherever the abbreviation is needed, e.g.,
   * the ProductSelect component.
   */
  getAbbreviation(productName?: string): string | undefined {
    if (!productName) {
      return;
    }

    const product = this.index[productName];

    if (!product) {
      return;
    }

    return product.abbreviation;
  }

  /**
   * The fetch request to the `/products` endpoint.
   * Called on login by the `/authenticated` route.
   * Stores the response in the `_index` property.
   */
  fetch = task(async () => {
    try {
      this._index = await this.fetchSvc
        .fetch(`/api/${this.configSvc.config.api_version}/products`)
        .then((resp) => resp?.json());
    } catch (err) {
      this._index = null;
      throw err;
    }
  });
}<|MERGE_RESOLUTION|>--- conflicted
+++ resolved
@@ -15,41 +15,18 @@
   @service("fetch") declare fetchSvc: FetchService;
 
   @tracked _index: Record<string, ProductArea> | null = null;
-<<<<<<< HEAD
 
+  /**
+   * An asserted-true reference to the `_index` property.
+   */
   get index(): Record<string, ProductArea> {
     assert("_index must exist", this._index);
-
     return Object.fromEntries(
       Object.entries(this._index).map(([key, value]) => [
         key,
         { ...value, color: "#320984" },
       ]),
     );
-  }
-
-  getAbbreviation(productName?: string): string | undefined {
-    if (!productName) {
-      return;
-    }
-
-    const product = this.index[productName];
-
-    if (!product) {
-      return;
-    }
-
-    return product.abbreviation.slice(0, 3).toUpperCase();
-  }
-=======
->>>>>>> d329807f
-
-  /**
-   * An asserted-true reference to the `_index` property.
-   */
-  get index(): Record<string, ProductArea> {
-    assert("_index must exist", this._index);
-    return this._index;
   }
 
   /**
