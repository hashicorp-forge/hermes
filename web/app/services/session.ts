--- conflicted
+++ resolved
@@ -16,9 +16,6 @@
 export default class SessionService extends EmberSimpleAuthSessionService {
   @service declare router: RouterService;
   @service declare flashMessages: FlashMessageService;
-
-<<<<<<< HEAD
-  readonly SESSION_STORAGE_KEY: string = "hermes.redirectTarget";
 
   /**
    * Whether the service should show a reauthentication message.
@@ -61,21 +58,12 @@
     this.pollForExpiredAuth.perform();
   });
 
-=======
->>>>>>> 5d9790b8
   // ember-simple-auth only uses a cookie to track redirect target if you're using fastboot, otherwise it keeps track of the redirect target as a parameter on the session service. See the source here: https://github.com/mainmatter/ember-simple-auth/blob/a7e583cf4d04d6ebc96b198a8fa6dde7445abf0e/packages/ember-simple-auth/addon/-internals/routing.js#L33-L50
   //
   // Because we redirect as part of the authentication flow, the parameter storing the transition gets reset. Instead, we keep track of the redirectTarget in browser sessionStorage and override the handleAuthentication method as recommended by ember-simple-auth.
 
   handleAuthentication(routeAfterAuthentication: string) {
-<<<<<<< HEAD
-    console.log("handleAuthentication");
-    let redirectTarget = window.sessionStorage.getItem(
-      this.SESSION_STORAGE_KEY
-    );
-=======
     let redirectTarget = window.sessionStorage.getItem(SESSION_STORAGE_KEY);
->>>>>>> 5d9790b8
     let transition;
 
     if (redirectTarget) {
