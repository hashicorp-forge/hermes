--- conflicted
+++ resolved
@@ -3,11 +3,7 @@
 import EmberSimpleAuthSessionService from "ember-simple-auth/services/session";
 import window from "ember-window-mock";
 
-<<<<<<< HEAD
 export const REDIRECT_STORAGE_KEY = "hermes.redirectTarget";
-=======
-export const REDIRECT_LOCAL_STORAGE_KEY = "hermes.redirectTarget";
->>>>>>> 89341c93
 
 export default class SessionService extends EmberSimpleAuthSessionService {
   @service declare router: RouterService;
@@ -17,31 +13,20 @@
   // Because we redirect as part of the authentication flow, the parameter storing the transition gets reset. Instead, we keep track of the redirectTarget in browser sessionStorage and override the handleAuthentication method as recommended by ember-simple-auth.
 
   handleAuthentication(routeAfterAuthentication: string) {
-<<<<<<< HEAD
-    let redirectObject =
+    let redirectStorageValue =
       window.sessionStorage.getItem(REDIRECT_STORAGE_KEY) ||
       window.localStorage.getItem(REDIRECT_STORAGE_KEY);
-=======
-    let redirectObject = window.localStorage.getItem(
-      REDIRECT_LOCAL_STORAGE_KEY
-    );
->>>>>>> 89341c93
 
     let redirectTarget: string | null = null;
     let transition;
 
-    if (redirectObject) {
-<<<<<<< HEAD
-      const isSessionStorageObject = !redirectObject.startsWith("{");
+    if (redirectStorageValue) {
+      const isSessionStorageObject = !redirectStorageValue.startsWith("{");
 
       if (isSessionStorageObject) {
-        redirectTarget = redirectObject;
-      } else if (Date.now() < JSON.parse(redirectObject).expiresOn) {
-=======
-      // Check if the object is less than 2 minutes old
-      if (Date.now() < JSON.parse(redirectObject).expiresOn) {
->>>>>>> 89341c93
-        redirectTarget = JSON.parse(redirectObject).url;
+        redirectTarget = redirectStorageValue;
+      } else if (Date.now() < JSON.parse(redirectStorageValue).expiresOn) {
+        redirectTarget = JSON.parse(redirectStorageValue).url;
       }
     }
 
@@ -53,12 +38,8 @@
       );
     }
     transition.followRedirects().then(() => {
-<<<<<<< HEAD
       window.sessionStorage.removeItem(REDIRECT_STORAGE_KEY);
       window.localStorage.removeItem(REDIRECT_STORAGE_KEY);
-=======
-      window.localStorage.removeItem(REDIRECT_LOCAL_STORAGE_KEY);
->>>>>>> 89341c93
     });
   }
 }