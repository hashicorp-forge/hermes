import { inject as service } from "@ember/service";
import RouterService from "@ember/routing/router-service";
import EmberSimpleAuthSessionService from "ember-simple-auth/services/session";
import window from "ember-window-mock";
import { dropTask, keepLatestTask, timeout } from "ember-concurrency";
import FlashMessageService from "ember-cli-flash/services/flash-messages";
import Ember from "ember";
import { tracked } from "@glimmer/tracking";
import simpleTimeout from "hermes/utils/simple-timeout";
import ConfigService from "hermes/services/config";
import FetchService from "./fetch";
import AuthenticatedUserService from "./authenticated-user";

export const REDIRECT_STORAGE_KEY = "hermes.redirectTarget";

export function isJSON(str: string) {
  try {
    JSON.parse(str);
  } catch (e) {
    return false;
  }
  return true;
}

export default class SessionService extends EmberSimpleAuthSessionService {
  @service("config") declare configSvc: ConfigService;
  @service declare router: RouterService;
  @service declare fetch: FetchService;
  @service declare session: SessionService;
  @service declare flashMessages: FlashMessageService;
  @service declare authenticatedUser: AuthenticatedUserService;

  /**
   * Whether the current session is valid.
   * Set false if our poll response is 401, and when the
   * user requires authentication with EmberSimpleAuth.
   */
  @tracked tokenIsValid = true;

  /**
   * Whether the service should show a reauthentication message.
   * True when the user has dismissed a previous re-auth message.
   */
  @tracked preventReauthenticationMessage = false;

  /**
   * Whether the last poll response was a 401.
   * Updated by the fetch service on every pollCall.
   */
  @tracked pollResponseIs401 = false;

  /**
   * A persistent task that periodically checks if the user's
   * session has expired, and shows a flash message if it has.
   * Kicked off by the Authenticated route.
   */
  pollForExpiredAuth = keepLatestTask(async () => {
    await simpleTimeout(Ember.testing ? 100 : 10000);

    this.fetch.fetch(
      "/api/v1/me",
      {
        method: "HEAD",
      },
      true
    );

<<<<<<< HEAD
    let isLoggedIn = this.requireAuthentication(null, () => {});
=======
    if (!this.configSvc.config.skip_google_auth) {
      let isLoggedIn = await this.requireAuthentication(null, () => {});
>>>>>>> 7396364d

      if (this.pollResponseIs401 || !isLoggedIn) {
        this.tokenIsValid = false;
      }
    } else {
      this.tokenIsValid = !this.pollResponseIs401;
    }

    if (this.tokenIsValid) {
      this.preventReauthenticationMessage = false;
    } else if (!this.preventReauthenticationMessage) {
<<<<<<< HEAD
      /**
       * Show a message and stop polling (If the user hasn't already dismissed
       * a previous message). On re-auth,`handleAuthentication` will restart the task.
       */
      this.showReauthMessage(
        "Login token expired",
        "Please reauthenticate to keep using Hermes.",
        "warning",
        () => {
          this.preventReauthenticationMessage = true;
        }
      );

      return;
=======
      if (!this.configSvc.config.skip_google_auth) {
        this.flashMessages.add({
          title: "Login token expired",
          message: "Please reauthenticate to keep using Hermes.",
          type: "warning",
          sticky: true,
          destroyOnClick: false,
          preventDuplicates: true,
          buttonText: "Authenticate with Google",
          buttonIcon: "google",
          buttonAction: () => {
            this.authenticate("authenticator:torii", "google-oauth2-bearer");
            this.flashMessages.clearMessages();
          },
          onDestroy: () => {
            this.preventReauthenticationMessage = true;
          },
        });
      } else {
        this.flashMessages.add({
          title: "Session expired",
          message: "Please reauthenticate to keep using Hermes.",
          type: "warning",
          sticky: true,
          destroyOnClick: false,
          preventDuplicates: true,
          buttonText: "Authenticate with Okta",
          buttonIcon: "okta",
          buttonAction: () => {
            // Reload to redirect to Okta login.
            window.location.reload();
            this.flashMessages.clearMessages();
          },
          onDestroy: () => {
            this.preventReauthenticationMessage = true;
          },
        });
      }
>>>>>>> 7396364d
    }

    this.pollForExpiredAuth.perform();
  });

  /**
   * Triggers a flash message with a button to reauthenticate.
   * Used when the user's session has expired, or when the user
   * unsuccessfully attempts to reauthenticate.
   */
  private showReauthMessage(
    title: string,
    message: string,
    type: "warning" | "critical",
    onDestroy?: () => void
  ) {
    this.flashMessages.add({
      title,
      message,
      type,
      sticky: true,
      destroyOnClick: false,
      preventDuplicates: true,
      buttonText: "Authenticate with Google",
      buttonIcon: "google",
      buttonAction: () => {
        this.reauthenticate.perform();
      },
      onDestroy,
    });
  }

  protected reauthenticate = dropTask(async () => {
    try {
      await this.authenticate("authenticator:torii", "google-oauth2-bearer");

      this.flashMessages.clearMessages();

      await timeout(Ember.testing ? 0 : 1000);

      this.flashMessages.add({
        title: "Login successful",
        message: `Welcome back${
          this.authenticatedUser.info.name
            ? `, ${this.authenticatedUser.info.name}`
            : ""
        }!`,
        type: "success",
        timeout: 3000,
        destroyOnClick: true,
      });

      this.preventReauthenticationMessage = false;
    } catch (error: unknown) {
      this.flashMessages.clearMessages();
      this.showReauthMessage(
        "Login failed",
        error as string,
        "critical"
      );
    }
  });

  // ember-simple-auth only uses a cookie to track redirect target if you're using fastboot, otherwise it keeps track of the redirect target as a parameter on the session service. See the source here: https://github.com/mainmatter/ember-simple-auth/blob/a7e583cf4d04d6ebc96b198a8fa6dde7445abf0e/packages/ember-simple-auth/addon/-internals/routing.js#L33-L50
  //
  // Because we redirect as part of the authentication flow, the parameter storing the transition gets reset. Instead, we keep track of the redirectTarget in browser sessionStorage and override the handleAuthentication method as recommended by ember-simple-auth.

  handleAuthentication(routeAfterAuthentication: string) {
    if (this.authenticatedUser.info) {
      /**
       * This will be true when reauthenticating via the "token expired" message.
       * Since we already have cached userInfo, we don't need to await it.
       */
      void this.authenticatedUser.loadInfo.perform();
      void this.pollForExpiredAuth.perform();
    }

    let redirectStorageValue =
      window.sessionStorage.getItem(REDIRECT_STORAGE_KEY) ||
      window.localStorage.getItem(REDIRECT_STORAGE_KEY);

    let redirectTarget: string | null = null;
    let transition;

    if (redirectStorageValue) {
      if (!isJSON(redirectStorageValue)) {
        redirectTarget = redirectStorageValue;
      } else if (Date.now() < JSON.parse(redirectStorageValue).expiresOn) {
        redirectTarget = JSON.parse(redirectStorageValue).url;
      }
    }

    if (redirectTarget) {
      transition = this.router.transitionTo(redirectTarget);
    } else {
      transition = this.router.transitionTo(
        `authenticated.${routeAfterAuthentication}`
      );
    }
    transition.followRedirects().then(() => {
      window.sessionStorage.removeItem(REDIRECT_STORAGE_KEY);
      window.localStorage.removeItem(REDIRECT_STORAGE_KEY);
    });
  }
}<|MERGE_RESOLUTION|>--- conflicted
+++ resolved
@@ -65,12 +65,8 @@
       true
     );
 
-<<<<<<< HEAD
-    let isLoggedIn = this.requireAuthentication(null, () => {});
-=======
     if (!this.configSvc.config.skip_google_auth) {
       let isLoggedIn = await this.requireAuthentication(null, () => {});
->>>>>>> 7396364d
 
       if (this.pollResponseIs401 || !isLoggedIn) {
         this.tokenIsValid = false;
@@ -82,22 +78,6 @@
     if (this.tokenIsValid) {
       this.preventReauthenticationMessage = false;
     } else if (!this.preventReauthenticationMessage) {
-<<<<<<< HEAD
-      /**
-       * Show a message and stop polling (If the user hasn't already dismissed
-       * a previous message). On re-auth,`handleAuthentication` will restart the task.
-       */
-      this.showReauthMessage(
-        "Login token expired",
-        "Please reauthenticate to keep using Hermes.",
-        "warning",
-        () => {
-          this.preventReauthenticationMessage = true;
-        }
-      );
-
-      return;
-=======
       if (!this.configSvc.config.skip_google_auth) {
         this.flashMessages.add({
           title: "Login token expired",
@@ -136,7 +116,6 @@
           },
         });
       }
->>>>>>> 7396364d
     }
 
     this.pollForExpiredAuth.perform();
