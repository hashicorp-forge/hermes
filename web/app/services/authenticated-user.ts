--- conflicted
+++ resolved
@@ -75,22 +75,11 @@
    */
   fetchSubscriptions = task(async () => {
     try {
-<<<<<<< HEAD
-      let response = await this.fetchSvc.fetch("/api/v1/me/subscriptions", {
-        method: "GET",
-      });
-      let subscriptions: string[] = await response.json();
-=======
       let subscriptions = await this.fetchSvc
         .fetch("/api/v1/me/subscriptions", {
           method: "GET",
-          headers: {
-            "Hermes-Google-Access-Token":
-              this.session.data.authenticated.access_token,
-          },
         })
         .then((response) => response?.json());
->>>>>>> 2889f3e9
 
       let newSubscriptions: Subscription[] = [];
 
