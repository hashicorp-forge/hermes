import Service from "@ember/service";
import { inject as service } from "@ember/service";
import { keepLatestTask } from "ember-concurrency";
import FetchService from "./fetch";
import { tracked } from "@glimmer/tracking";
import ConfigService from "hermes/services/config";
import { HermesDocument } from "hermes/types/document";
import { assert } from "@ember/debug";

type IndexedDoc = {
  id: string;
  isDraft: boolean;
};

export type RecentlyViewedDoc = {
  doc: HermesDocument;
  isDraft: boolean;
};

export default class RecentlyViewedDocsService extends Service {
  @service("config") declare configSvc: ConfigService;
  @service("fetch") declare fetchSvc: FetchService;
  @service declare session: any;

  /**
   * The index of the recently viewed docs.
   * May include strings (IDs) to support legacy users who
   * have not viewed a file since drafts were added to the index.
   */
  @tracked private index: (IndexedDoc | string)[] | null = null;

  /**
   * All RecentlyViewedDocs. Each object contains a HermesDocument
   * and a boolean indicating whether it is a draft.
   * Rendered by the dashboard template.
   */
  @tracked all: RecentlyViewedDoc[] | null = null;

  get doubleAllRandomized() {
    assert("all should be set", this.all);
    console.log(this.all);
    const all = this.all;
    const doubleAll = all.concat(all);
    return doubleAll.sort(() => Math.random() - 0.5);
  }

  /**
   * Fetches an array of recently viewed docs.
   * Called in the dashboard route if the docs are not already loaded.
   */
  fetchAll = keepLatestTask(async () => {
    try {
      /**
       * Fetch the file IDs from the backend.
       */
      let fetchResponse = await this.fetchSvc.fetch(
<<<<<<< HEAD
        "/api/v1/me/recently-viewed-docs",
=======
        `/api/${this.configSvc.config.api_version}/me/recently-viewed-docs`,
>>>>>>> 6f6726ec
      );

      this.index = (await fetchResponse?.json()) || [];

      assert("fetchAll expects index", this.index);

      /**
       * Ensure that the index is no more than 4 items.
       * Applies to legacy users viewing the dashboard for the
       * first time since drafts were added to the index.
       */
      this.index = this.index.slice(0, 4);

      /**
       * Get the documents from the backend.
       */
      let docResponses = await Promise.allSettled(
        (this.index as IndexedDoc[]).map(async ({ id, isDraft }) => {
          let endpoint = isDraft ? "drafts" : "documents";
          let doc = await this.fetchSvc
            .fetch(
              `/api/${this.configSvc.config.api_version}/${endpoint}/${id}`,
            )
            .then((resp) => resp?.json());

          doc.isDraft = isDraft;

          return { doc, isDraft };
        }),
      );
      /**
       * Set up an empty array to hold the documents.
       */
      let newAll: RecentlyViewedDoc[] = [];

      /**
       * For each fulfilled response, push the document to the array
       */
      docResponses.forEach((response) => {
        if (response.status == "fulfilled") {
          newAll.push(response.value);
        }
      });

      /**
       * Update the tracked property to new array of documents.
       */
      this.all = newAll;
    } catch (e: unknown) {
      this.all = null; // Causes the dashboard to show an error message.
      console.error("Error fetching recently viewed docs", e);
      throw e;
    }
  });
}

declare module "@ember/service" {
  interface Registry {
    "recently-viewed-docs": RecentlyViewedDocsService;
  }
}<|MERGE_RESOLUTION|>--- conflicted
+++ resolved
@@ -54,11 +54,7 @@
        * Fetch the file IDs from the backend.
        */
       let fetchResponse = await this.fetchSvc.fetch(
-<<<<<<< HEAD
-        "/api/v1/me/recently-viewed-docs",
-=======
         `/api/${this.configSvc.config.api_version}/me/recently-viewed-docs`,
->>>>>>> 6f6726ec
       );
 
       this.index = (await fetchResponse?.json()) || [];
