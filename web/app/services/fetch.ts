import Service from "@ember/service";
import fetch from "fetch";
import { inject as service } from "@ember/service";
import SessionService from "./session";

interface FetchOptions {
<<<<<<< HEAD
  headers?: {
    [key: string]: string;
  };
=======
  method?: string;
  headers?: {
    [key: string]: string;
  };
  body?: string;
>>>>>>> acc1131a
}

export default class FetchService extends Service {
  @service declare session: SessionService;

  async fetch(url: string, options: FetchOptions = {}) {
    // Add the Google access token in a header (for auth) if the URL starts with
    // a frontslash, which will only target the application backend.
    if (Array.from(url)[0] == "/") {
      options.headers = {
        ...options.headers,
        "Hermes-Google-Access-Token":
          this.session.data.authenticated.access_token,
      };
    }
    try {
      const resp = await fetch(url, options);

      if (!resp.ok) {
        throw new Error(`Bad response: ${resp.statusText}`);
      }

      return resp;
    } catch (err) {
      // Assume this case is a CORS error because of a redirect is to an OIDC
      // identity provider, so invalidate the session.
      if (
        err instanceof TypeError &&
        (err.message === "Network request failed" ||
          err.message === "Failed to fetch")
      ) {
        // Swallow error and handle gracefully.
        this.session.invalidate();
      } else {
        // Re-throw the error to be handled at the call site.
        throw err;
      }
    }
  }
}

declare module "@ember/service" {
  interface Registry {
    fetch: FetchService;
  }
}<|MERGE_RESOLUTION|>--- conflicted
+++ resolved
@@ -4,17 +4,11 @@
 import SessionService from "./session";
 
 interface FetchOptions {
-<<<<<<< HEAD
-  headers?: {
-    [key: string]: string;
-  };
-=======
   method?: string;
   headers?: {
     [key: string]: string;
   };
   body?: string;
->>>>>>> acc1131a
 }
 
 export default class FetchService extends Service {
