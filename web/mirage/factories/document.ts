--- conflicted
+++ resolved
@@ -22,28 +22,15 @@
 
 export default Factory.extend({
   objectID: (i: number) => `doc-${i}`,
-<<<<<<< HEAD
-=======
   title: (i: number) => `Test Document ${i}`,
->>>>>>> 5762983d
   status: "Draft",
   product: "Vault",
   docType: "RFC",
   modifiedAgo: 1000000000,
   modifiedTime: 1,
-  title: (i: number) => `Test Document ${i}`,
-  _snippetResult: {
-    content: {
-      value: "This is a test document",
-    },
-  },
-  owners: ["Test user"],
   docNumber() {
     // @ts-ignore - Mirage types are wrong
-<<<<<<< HEAD
-=======
     // See discussion at https://github.com/miragejs/miragejs/pull/525
->>>>>>> 5762983d
     return getTestDocNumber(this.product);
   },
   _snippetResult: {
