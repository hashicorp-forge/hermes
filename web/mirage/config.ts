// https://www.ember-cli-mirage.com/docs/advanced/server-configuration

import { Collection, Response, createServer } from "miragejs";
import { getTestDocNumber } from "./factories/document";
import algoliaHosts from "./algolia/hosts";

// @ts-ignore - Mirage not detecting file
import config from "../config/environment";

import {
  TEST_SUPPORT_URL,
  TEST_SHORT_LINK_BASE_URL,
} from "hermes/utils/hermes-urls";

export default function (mirageConfig) {
  let finalConfig = {
    ...mirageConfig,

    routes() {
      this.namespace = "api/v1";

      /*************************************************************************
       *
       * Algolia requests
       *
       *************************************************************************/

      /**
       * A triage function for all Algolia requests.
       * Reviews the request and determines how to respond.
       */
      const handleAlgoliaRequest = (schema, request) => {
        const requestBody = JSON.parse(request.requestBody);

        if (requestBody) {
          const { facetQuery, query } = requestBody;
          if (facetQuery) {
            let facetMatch = schema.document.all().models.filter((doc) => {
              return doc.attrs.product
                .toLowerCase()
                .includes(facetQuery.toLowerCase());
            })[0];
            if (facetMatch) {
              return new Response(
                200,
                {},
                { facetHits: [{ value: facetMatch.attrs.product }] },
              );
            } else {
              return new Response(200, {}, { facetHits: [] });
            }
          } else if (query !== undefined) {
            /**
             * A query exists, but may be empty.
             * Typically, this is a query for a document title or product,
             * but sometimes it's a query by some optionalFilters.
             */

            let docMatches = [];
            let idsToExclude: string[] = [];

            const setDefaultDocMatches = () => {
              docMatches = schema.document.all().models.filter((doc) => {
                return (
                  doc.attrs.title.toLowerCase().includes(query.toLowerCase()) ||
                  doc.attrs.product.toLowerCase().includes(query.toLowerCase())
                );
              });
            };

            const filters = requestBody.filters;

            if (filters?.includes("NOT objectID")) {
              // there can be a number of objectIDs in the format of
              // NOT objectID:"1234" AND NOT objectID:"5678"
              // we need to parse these and use them to filter the results below.
              filters.split("NOT objectID:").forEach((filter: string) => {
                if (filter) {
                  const id = filter.split('"')[1];
                  if (id) {
                    idsToExclude.push(id);
                  }
                }
              });
            }

            const optionalFilters = requestBody.optionalFilters;

            if (optionalFilters?.includes("docNumber")) {
              const docNumber = optionalFilters
                .split('docNumber:"')[1]
                .split('"')[0];

              docMatches = schema.document.all().models.filter((doc) => {
                return doc.attrs.docNumber === docNumber;
              });

              // Duplicates are detected in the front end
              return new Response(200, {}, { hits: docMatches });
            } else if (filters) {
              const requestIsForDocsAwaitingReview =
                filters.includes("approvers:'testuser@example.com'") &&
                requestBody.filters.includes("AND status:In-Review");
              if (requestIsForDocsAwaitingReview) {
                docMatches = schema.document.all().models.filter((doc) => {
                  return (
                    doc.attrs.approvers.includes("testuser@example.com") &&
                    doc.attrs.status.toLowerCase().includes("review")
                  );
                });
              } else {
                // This
                setDefaultDocMatches();
              }
            } else {
              setDefaultDocMatches();
            }

            if (idsToExclude) {
              docMatches = docMatches.filter((doc) => {
                return !idsToExclude.includes(doc.attrs.objectID);
              });
            }

            return new Response(200, {}, { hits: docMatches });
          } else {
            /**
             * A request we're not currently handling with any specificity.
             * Returns the entire document index.
             */
            return new Response(
              200,
              {},
              { hits: schema.document.all().models },
            );
          }
        } else {
          /**
           * This is a `getObject` request, (a search by a :document_id),
           * which arrives like this: { *: "index-name/id" }.
           * We use the ID to search Mirage.
           * If an object is found, we return it.
           * If not, we return a 404.
           */
          const docID = request.params["*"].split("/")[1];
          const doc = schema.document.findBy({ id: docID });

          if (doc) {
            return new Response(200, {}, doc.attrs);
          } else {
            // Mimic Algolia's response when its getObject method fails.
            return new Response(404, {}, {});
          }
        }
      };

      /**
       * Algolia has several search hosts, e.g.,
       * - appID-1.algolianet.com
       * - appID-2.algolianet.com
       *
       * And Mirage lacks wildcards, so we create a route for each.
       *
       * Additionally, we support the remaining Algolia routes.
       */

      algoliaHosts.forEach((host) => {
        this.post(host, (schema, request) => {
          return handleAlgoliaRequest(schema, request);
        });

        this.get(host, (schema, request) => {
          return handleAlgoliaRequest(schema, request);
        });
      });

      /*************************************************************************
       *
       * Project requests
       *
       *************************************************************************/
      // Create a project
      this.post("/projects", (schema, request) => {
        let project = schema.projects.create(JSON.parse(request.requestBody));
        return new Response(200, {}, project.attrs);
      });

      // Fetch a list of projects.
      this.get("/projects", () => {
        const projects = this.schema.projects.all().models;
        return new Response(
          200,
          {},
          projects.map((project) => project.attrs),
        );
      });

      // Fetch a single project.
      this.get("/projects/:project_id", (schema, request) => {
        const project = schema.projects.findBy({
          id: request.params.project_id,
        });
        return new Response(200, {}, project.attrs);
      });

<<<<<<< HEAD
      // Update a project.
      this.patch("/projects/:project_id", (schema, request) => {
        const project = schema.projects.findBy({
          id: request.params.project_id,
        });

        if (project) {
          project.update(JSON.parse(request.requestBody));
          return new Response(200, {}, project.attrs);
        }
=======
      /**
       * Fetch a project's related resources.
       * Since Mirage doesn't yet know the relationship between projects and resources,
       * so simply return the documents and links created within tests via
       * `project.update({ hermesDocuments, externalLinks })`.
       */
      this.get("/projects/:project_id/related-resources", (schema, request) => {
        const projectID = request.params.project_id;
        const project = schema.projects.findBy({ id: projectID });
        const { hermesDocuments, externalLinks } = project.attrs;
        return new Response(200, {}, { hermesDocuments, externalLinks });
>>>>>>> 6c556605
      });

      // Fetch a project's related resources
      this.put("/projects/:project_id", (schema, request) => {
        let project = schema.projects.findBy({
          id: request.params.project_id,
        });

        if (project) {
          let attrs = JSON.parse(request.requestBody);

          project.update(attrs);
          return new Response(200, {}, project.attrs);
        }
      });

      /*************************************************************************
       *
       * HEAD requests
       *
       *************************************************************************/

      this.head("/me", (schema, _request) => {
        let isLoggedIn = schema.db.mes[0].isLoggedIn;

        if (isLoggedIn) {
          return new Response(200, {});
        } else {
          return new Response(401, {});
        }
      });

      /*************************************************************************
       *
       * POST requests
       *
       *************************************************************************/

      /**
       * Used by the `PeopleSelect` component to query for people
       * without exposing personal information like a GET request might.
       */
      this.post("/people", (schema, request) => {
        // Grab the query from the request body
        let query: string = JSON.parse(request.requestBody).query;

        // Search everyone's first emailAddress for matches
        let matches: Collection<unknown> = schema.people.where((person) => {
          return person.emailAddresses[0].value.includes(query);
        });

        // Return the Collection models in Response format
        return new Response(200, {}, matches.models);
      });

      /**
       * Called when a user creates a new document.
       */
      this.post("/drafts", (schema, request) => {
        const document = schema.document.create({
          ...JSON.parse(request.requestBody),
        });

        document.update({
          objectID: document.id,
          owners: ["testuser@example.com"],
        });

        return new Response(200, {}, document.attrs);
      });

      /**
       * Used when publishing a draft for review.
       * Updates the document's status and isDraft properties.
       *
       * TODO: Add docNumber assignment.
       */
      this.post("/reviews/:document_id", (schema, request) => {
        const document = schema.document.findBy({
          objectID: request.params.document_id,
        });

        if (document) {
          document.update({
            status: "In Review",
            isDraft: false,
          });

          return new Response(200, {}, document.attrs);
        }

        return new Response(404, {}, {});
      });

      /**
       * Used by the AuthenticatedUserService to add and remove subscriptions.
       */
      this.post("/me/subscriptions", () => {
        return new Response(200, {});
      });

      /**
       *  Used by the RecentlyViewedDocsService to log a viewed doc.
       */
      this.post("https://www.googleapis.com/upload/drive/v3/files", () => {
        return new Response(200, {});
      });

      /**
       * Called by the Document route to log a document view.
       */
      this.post("/web/analytics", () => {
        return new Response(200, {});
      });

      /*************************************************************************
       *
       * GET requests
       *
       *************************************************************************/

      /**
       * Used by the config service for environment variables.
       */
      this.get("/web/config", () => {
        return new Response(
          200,
          {},
          {
            algolia_docs_index_name: config.algolia.docsIndexName,
            algolia_drafts_index_name: config.algolia.draftsIndexName,
            algolia_internal_index_name: config.algolia.internalIndexName,
            feature_flags: null,
            google_doc_folders: "",
            short_link_base_url: TEST_SHORT_LINK_BASE_URL,
            skip_google_auth: false,
            google_analytics_tag_id: undefined,
            support_link_url: TEST_SUPPORT_URL,
            version: "1.2.3",
            short_revision: "abc123",
          },
        );
      });

      /**
       * Used in the /new routes when creating a document.
       */
      this.get("/document-types", () => {
        if (this.schema.documentTypes.all().models.length === 0) {
          return new Response(200, {}, [
            {
              name: "RFC",
              longName: "Request for Comments",
              description:
                "Present a proposal to colleagues for their review and feedback.",
              moreInfoLink: {
                text: "More-info link",
                url: "example.com",
              },
            },
            {
              name: "PRD",
              longName: "Product Requirements",
              description:
                "Summarize a problem statement and outline a phased approach to addressing it.",
            },
          ]);
        }
        return new Response(
          200,
          {},
          this.schema.documentTypes.all().models.map((docType) => {
            return docType.attrs;
          }),
        );
      });

      /**
       * Used by the AuthenticatedUserService to get the user's profile.
       */
      this.get("/me", (schema) => {
        // If the test has explicitly set a user, return it.
        if (schema.mes.first()) {
          return schema.mes.first().attrs;
        } else {
          // Otherwise, create and return a new user.
          return schema.mes.create({
            id: "1",
            name: "Test User",
            email: "testuser@example.com",
            given_name: "Test",
            picture: "",
            subscriptions: [],
            isLoggedIn: true,
          }).attrs;
        }
      });

      /**
       * Used by the PeopleSelect component to get a list of people.
       * Used to confirm that an approver has access to a document.
       */
      this.get("/people", (schema, request) => {
        // This allows the test user to view docs they're an approver on.
        if (request.queryParams.emails === "testuser@example.com") {
          return new Response(200, {}, []);
        }

        if (request.queryParams.emails !== "") {
          const emails = request.queryParams.emails.split(",");

          if (emails.length === 0) {
            return new Response(200, {}, []);
          }

          const hermesUsers = emails.map((email: string) => {
            return { emailAddresses: [{ value: email }], photos: [] };
          });

          return new Response(200, {}, hermesUsers);
        }

        return schema.people.all();
      });

      /**
       * Used by the Document route to get a document.
       */
      this.get("/documents/:document_id", (schema, request) => {
        return new Response(
          200,
          {},
          schema.document.findBy({
            objectID: request.params.document_id,
          }).attrs,
        );
      });

      /**
       * Used by the Document route to get a document's draft.
       */
      this.get("/drafts/:document_id", (schema, request) => {
        return new Response(
          200,
          {},
          schema.document.findBy({
            objectID: request.params.document_id,
          }).attrs,
        );
      });

      /**
       * Used by the document sidebar to determine if a draft `isShareable`.
       */
      this.get("/documents/:document_id/shareable", () => {
        return new Response(200, {}, { isShareable: false });
      });

      /**
       * Used by the RelatedResources component when the doc is a draft.
       */
      this.get("drafts/:document_id/related-resources", (schema, request) => {
        let hermesDocuments = schema.relatedHermesDocument
          .all()
          .models.map((doc) => {
            return doc.attrs;
          });
        let externalLinks = schema.relatedExternalLinks
          .all()
          .models.map((link) => {
            return link.attrs;
          });

        return new Response(200, {}, { hermesDocuments, externalLinks });
      });

      /**
       * Used by the RelatedResources component when the doc is published.
       */
      this.get(
        "documents/:document_id/related-resources",
        (schema, request) => {
          let hermesDocuments = schema.relatedHermesDocument
            .all()
            .models.map((doc) => {
              return doc.attrs;
            });
          let externalLinks = schema.relatedExternalLinks
            .all()
            .models.map((link) => {
              return link.attrs;
            });

          return new Response(200, {}, { hermesDocuments, externalLinks });
        },
      );

      /**
       * Used by the /drafts route's getDraftResults method to fetch
       * a list of facets and draft results.
       */
      this.get("/drafts", () => {
        const allDocs = this.schema.document.all().models;
        const drafts = allDocs.filter((doc) => {
          return doc.attrs.isDraft;
        });

        return new Response(
          200,
          {},
          {
            facets: [],
            Hits: drafts,
            params: "",
            page: 0,
          },
        );
      });

      /**
       * Used by the Dashboard route to get a user's recently viewed documents.
       */
      this.get("/me/recently-viewed-docs", (schema) => {
        let index = schema.recentlyViewedDocs.all().models.map((doc) => {
          return doc.attrs;
        });
        return new Response(200, {}, index);
      });

      /**
       * Used by the AuthenticatedUserService to get the user's subscriptions.
       */
      this.get("/me/subscriptions", () => {
        return new Response(200, {}, []);
      });

      /**
       * Used by /subscriptions to get all possible subscriptions.
       * Used by the NewDoc route to map the products to their abbreviations.
       * Used by the sidebar to populate a draft's product/area dropdown.
       */
      this.get("/products", () => {
        let currentProducts = this.schema.products.all().models;
        if (currentProducts.length === 0) {
          return new Response(
            200,
            {},
            { "Default Fetched Product": { abbreviation: "NONE" } },
          );
        } else {
          let objects = this.schema.products.all().models.map((product) => {
            return {
              [product.attrs.name]: {
                abbreviation: product.attrs.abbreviation,
              },
            };
          });

          // The objects currently look like:
          // [
          //  0: { "Labs": { abbreviation: "LAB" } },
          //  1: { "Vault": { abbreviation: "VLT"} }
          // ]

          // We reformat them to match the API's response:
          // {
          //  "Labs": { abbreviation: "LAB" },
          //  "Vault": { abbreviation: "VLT" }
          // }

          let formattedObjects = {};

          objects.forEach((object) => {
            let key = Object.keys(object)[0];
            formattedObjects[key] = object[key];
          });

          return new Response(200, {}, formattedObjects);
        }
      });

      // RecentlyViewedDocsService / fetchIndexID
      this.get("https://www.googleapis.com/drive/v3/files", (schema) => {
        let file = schema.recentlyViewedDocsDatabases.first()?.attrs;

        if (!file) {
          file = schema.recentlyViewedDocsDatabases.create({
            name: "recently_viewed_docs.json",
          }).attrs;
        }

        return new Response(200, {}, { files: [file] });
      });

      // RecentlyViewedDocsService / fetchAll
      this.get("https://www.googleapis.com/drive/v3/files/:id", (schema) => {
        let index = schema.recentlyViewedDocs.all().models.map((doc) => {
          if (doc.attrs.isLegacy) {
            return doc.attrs.id;
          } else {
            return doc.attrs;
          }
        });
        return new Response(200, {}, index);
      });

      /*************************************************************************
       *
       * PATCH requests
       *
       *************************************************************************/

      // RecentlyViewedDocsService / markViewed
      this.patch(
        "https://www.googleapis.com/upload/drive/v3/files/:id",
        (schema, request) => {
          let index = JSON.parse(request.requestBody);
          schema.db.recentlyViewedDocs.remove();
          schema.db.recentlyViewedDocs.insert(index);
          return new Response(200, {}, schema.recentlyViewedDocs.all().models);
        },
      );

      /**
       * Used by the sidebar to save document properties, e.g., productArea.
       */
      this.patch("/drafts/:document_id", (schema, request) => {
        let document = schema.document.findBy({
          objectID: request.params.document_id,
        });
        if (document) {
          let attrs = JSON.parse(request.requestBody);

          if ("customFields" in attrs) {
            attrs.customFields.forEach((field) => {
              document.attrs[field.name] = field.value;
            });
          }

          if ("product" in attrs) {
            attrs.docNumber = getTestDocNumber(attrs.product);
          }

          document.update(attrs);

          return new Response(200, {}, document.attrs);
        }
      });

      /*************************************************************************
       *
       * PUT requests
       *
       *************************************************************************/

      // Related resources (drafts)

      this.put("/drafts/:document_id/related-resources", (schema, request) => {
        let requestBody = JSON.parse(request.requestBody);
        let { hermesDocuments, externalLinks } = requestBody;

        let doc = schema.document.findBy({
          objectID: request.params.document_id,
        });

        if (doc) {
          doc.update({
            hermesDocuments,
            externalLinks,
          });
          return new Response(200, {}, doc.attrs);
        }
      });

      // Related resources (published docs)

      this.put(
        "documents/:document_id/related-resources",
        (schema, request) => {
          let requestBody = JSON.parse(request.requestBody);
          let { hermesDocuments, externalLinks } = requestBody;

          // we're not yet saving this to the document;
          // currently we're just just overwriting the global mirage objects

          this.schema.db.relatedHermesDocument.remove();
          this.schema.db.relatedExternalLinks.remove();

          hermesDocuments.forEach(
            (doc: { googleFileID: string; sortOrder: number }) => {
              const mirageDocument = this.schema.document.findBy({
                objectID: doc.googleFileID,
              }).attrs;

              this.schema.relatedHermesDocument.create({
                googleFileID: doc.googleFileID,
                sortOrder: hermesDocuments.indexOf(doc) + 1,
                title: mirageDocument.title,
                type: mirageDocument.docType,
                documentNumber: mirageDocument.docNumber,
              });
            },
          );

          externalLinks.forEach((link) => {
            this.schema.relatedExternalLinks.create({
              name: link.name,
              url: link.url,
              sortOrder:
                externalLinks.indexOf(link) + 1 + hermesDocuments.length,
            });
          });

          return new Response(200, {}, {});
        },
      );

      // Project related resources
      this.put("projects/:project_id", (schema, request) => {
        let project = schema.projects.findBy({
          id: request.params.project_id,
        });

        if (project) {
          let attrs = JSON.parse(request.requestBody);

          project.update(attrs);
          return new Response(200, {}, project.attrs);
        }
      });

      // Update whether a draft is shareable.
      this.put("/drafts/:document_id/shareable", (schema, request) => {
        const isShareable = JSON.parse(request.requestBody).isShareable;

        let doc = schema.document.findBy({
          objectID: request.params.document_id,
        });

        if (doc) {
          doc.update({ isShareable });
          return new Response(200, {}, doc.attrs);
        }
      });
    },
  };

  return createServer(finalConfig);
}<|MERGE_RESOLUTION|>--- conflicted
+++ resolved
@@ -203,7 +203,6 @@
         return new Response(200, {}, project.attrs);
       });
 
-<<<<<<< HEAD
       // Update a project.
       this.patch("/projects/:project_id", (schema, request) => {
         const project = schema.projects.findBy({
@@ -214,7 +213,8 @@
           project.update(JSON.parse(request.requestBody));
           return new Response(200, {}, project.attrs);
         }
-=======
+      });
+
       /**
        * Fetch a project's related resources.
        * Since Mirage doesn't yet know the relationship between projects and resources,
@@ -226,7 +226,6 @@
         const project = schema.projects.findBy({ id: projectID });
         const { hermesDocuments, externalLinks } = project.attrs;
         return new Response(200, {}, { hermesDocuments, externalLinks });
->>>>>>> 6c556605
       });
 
       // Fetch a project's related resources
