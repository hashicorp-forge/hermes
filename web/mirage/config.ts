// https://www.ember-cli-mirage.com/docs/advanced/server-configuration

import { Collection, Response, createServer } from "miragejs";
import { getTestDocNumber } from "./factories/document";
import algoliaHosts from "./algolia/hosts";
import { ProjectStatus } from "hermes/types/project-status";
import { HITS_PER_PAGE } from "hermes/services/algolia";
import { assert as emberAssert } from "@ember/debug";
<<<<<<< HEAD
import { HermesDocument } from "hermes/types/document";
=======
import { FacetName } from "hermes/components/header/toolbar";
>>>>>>> 40c87d59

import {
  TEST_WEB_CONFIG,
  TEST_USER_EMAIL,
  TEST_USER_NAME,
  TEST_USER_GIVEN_NAME,
  TEST_USER_PHOTO,
} from "../mirage/utils";
import { getFacetsFromHits } from "./algolia/utils";

export default function (mirageConfig) {
  let finalConfig = {
    ...mirageConfig,

    routes() {
      this.namespace = "api/v1";

      /*************************************************************************
       *
       * Algolia requests
       *
       *************************************************************************/

      /**
       * A triage function for all Algolia requests.
       * Reviews the request and determines how to respond.
       */
      const handleAlgoliaRequest = (schema, request) => {
        const indexName = request.url.split("indexes/")[1].split("/")[0];
        const requestBody = JSON.parse(request.requestBody);

        const page = requestBody?.page ?? 0;
        const docModels = schema.document.all().models;
        const nbHits = docModels.length;
        const nbPages = Math.ceil(nbHits / HITS_PER_PAGE);

        let facets = requestBody?.facets ?? [];

        if (requestBody) {
          const { facetQuery, query } = requestBody;
          let { facetFilters } = requestBody;

          // Ignore the facetFilters if they're empty.
          if (facetFilters) {
            if (facetFilters.length === 0) {
              facetFilters = undefined;
            } else if (facetFilters[0] === "") {
              facetFilters = undefined;
            }
          }

          if (facetFilters) {
            /**
             * Handle requests to the /my/documents route.
             * These arrive like ["owners:foo@bar.com"]
             */
            if (facetFilters.includes(`owners:${TEST_USER_EMAIL}`)) {
              // A request from the my/documents route for published docs
              const hits = docModels.filter((doc) => {
                return (
                  doc.attrs.owners.includes(TEST_USER_EMAIL) &&
                  doc.attrs.status !== "WIP"
                );
              });

              return new Response(
                200,
                {},
                {
                  hits,
                  nbHits: hits.length,
                  nbPages: Math.ceil(hits.length / HITS_PER_PAGE),
                  page,
                  facets: getFacetsFromHits(facets, hits),
                },
              );
            } else {
              // FacetFilters come nested like this:
              // [["product:Vault", "docType:RFC"]]
              // so we need to flatten them

              facetFilters = facetFilters.flat();

              // Create a placeholder object to hold the search params

              let searchParams: Record<string, any> = {};

              // Loop through facetFilters and add them to the params

              facetFilters.forEach((filter: string) => {
                const filterType = filter.split(":")[0];
                const filterValue = filter.split(":")[1];

                emberAssert("filterType must exist", filterType);

                searchParams[filterType] = filterValue;
              });

              /**
               * We use status to determine if we're searching for projects or documents.
               * If the status is present and set to a ProjectStatus value,
               * we search for projects. Otherwise, we search for documents.
               */
              const maybeStatus = searchParams["status"];

              let results;

              switch (maybeStatus) {
                case ProjectStatus.Active:
                case ProjectStatus.Completed:
                case ProjectStatus.Archived:
                  results = this.schema.projects.where(searchParams);
                  break;
                default:
                  results = this.schema.document.where(searchParams);
              }

              // Query Mirage using the search params

              const hits = results.models.map((hit) => {
                return {
                  ...hit.attrs,
                  objectID: hit.attrs.id,
                };
              });

              return new Response(
                200,
                {},
                {
                  hits,
                  nbHits: hits.length,
                  nbPages: Math.ceil(hits.length / HITS_PER_PAGE),
                  page,
                  facets: getFacetsFromHits(facets, hits),
                },
              );
            }
          } else if (facetQuery) {
            /**
             * Get the FacetName from the request.
             * At this point `request.params["*"]` looks like:
             * "index-name/facets/owners/query"
             */
            const facetName = request.params["*"].split("/")[2];
            let uniqueHits: string[] = [];
            let facetHits: Array<{ value: string }> = [];

            switch (facetName) {
              case FacetName.Owners:
                let ownerMatches = docModels.filter((doc) => {
                  return doc.attrs.owners[0]
                    .toLowerCase()
                    .includes(facetQuery.toLowerCase());
                });

                ownerMatches.forEach((doc) => {
                  const owner = doc.attrs.owners[0];
                  if (!uniqueHits.includes(owner)) {
                    uniqueHits.push(owner);
                  }
                });
                break;

              case FacetName.Product:
                let productMatches = docModels.filter((doc) => {
                  return doc.attrs.product
                    .toLowerCase()
                    .includes(facetQuery.toLowerCase());
                });

                productMatches.forEach((doc) => {
                  if (!uniqueHits.includes(doc.attrs.product)) {
                    uniqueHits.push(doc.attrs.product);
                  }
                });
                break;
            }

            facetHits = uniqueHits.map((product) => {
              return { value: product };
            });

            return new Response(200, {}, { facetHits });
          } else if (query !== undefined) {
            /**
             * A query exists, but may be empty.
             * Typically, this is a query for a document, project or product,
             * but sometimes it's a query by some optionalFilters.
             */
            if (indexName?.includes("projects")) {
              const projects = schema.projects
                .all()
                .models.filter((project) => {
                  return (
                    project.attrs.title
                      .toLowerCase()
                      .includes(query.toLowerCase()) ||
                    project.attrs.description
                      ?.toLowerCase()
                      .includes(query.toLowerCase())
                  );
                });

              const hits = projects.map((project) => {
                return {
                  ...project.attrs,
                  objectID: project.attrs.id,
                };
              });

              return new Response(
                200,
                {},
                {
                  hits,
                  nbHits: hits.length,
                  nbPages: Math.ceil(hits.length / HITS_PER_PAGE),
                  page,
                  facets: getFacetsFromHits(facets, hits),
                },
              );
            }

            let docMatches = [];
            let idsToExclude: string[] = [];

            const setDefaultDocMatches = () => {
              docMatches = docModels.filter((doc) => {
                return (
                  doc.attrs.title.toLowerCase().includes(query.toLowerCase()) ||
                  doc.attrs.product.toLowerCase().includes(query.toLowerCase())
                );
              });
            };

            const filters = requestBody.filters;

            // Used by the dashboard to fetch docs awaiting review.
            if (filters?.includes("approvers")) {
              const approvers = filters.split("approvers:'")[1].split("'")[0];
              docMatches = docModels.filter((doc) => {
                return doc.attrs.approvers.some((approver) => {
                  return approvers.includes(approver);
                });
              });

              return new Response(
                200,
                {},
                {
                  hits: docMatches,
                  nbHits: docMatches.length,
                  nbPages: Math.ceil(docMatches.length / HITS_PER_PAGE),
                  page,
                  facets: getFacetsFromHits(facets, docMatches),
                },
              );
            }

            if (filters?.includes("NOT objectID")) {
              // there can be a number of objectIDs in the format of
              // NOT objectID:"1234" AND NOT objectID:"5678"
              // we need to parse these and use them to filter the results below.
              filters.split("NOT objectID:").forEach((filter: string) => {
                if (filter) {
                  const id = filter.split('"')[1];
                  if (id) {
                    idsToExclude.push(id);
                  }
                }
              });
            }

            const optionalFilters = requestBody.optionalFilters;

            if (optionalFilters?.includes("docNumber")) {
              const docNumber = optionalFilters
                .split('docNumber:"')[1]
                .split('"')[0];

              docMatches = docModels.filter((doc) => {
                return doc.attrs.docNumber === docNumber;
              });

              // Duplicates are detected in the front end
              return new Response(
                200,
                {},
                {
                  hits: docMatches,
                  nbHits: docMatches.length,
                  nbPages: Math.ceil(docMatches.length / HITS_PER_PAGE),
                  page,
                  facets: getFacetsFromHits(facets, docMatches),
                },
              );
            } else if (filters) {
              const requestIsForDocsAwaitingReview =
                filters.includes(`approvers:'${TEST_USER_EMAIL}'`) &&
                requestBody.filters.includes("AND status:In-Review");
              const requestIsForProductDocs = filters.includes(`product:`);

              if (requestIsForDocsAwaitingReview) {
                docMatches = docModels.filter((doc) => {
                  return (
                    doc.attrs.approvers.includes(TEST_USER_EMAIL) &&
                    doc.attrs.status.toLowerCase().includes("review")
                  );
                });
              } else if (requestIsForProductDocs) {
                const product = filters.split("product:")[1].split('"')[1];
                docMatches = docModels.filter((doc) => {
                  return doc.attrs.product === product;
                });
              } else {
                setDefaultDocMatches();
              }
            } else {
              setDefaultDocMatches();
            }

            if (idsToExclude) {
              docMatches = docMatches.filter((doc) => {
                return !idsToExclude.includes(doc.attrs.objectID);
              });
            }

            return new Response(
              200,
              {},
              {
                hits: docMatches.slice(0, HITS_PER_PAGE),
                nbHits: docMatches.length,
                nbPages: Math.ceil(docMatches.length / HITS_PER_PAGE),
                page,
                facets: getFacetsFromHits(facets, docMatches),
              },
            );
          } else {
            /**
             * A request we're not currently handling with any specificity.
             * Returns the entire document index.
             */
            return new Response(
              200,
              {},
              {
                hits: docModels.slice(0, HITS_PER_PAGE),
                nbHits,
                nbPages,
                page,
                facets: getFacetsFromHits(facets, docModels),
              },
            );
          }
        } else {
          /**
           * This is a `getObject` request, (a search by a :document_id),
           * which arrives like this: { *: "index-name/id" }.
           * We use the ID to search Mirage.
           * If an object is found, we return it.
           * If not, we return a 404.
           */
          const docID = request.params["*"].split("/")[1];
          const doc = schema.document.findBy({ id: docID });

          if (doc) {
            return new Response(200, {}, doc.attrs);
          } else {
            // Mimic Algolia's response when its getObject method fails.
            return new Response(404, {}, {});
          }
        }
      };

      /**
       * Algolia has several search hosts, e.g.,
       * - appID-1.algolianet.com
       * - appID-2.algolianet.com
       *
       * And Mirage lacks wildcards, so we create a route for each.
       *
       * Additionally, we support the remaining Algolia routes.
       */

      algoliaHosts.forEach((host) => {
        this.post(host, (schema, request) => {
          return handleAlgoliaRequest(schema, request);
        });

        this.get(host, (schema, request) => {
          return handleAlgoliaRequest(schema, request);
        });
      });

      /*************************************************************************
       *
       * Jira requests
       *
       *************************************************************************/

      // Get issue
      this.get("/jira/issues/:issue_id", (schema, request) => {
        const issue = schema.jiraIssues.findBy({
          key: request.params.issue_id,
        });
        return new Response(200, {}, issue.attrs);
      });

      // Issue picker
      this.get("/jira/issue/picker", (schema, request) => {
        const query = request.queryParams.query;
        const issues = schema.jiraPickerResults.all().models.filter((issue) => {
          return issue.attrs.summary.includes(query);
        });

        return new Response(200, {}, issues);
      });

      /*************************************************************************
       *
       * Project requests
       *
       *************************************************************************/

      // Create a project
      this.post("/projects", (schema, request) => {
        let project = schema.projects.create(JSON.parse(request.requestBody));
        project.update({
          status: ProjectStatus.Active,
        });
        return new Response(200, {}, project.attrs);
      });

      // Fetch a list of projects.
      // If a status is provided, filter by it.
      this.get("/projects", (schema, request) => {
        const { status } = request.queryParams;

        let projects;

        if (status) {
          projects = schema.projects.where({ status }).models;
        } else {
          projects = schema.projects.all().models;
        }
        return new Response(
          200,
          {},
          projects.map((project) => project.attrs),
        );
      });

      // Save a document to a project
      this.post(
        "/projects/:project_id/related-resources",
        (schema, request) => {
          let project = schema.projects.findBy({
            id: request.params.project_id,
          });

          if (project) {
            let attrs = JSON.parse(request.requestBody);

            // update the projects array on the hermesDocuments

            const { hermesDocuments, externalLinks } = attrs;

            let newHermesDocuments: any[] = [];

            hermesDocuments.forEach((doc) => {
              const relatedDocument = this.schema.relatedHermesDocument.findBy({
                googleFileID: doc.googleFileID,
              });

              const fullDocument = this.schema.document.findBy({
                objectID: doc.googleFileID,
              });

              const existingDocuments = project.attrs.hermesDocuments ?? [];

              newHermesDocuments.push(
                ...existingDocuments,
                relatedDocument.attrs,
              );

              //  ignore duplicates
              if (existingDocuments.includes(doc.googleFileID)) {
                return;
              } else {
                fullDocument.update({
                  projects: [...fullDocument.attrs.projects, project.attrs.id],
                });
              }

              fullDocument.update({
                projects: [...fullDocument.attrs.projects, project.attrs.id],
              });
            });

            project.update({
              hermesDocuments: newHermesDocuments,
              externalLinks,
            });

            return new Response(200, {}, project.attrs);
          }
        },
      );

      // Fetch a single project.
      this.get("/projects/:project_id", (schema, request) => {
        const shouldAddToRecentlyViewed =
          request.requestHeaders["Add-To-Recently-Viewed"];

        const project = schema.projects.findBy({
          id: request.params.project_id,
        });

        if (shouldAddToRecentlyViewed) {
          schema.recentlyViewedProjects.create({
            id: project.attrs.id,
            viewedTime: Date.now(),
          });
        }

        return new Response(200, {}, project.attrs);
      });

      // Update a project.
      this.patch("/projects/:project_id", (schema, request) => {
        const project = schema.projects.findBy({
          id: request.params.project_id,
        });

        if (project) {
          project.update(JSON.parse(request.requestBody));
          return new Response(200, {}, project.attrs);
        }
      });

      /**
       * Fetch a project's related resources.
       * Since Mirage doesn't yet know the relationship between projects and resources,
       * so simply return the documents and links created within tests via
       * `project.update({ hermesDocuments, externalLinks })`.
       */
      this.get("/projects/:project_id/related-resources", (schema, request) => {
        const projectID = request.params.project_id;
        const project = schema.projects.findBy({ id: projectID });
        const { hermesDocuments, externalLinks } = project.attrs;
        return new Response(200, {}, { hermesDocuments, externalLinks });
      });

      // Update a project's related resources
      this.put("/projects/:project_id/related-resources", (schema, request) => {
        let project = schema.projects.findBy({
          id: request.params.project_id,
        });

        if (project) {
          let attrs = JSON.parse(request.requestBody);

          const { hermesDocuments, externalLinks } = attrs;

          // need to compare current hermesDocuments
          // to the new ones being requested

          // documents that are in the current project but not in the new request
          // need to have their projects array updated to remove the project id

          // documents that are in the new request but not in the current project
          // need to have their projects array updated to add the project id

          // documents that are in both the current project and the new request

          const currentHermesDocuments = project.attrs.hermesDocuments ?? [];
          const incomingHermesDocuments = attrs.hermesDocuments ?? [];

          const documentsToRemove = currentHermesDocuments.filter((doc) => {
            return !incomingHermesDocuments.includes(doc);
          });

          const documentsToAdd = incomingHermesDocuments.filter((doc) => {
            return !currentHermesDocuments.includes(doc);
          });

          documentsToRemove.forEach((doc) => {
            const mirageDocument = this.schema.document.findBy({
              objectID: doc.googleFileID,
            });

            mirageDocument?.update({
              projects: mirageDocument.attrs.projects.filter(
                (projectID) => projectID.toString() !== project.attrs.id,
              ),
            });
          });

          documentsToAdd.forEach((doc) => {
            const mirageDocument = this.schema.document.findBy({
              objectID: doc,
            });
            mirageDocument?.update({
              projects: [...mirageDocument.attrs.projects, project.attrs.id],
            });
          });

          project.update({
            hermesDocuments,
            externalLinks,
          });
          return new Response(200, {}, project.attrs);
        }
      });

      /*************************************************************************
       *
       * Draft requests
       *
       *************************************************************************/

      // Create a new draft
      this.post("/drafts", (schema, request) => {
        const document = schema.document.create({
          ...JSON.parse(request.requestBody),
        });

        document.update({
          objectID: document.id,
          owners: [TEST_USER_EMAIL],
          appCreated: true,
          status: "WIP",
        });

        return new Response(200, {}, document.attrs);
      });

      // Return all the user's drafts
      this.get("/drafts", (schema, request) => {
        const params = request.queryParams;
        const { facetFilters } = params;
        const allDocs = this.schema.document.all().models;
        const drafts = allDocs.filter((doc) => {
          if (facetFilters.includes(`owners:${TEST_USER_EMAIL}`)) {
            return (
              doc.attrs.isDraft && doc.attrs.owners.includes(TEST_USER_EMAIL)
            );
          } else {
            return doc.attrs.isDraft;
          }
        });

        return new Response(
          200,
          {},
          {
            Hits: drafts,
            params: "",
            page: 0,
          },
        );
      });

      // Return a draft by ID
      this.get("/drafts/:document_id", (schema, request) => {
        return new Response(
          200,
          {},
          schema.document.findBy({
            objectID: request.params.document_id,
          }).attrs,
        );
      });

      // Determine if a draft is shareable
      this.get("/drafts/:document_id/shareable", (schema, request) => {
        const document = schema.document.findBy({
          objectID: request.params.document_id,
        });
        return new Response(
          200,
          {},
          { isShareable: document.attrs.isShareable },
        );
      });

      // Update whether a draft is shareable.
      this.put("/drafts/:document_id/shareable", (schema, request) => {
        const isShareable = JSON.parse(request.requestBody).isShareable;

        let doc = schema.document.findBy({
          objectID: request.params.document_id,
        });

        if (doc) {
          doc.update({ isShareable });
          return new Response(200, {}, doc.attrs);
        }
      });

      // Fetch a draft's related resources
      this.get("drafts/:document_id/related-resources", (schema, request) => {
        let hermesDocuments = schema.relatedHermesDocument
          .all()
          .models.map((doc) => {
            return doc.attrs;
          });
        let externalLinks = schema.relatedExternalLinks
          .all()
          .models.map((link) => {
            return link.attrs;
          });

        return new Response(200, {}, { hermesDocuments, externalLinks });
      });

      // Save a draft's related resources
      this.put("/drafts/:document_id/related-resources", (schema, request) => {
        let requestBody = JSON.parse(request.requestBody);
        let { hermesDocuments, externalLinks } = requestBody;

        let doc = schema.document.findBy({
          objectID: request.params.document_id,
        });

        if (doc) {
          doc.update({
            hermesDocuments,
            externalLinks,
          });
          return new Response(200, {}, doc.attrs);
        }
      });

      // Save a draft
      this.patch("/drafts/:document_id", (schema, request) => {
        let document = schema.document.findBy({
          objectID: request.params.document_id,
        });
        if (document) {
          let attrs = JSON.parse(request.requestBody);

          if ("customFields" in attrs) {
            attrs.customFields.forEach((field) => {
              document.attrs[field.name] = field.value;
            });
          }

          if ("product" in attrs) {
            attrs.docNumber = getTestDocNumber(attrs.product);
          }

          document.update(attrs);

          return new Response(200, {}, document.attrs);
        }
      });

      // Delete a draft
      this.delete("/drafts/:document_id", (schema, request) => {
        const document = schema.document.findBy({
          objectID: request.params.document_id,
        });

        if (document) {
          document.destroy();
          return new Response(200, {}, {});
        }

        return new Response(404, {}, {});
      });

      /*************************************************************************
       *
       * Document approvals
       *
       *************************************************************************/

      /**
       * Used when approving a document.
       * Adds the user's email to the `approvedBy` array.
       */
      this.post("/approvals/:document_id", (schema, request) => {
        const document = schema.document.findBy({
          objectID: request.params.document_id,
        });

        if (document) {
          const { attrs } = document as { attrs: HermesDocument };
          const { approvedBy, approvers } = attrs;

          document.update({
            approvedBy: [...(approvedBy || []), TEST_USER_EMAIL],
            /**
             * Add any new approvers to the list,
             * such as in the case of group approvals.
             */
            approvers: approvers?.includes(TEST_USER_EMAIL)
              ? approvers
              : [...(approvers || []), TEST_USER_EMAIL],
          });

          return new Response(200, {}, document.attrs);
        }

        return new Response(404, {}, {});
      });

      /**
       * Used when rejecting an FRD.
       */
      this.delete("/approvals/:document_id", (schema, request) => {
        const document = schema.document.findBy({
          objectID: request.params.document_id,
        });

        if (document) {
          document.update({
            changesRequestedBy: [TEST_USER_EMAIL],
          });

          return new Response(200, {}, document.attrs);
        }

        return new Response(404, {}, {});
      });

      this.options("/approvals/:document_id", (schema, request) => {
        return new Response(200, {}, { allow: [] });
      });

      /*************************************************************************
       *
       * People
       *
       *************************************************************************/

      // Query via the PeopleSelect
      this.post("/people", (schema, request) => {
<<<<<<< HEAD
        let query: string = JSON.parse(request.requestBody).query.toLowerCase();

=======
        let query: string = JSON.parse(request.requestBody).query;
>>>>>>> 40c87d59
        // Search everyone's first emailAddress for matches
        let matches: Collection<unknown> = schema["google/people"].where(
          (person) => {
            return (
              person.emailAddresses[0].value.toLowerCase().includes(query) ||
              person.names[0].displayName.toLowerCase().includes(query)
            );
          },
        );

        // Return the Collection models in Response format
        return new Response(200, {}, matches.models);
      });

      /*************************************************************************
       *
       * Google Groups
       *
       ************************************************************************/

      // Query via the PeopleSelect
      this.post("/groups", (schema, request) => {
        const requestBody = JSON.parse(request.requestBody);
        const { query } = requestBody;

        const matches = schema.groups.where((group) => {
          return group.email.includes(query) || group.name.includes(query);
        });

        return new Response(200, {}, matches.models);
      });

      /*************************************************************************
       *
       * HEAD requests
       *
       *************************************************************************/

      this.head("/me", (schema, _request) => {
        // Stop this from cluttering the console when "Mirage logging" is checked
        this.logging = false;

        let isLoggedIn = schema.db.me[0].isLoggedIn;

        if (isLoggedIn) {
          return new Response(200, {});
        } else {
          return new Response(401, {});
        }
      });

      /*************************************************************************
       *
       * POST requests
       *
       *************************************************************************/

      /**
       * Used when publishing a draft for review.
       * Updates the document's status and isDraft properties.
       *
       * TODO: Add docNumber assignment.
       */
      this.post("/reviews/:document_id", (schema, request) => {
        const document = schema.document.findBy({
          objectID: request.params.document_id,
        });

        if (document) {
          document.update({
            status: "In-Review",
            isDraft: false,
          });

          return new Response(200, {}, document.attrs);
        }

        return new Response(404, {}, {});
      });

      /**
       * Used by the AuthenticatedUserService to add and remove subscriptions.
       */
      this.post("/me/subscriptions", () => {
        return new Response(200, {});
      });

      /**
       *  Used by the RecentlyViewedDocsService to log a viewed doc.
       */
      this.post("https://www.googleapis.com/upload/drive/v3/files", () => {
        return new Response(200, {});
      });

      /**
       * Called by the Document route to log a document view.
       */
      this.post("/web/analytics", () => {
        return new Response(200, {});
      });

      /*************************************************************************
       *
       * GET requests
       *
       *************************************************************************/

      /**
       * Used by the config service for environment variables.
       */
      this.get("/web/config", () => {
        // TODO: allow this to be overwritten in the request
        return new Response(200, {}, TEST_WEB_CONFIG);
      });

      /**
       * Used in the /new routes when creating a document.
       */
      this.get("/document-types", () => {
        if (this.schema.documentTypes.all().models.length === 0) {
          return new Response(200, {}, [
            {
              name: "RFC",
              longName: "Request for Comments",
              description:
                "Present a proposal to colleagues for their review and feedback.",
              moreInfoLink: {
                text: "More-info link",
                url: "example.com",
              },
              flightIcon: "discussion-circle",
            },
            {
              name: "PRD",
              longName: "Product Requirements",
              description:
                "Summarize a problem statement and outline a phased approach to addressing it.",
            },
            {
              name: "FRD",
              longName: "Funding Request",
              description:
                "Capture a budget request, along with the business justification and expected returns.",
            },
          ]);
        } else {
          return new Response(
            200,
            {},
            this.schema.documentTypes
              .all()
              .models.map((docType) => docType.attrs),
          );
        }
      });

      /**
       * Used by the AuthenticatedUserService to get the user's profile.
       */
      this.get("/me", (schema) => {
        // If the test has explicitly set a user, return it.
        if (schema.me.first()) {
          return schema.me.first().attrs;
        } else {
          // Otherwise, create and return a new user.
          return schema.me.create({
            id: TEST_USER_EMAIL,
            name: TEST_USER_NAME,
            email: TEST_USER_EMAIL,
            given_name: TEST_USER_GIVEN_NAME,
            picture: TEST_USER_PHOTO,
            subscriptions: [],
            isLoggedIn: true,
          }).attrs;
        }
      });

      /**
       * Used by the Document route to get a document.
       */
      this.get("/documents/:document_id", (schema, request) => {
        return new Response(
          200,
          {},
          schema.document.findBy({
            objectID: request.params.document_id,
          }).attrs,
        );
      });

      /**
       * Used by the RelatedResources component when the doc is published.
       */
      this.get(
        "documents/:document_id/related-resources",
        (schema, request) => {
          let hermesDocuments = schema.relatedHermesDocument
            .all()
            .models.map((doc) => {
              return doc.attrs;
            });
          let externalLinks = schema.relatedExternalLinks
            .all()
            .models.map((link) => {
              return link.attrs;
            });

          return new Response(200, {}, { hermesDocuments, externalLinks });
        },
      );

      /**
       * Used by the Dashboard route to get a user's recently viewed documents.
       */
      this.get("/me/recently-viewed-docs", (schema) => {
        let index = schema.recentlyViewedDocs.all().models.map((doc) => {
          return doc.attrs;
        });

        return new Response(200, {}, index.length === 0 ? null : index);
      });

      /**
       * Used in the dashboard to show recently viewed projects
       */
      this.get("/me/recently-viewed-projects", (schema) => {
        let index = schema.recentlyViewedProjects
          .all()
          .models.map((project) => {
            return project.attrs;
          });

        return new Response(200, {}, index.length === 0 ? null : index);
      });

      /**
       * Used by the AuthenticatedUserService to get the user's subscriptions.
       */
      this.get("/me/subscriptions", () => {
        return new Response(200, {}, []);
      });

      /**
       * Used by /subscriptions to get all possible subscriptions.
       * Used by the NewDoc route to map the products to their abbreviations.
       * Used by the sidebar to populate a draft's product/area dropdown.
       */
      this.get("/products", () => {
        let currentProducts = this.schema.products.all().models;
        if (currentProducts.length === 0) {
          return new Response(
            200,
            {},
            { "Default Fetched Product": { abbreviation: "NONE" } },
          );
        } else {
          let objects = this.schema.products.all().models.map((product) => {
            return {
              [product.attrs.name]: {
                abbreviation: product.attrs.abbreviation,
              },
            };
          });

          // The objects currently look like:
          // [
          //  0: { "Labs": { abbreviation: "LAB" } },
          //  1: { "Vault": { abbreviation: "VLT"} }
          // ]

          // We reformat them to match the API's response:
          // {
          //  "Labs": { abbreviation: "LAB" },
          //  "Vault": { abbreviation: "VLT" }
          // }

          let formattedObjects = {};

          objects.forEach((object) => {
            let key = Object.keys(object)[0];
            formattedObjects[key] = object[key];
          });

          return new Response(200, {}, formattedObjects);
        }
      });

      // RecentlyViewedDocsService / fetchIndexID
      this.get("https://www.googleapis.com/drive/v3/files", (schema) => {
        let file = schema.recentlyViewedDocsDatabases.first()?.attrs;

        if (!file) {
          file = schema.recentlyViewedDocsDatabases.create({
            name: "recently_viewed_docs.json",
          }).attrs;
        }

        return new Response(200, {}, { files: [file] });
      });

      // RecentlyViewedDocsService / fetchAll
      this.get("https://www.googleapis.com/drive/v3/files/:id", (schema) => {
        let index = schema.recentlyViewedDocs.all().models.map((doc) => {
          if (doc.attrs.isLegacy) {
            return doc.attrs.id;
          } else {
            return doc.attrs;
          }
        });
        return new Response(200, {}, index);
      });

      /*************************************************************************
       *
       * PATCH requests
       *
       *************************************************************************/

      // RecentlyViewedDocsService / markViewed
      this.patch(
        "https://www.googleapis.com/upload/drive/v3/files/:id",
        (schema, request) => {
          let index = JSON.parse(request.requestBody);
          schema.db.recentlyViewedDocs.remove();
          schema.db.recentlyViewedDocs.insert(index);
          return new Response(200, {}, schema.recentlyViewedDocs.all().models);
        },
      );

      /**
       * Used by the sidebar to update a document,
       * e.g., to change a its status.
       */
      this.patch("/documents/:document_id", (schema, request) => {
        let document = schema.document.findBy({
          objectID: request.params.document_id,
        });
        if (document) {
          let attrs = JSON.parse(request.requestBody);
          document.update(attrs);
          return new Response(200, {}, document.attrs);
        }
      });

      /*************************************************************************
       *
       * PUT requests
       *
       *************************************************************************/

      // Related resources (published docs)

      this.put(
        "documents/:document_id/related-resources",
        (schema, request) => {
          let requestBody = JSON.parse(request.requestBody);
          let { hermesDocuments, externalLinks } = requestBody;

          // we're not yet saving this to the document;
          // currently we're just just overwriting the global mirage objects

          this.schema.db.relatedHermesDocument.remove();
          this.schema.db.relatedExternalLinks.remove();

          hermesDocuments.forEach(
            (doc: { googleFileID: string; sortOrder: number }) => {
              const mirageDocument = this.schema.document.findBy({
                objectID: doc.googleFileID,
              }).attrs;

              this.schema.relatedHermesDocument.create({
                googleFileID: doc.googleFileID,
                sortOrder: hermesDocuments.indexOf(doc) + 1,
                title: mirageDocument.title,
                type: mirageDocument.docType,
                documentNumber: mirageDocument.docNumber,
              });
            },
          );

          externalLinks.forEach((link) => {
            this.schema.relatedExternalLinks.create({
              name: link.name,
              url: link.url,
              sortOrder:
                externalLinks.indexOf(link) + 1 + hermesDocuments.length,
            });
          });

          return new Response(200, {}, {});
        },
      );

      // Project related resources
      this.put("projects/:project_id", (schema, request) => {
        let project = schema.projects.findBy({
          id: request.params.project_id,
        });

        if (project) {
          let attrs = JSON.parse(request.requestBody);

          project.update(attrs);
          return new Response(200, {}, project.attrs);
        }
      });
    },
  };

  return createServer(finalConfig);
}<|MERGE_RESOLUTION|>--- conflicted
+++ resolved
@@ -6,11 +6,8 @@
 import { ProjectStatus } from "hermes/types/project-status";
 import { HITS_PER_PAGE } from "hermes/services/algolia";
 import { assert as emberAssert } from "@ember/debug";
-<<<<<<< HEAD
 import { HermesDocument } from "hermes/types/document";
-=======
 import { FacetName } from "hermes/components/header/toolbar";
->>>>>>> 40c87d59
 
 import {
   TEST_WEB_CONFIG,
@@ -852,12 +849,8 @@
 
       // Query via the PeopleSelect
       this.post("/people", (schema, request) => {
-<<<<<<< HEAD
         let query: string = JSON.parse(request.requestBody).query.toLowerCase();
 
-=======
-        let query: string = JSON.parse(request.requestBody).query;
->>>>>>> 40c87d59
         // Search everyone's first emailAddress for matches
         let matches: Collection<unknown> = schema["google/people"].where(
           (person) => {
