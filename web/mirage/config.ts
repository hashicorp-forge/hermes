--- conflicted
+++ resolved
@@ -368,14 +368,10 @@
             algolia_docs_index_name: config.algolia.docsIndexName,
             algolia_drafts_index_name: config.algolia.draftsIndexName,
             algolia_internal_index_name: config.algolia.internalIndexName,
-<<<<<<< HEAD
             api_version: "v1",
-            feature_flags: null,
-=======
             feature_flags: {
               projects: true,
             },
->>>>>>> 6e924ea2
             google_doc_folders: "",
             short_link_base_url: TEST_SHORT_LINK_BASE_URL,
             skip_google_auth: false,
