// https://www.ember-cli-mirage.com/docs/advanced/server-configuration

import { Collection, Response, createServer } from "miragejs";
import { getTestDocNumber } from "./factories/document";
import algoliaHosts from "./algolia/hosts";

// @ts-ignore - Mirage not detecting file
import config from "../config/environment";

import {
  TEST_SUPPORT_URL,
  TEST_SHORT_LINK_BASE_URL,
} from "hermes/utils/hermes-urls";

import {
  TEST_USER_EMAIL,
  TEST_USER_NAME,
  TEST_USER_GIVEN_NAME,
} from "hermes/utils/mirage-utils";

export default function (mirageConfig) {
  let finalConfig = {
    ...mirageConfig,

    routes() {
      this.namespace = "api/v1";

      /*************************************************************************
       *
       * Algolia requests
       *
       *************************************************************************/

      /**
       * A triage function for all Algolia requests.
       * Reviews the request and determines how to respond.
       */
      const handleAlgoliaRequest = (schema, request) => {
        const requestBody = JSON.parse(request.requestBody);

        if (requestBody) {
          const { facetQuery, query } = requestBody;
          if (facetQuery) {
            let facetMatch = schema.document.all().models.filter((doc) => {
              return doc.attrs.product
                .toLowerCase()
                .includes(facetQuery.toLowerCase());
            })[0];
            if (facetMatch) {
              return new Response(
                200,
                {},
                { facetHits: [{ value: facetMatch.attrs.product }] },
              );
            } else {
              return new Response(200, {}, { facetHits: [] });
            }
          } else if (query !== undefined) {
            /**
             * A query exists, but may be empty.
             * Typically, this is a query for a document title or product,
             * but sometimes it's a query by some optionalFilters.
             */

            let docMatches = [];
            let idsToExclude: string[] = [];

            const setDefaultDocMatches = () => {
              docMatches = schema.document.all().models.filter((doc) => {
                return (
                  doc.attrs.title.toLowerCase().includes(query.toLowerCase()) ||
                  doc.attrs.product.toLowerCase().includes(query.toLowerCase())
                );
              });
            };

            const filters = requestBody.filters;

            if (filters?.includes("NOT objectID")) {
              // there can be a number of objectIDs in the format of
              // NOT objectID:"1234" AND NOT objectID:"5678"
              // we need to parse these and use them to filter the results below.
              filters.split("NOT objectID:").forEach((filter: string) => {
                if (filter) {
                  const id = filter.split('"')[1];
                  if (id) {
                    idsToExclude.push(id);
                  }
                }
              });
            }

            const optionalFilters = requestBody.optionalFilters;

            if (optionalFilters?.includes("docNumber")) {
              const docNumber = optionalFilters
                .split('docNumber:"')[1]
                .split('"')[0];

              docMatches = schema.document.all().models.filter((doc) => {
                return doc.attrs.docNumber === docNumber;
              });

              // Duplicates are detected in the front end
              return new Response(200, {}, { hits: docMatches });
            } else if (filters) {
              const requestIsForDocsAwaitingReview =
                filters.includes(`approvers:'${TEST_USER_EMAIL}'`) &&
                requestBody.filters.includes("AND status:In-Review");
              if (requestIsForDocsAwaitingReview) {
                docMatches = schema.document.all().models.filter((doc) => {
                  return (
                    doc.attrs.approvers.includes(TEST_USER_EMAIL) &&
                    doc.attrs.status.toLowerCase().includes("review")
                  );
                });
              } else {
                // This
                setDefaultDocMatches();
              }
            } else {
              setDefaultDocMatches();
            }

            if (idsToExclude) {
              docMatches = docMatches.filter((doc) => {
                return !idsToExclude.includes(doc.attrs.objectID);
              });
            }

            return new Response(200, {}, { hits: docMatches });
          } else {
            /**
             * A request we're not currently handling with any specificity.
             * Returns the entire document index.
             */
            return new Response(
              200,
              {},
              { hits: schema.document.all().models },
            );
          }
        } else {
          /**
           * This is a `getObject` request, (a search by a :document_id),
           * which arrives like this: { *: "index-name/id" }.
           * We use the ID to search Mirage.
           * If an object is found, we return it.
           * If not, we return a 404.
           */
          const docID = request.params["*"].split("/")[1];
          const doc = schema.document.findBy({ id: docID });

          if (doc) {
            return new Response(200, {}, doc.attrs);
          } else {
            // Mimic Algolia's response when its getObject method fails.
            return new Response(404, {}, {});
          }
        }
      };

      /**
       * Algolia has several search hosts, e.g.,
       * - appID-1.algolianet.com
       * - appID-2.algolianet.com
       *
       * And Mirage lacks wildcards, so we create a route for each.
       *
       * Additionally, we support the remaining Algolia routes.
       */

      algoliaHosts.forEach((host) => {
        this.post(host, (schema, request) => {
          return handleAlgoliaRequest(schema, request);
        });

        this.get(host, (schema, request) => {
          return handleAlgoliaRequest(schema, request);
        });
      });

      /*************************************************************************
       *
       * Project requests
       *
       *************************************************************************/
      // Create a project
      this.post("/projects", (schema, request) => {
        let project = schema.projects.create(JSON.parse(request.requestBody));
        return new Response(200, {}, project.attrs);
      });

      // Fetch a list of projects.
      this.get("/projects", () => {
        const projects = this.schema.projects.all().models;
        return new Response(
          200,
          {},
          projects.map((project) => project.attrs),
        );
      });

      // Fetch a single project.
      this.get("/projects/:project_id", (schema, request) => {
        const project = schema.projects.findBy({
          id: request.params.project_id,
        });
        return new Response(200, {}, project.attrs);
      });

      // Update a project.
      this.patch("/projects/:project_id", (schema, request) => {
        const project = schema.projects.findBy({
          id: request.params.project_id,
        });

        if (project) {
          project.update(JSON.parse(request.requestBody));
          return new Response(200, {}, project.attrs);
        }
      });

      /**
       * Fetch a project's related resources.
       * Since Mirage doesn't yet know the relationship between projects and resources,
       * so simply return the documents and links created within tests via
       * `project.update({ hermesDocuments, externalLinks })`.
       */
      this.get("/projects/:project_id/related-resources", (schema, request) => {
        const projectID = request.params.project_id;
        const project = schema.projects.findBy({ id: projectID });
        const { hermesDocuments, externalLinks } = project.attrs;
        return new Response(200, {}, { hermesDocuments, externalLinks });
      });

      // Fetch a project's related resources
      this.put("/projects/:project_id/related-resources", (schema, request) => {
        let project = schema.projects.findBy({
          id: request.params.project_id,
        });

        if (project) {
          let attrs = JSON.parse(request.requestBody);

          project.update(attrs);
          return new Response(200, {}, project.attrs);
        }
      });

      /*************************************************************************
       *
       * HEAD requests
       *
       *************************************************************************/

      this.head("/me", (schema, _request) => {
        let isLoggedIn = schema.db.mes[0].isLoggedIn;

        if (isLoggedIn) {
          return new Response(200, {});
        } else {
          return new Response(401, {});
        }
      });

      /*************************************************************************
       *
       * POST requests
       *
       *************************************************************************/

      /**
       * Used by the `PeopleSelect` component to query for people
       * without exposing personal information like a GET request might.
       */
      this.post("/people", (schema, request) => {
        // Grab the query from the request body
        let query: string = JSON.parse(request.requestBody).query;

        // Search everyone's first emailAddress for matches
        let matches: Collection<unknown> = schema.people.where((person) => {
          return person.emailAddresses[0].value.includes(query);
        });

        // Return the Collection models in Response format
        return new Response(200, {}, matches.models);
      });

      /**
       * Called when a user creates a new document.
       */
      this.post("/drafts", (schema, request) => {
        const document = schema.document.create({
          ...JSON.parse(request.requestBody),
        });

        document.update({
          objectID: document.id,
<<<<<<< HEAD
          owners: ["testuser@example.com"],
          appCreated: true,
          status: "WIP",
=======
          owners: [TEST_USER_EMAIL],
>>>>>>> 1e1e5036
        });

        return new Response(200, {}, document.attrs);
      });

      /**
       * Used when publishing a draft for review.
       * Updates the document's status and isDraft properties.
       *
       * TODO: Add docNumber assignment.
       */
      this.post("/reviews/:document_id", (schema, request) => {
        const document = schema.document.findBy({
          objectID: request.params.document_id,
        });

        if (document) {
          document.update({
            status: "In Review",
            isDraft: false,
          });

          return new Response(200, {}, document.attrs);
        }

        return new Response(404, {}, {});
      });

      /**
       * Used by the AuthenticatedUserService to add and remove subscriptions.
       */
      this.post("/me/subscriptions", () => {
        return new Response(200, {});
      });

      /**
       *  Used by the RecentlyViewedDocsService to log a viewed doc.
       */
      this.post("https://www.googleapis.com/upload/drive/v3/files", () => {
        return new Response(200, {});
      });

      /**
       * Called by the Document route to log a document view.
       */
      this.post("/web/analytics", () => {
        return new Response(200, {});
      });

      /*************************************************************************
       *
       * GET requests
       *
       *************************************************************************/

      /**
       * Used by the config service for environment variables.
       */
      this.get("/web/config", () => {
        return new Response(
          200,
          {},
          {
            algolia_docs_index_name: config.algolia.docsIndexName,
            algolia_drafts_index_name: config.algolia.draftsIndexName,
            algolia_internal_index_name: config.algolia.internalIndexName,
            feature_flags: {
              projects: true,
            },
            google_doc_folders: "",
            short_link_base_url: TEST_SHORT_LINK_BASE_URL,
            skip_google_auth: false,
            google_analytics_tag_id: undefined,
            support_link_url: TEST_SUPPORT_URL,
            version: "1.2.3",
            short_revision: "abc123",
          },
        );
      });

      /**
       * Used in the /new routes when creating a document.
       */
      this.get("/document-types", () => {
        if (this.schema.documentTypes.all().models.length === 0) {
          return new Response(200, {}, [
            {
              name: "RFC",
              longName: "Request for Comments",
              description:
                "Present a proposal to colleagues for their review and feedback.",
              moreInfoLink: {
                text: "More-info link",
                url: "example.com",
              },
            },
            {
              name: "PRD",
              longName: "Product Requirements",
              description:
                "Summarize a problem statement and outline a phased approach to addressing it.",
            },
          ]);
        }
        return new Response(
          200,
          {},
          this.schema.documentTypes.all().models.map((docType) => {
            return docType.attrs;
          }),
        );
      });

      /**
       * Used by the AuthenticatedUserService to get the user's profile.
       */
      this.get("/me", (schema) => {
        // If the test has explicitly set a user, return it.
        if (schema.mes.first()) {
          return schema.mes.first().attrs;
        } else {
          // Otherwise, create and return a new user.
          return schema.mes.create({
            id: "1",
            name: TEST_USER_NAME,
            email: TEST_USER_EMAIL,
            given_name: TEST_USER_GIVEN_NAME,
            picture: "",
            subscriptions: [],
            isLoggedIn: true,
          }).attrs;
        }
      });

      /**
       * Used by the PeopleSelect component to get a list of people.
       * Used to confirm that an approver has access to a document.
       */
      this.get("/people", (schema, request) => {
        // This allows the test user to view docs they're an approver on.
        if (request.queryParams.emails === TEST_USER_EMAIL) {
          return new Response(200, {}, []);
        }

        if (request.queryParams.emails !== "") {
          const emails = request.queryParams.emails.split(",");

          if (emails.length === 0) {
            return new Response(200, {}, []);
          }

          const hermesUsers = emails.map((email: string) => {
            return { emailAddresses: [{ value: email }], photos: [] };
          });

          return new Response(200, {}, hermesUsers);
        }

        return schema.people.all();
      });

      /**
       * Used by the Document route to get a document.
       */
      this.get("/documents/:document_id", (schema, request) => {
        return new Response(
          200,
          {},
          schema.document.findBy({
            objectID: request.params.document_id,
          }).attrs,
        );
      });

      /**
       * Used by the Document route to get a document's draft.
       */
      this.get("/drafts/:document_id", (schema, request) => {
        return new Response(
          200,
          {},
          schema.document.findBy({
            objectID: request.params.document_id,
          }).attrs,
        );
      });

      /**
       * Used by the document sidebar to determine if a draft `isShareable`.
       */
      this.get("/documents/:document_id/shareable", () => {
        return new Response(200, {}, { isShareable: false });
      });

      /**
       * Used by the RelatedResources component when the doc is a draft.
       */
      this.get("drafts/:document_id/related-resources", (schema, request) => {
        let hermesDocuments = schema.relatedHermesDocument
          .all()
          .models.map((doc) => {
            return doc.attrs;
          });
        let externalLinks = schema.relatedExternalLinks
          .all()
          .models.map((link) => {
            return link.attrs;
          });

        return new Response(200, {}, { hermesDocuments, externalLinks });
      });

      /**
       * Used by the RelatedResources component when the doc is published.
       */
      this.get(
        "documents/:document_id/related-resources",
        (schema, request) => {
          let hermesDocuments = schema.relatedHermesDocument
            .all()
            .models.map((doc) => {
              return doc.attrs;
            });
          let externalLinks = schema.relatedExternalLinks
            .all()
            .models.map((link) => {
              return link.attrs;
            });

          return new Response(200, {}, { hermesDocuments, externalLinks });
        },
      );

      /**
       * Used by the /drafts route's getDraftResults method to fetch
       * a list of facets and draft results.
       */
      this.get("/drafts", () => {
        const allDocs = this.schema.document.all().models;
        const drafts = allDocs.filter((doc) => {
          return doc.attrs.isDraft;
        });

        return new Response(
          200,
          {},
          {
            facets: [],
            Hits: drafts,
            params: "",
            page: 0,
          },
        );
      });

      /**
       * Used by the Dashboard route to get a user's recently viewed documents.
       */
      this.get("/me/recently-viewed-docs", (schema) => {
        let index = schema.recentlyViewedDocs.all().models.map((doc) => {
          return doc.attrs;
        });
        return new Response(200, {}, index);
      });

      /**
       * Used by the AuthenticatedUserService to get the user's subscriptions.
       */
      this.get("/me/subscriptions", () => {
        return new Response(200, {}, []);
      });

      /**
       * Used by /subscriptions to get all possible subscriptions.
       * Used by the NewDoc route to map the products to their abbreviations.
       * Used by the sidebar to populate a draft's product/area dropdown.
       */
      this.get("/products", () => {
        let currentProducts = this.schema.products.all().models;
        if (currentProducts.length === 0) {
          return new Response(
            200,
            {},
            { "Default Fetched Product": { abbreviation: "NONE" } },
          );
        } else {
          let objects = this.schema.products.all().models.map((product) => {
            return {
              [product.attrs.name]: {
                abbreviation: product.attrs.abbreviation,
              },
            };
          });

          // The objects currently look like:
          // [
          //  0: { "Labs": { abbreviation: "LAB" } },
          //  1: { "Vault": { abbreviation: "VLT"} }
          // ]

          // We reformat them to match the API's response:
          // {
          //  "Labs": { abbreviation: "LAB" },
          //  "Vault": { abbreviation: "VLT" }
          // }

          let formattedObjects = {};

          objects.forEach((object) => {
            let key = Object.keys(object)[0];
            formattedObjects[key] = object[key];
          });

          return new Response(200, {}, formattedObjects);
        }
      });

      // RecentlyViewedDocsService / fetchIndexID
      this.get("https://www.googleapis.com/drive/v3/files", (schema) => {
        let file = schema.recentlyViewedDocsDatabases.first()?.attrs;

        if (!file) {
          file = schema.recentlyViewedDocsDatabases.create({
            name: "recently_viewed_docs.json",
          }).attrs;
        }

        return new Response(200, {}, { files: [file] });
      });

      // RecentlyViewedDocsService / fetchAll
      this.get("https://www.googleapis.com/drive/v3/files/:id", (schema) => {
        let index = schema.recentlyViewedDocs.all().models.map((doc) => {
          if (doc.attrs.isLegacy) {
            return doc.attrs.id;
          } else {
            return doc.attrs;
          }
        });
        return new Response(200, {}, index);
      });

      /*************************************************************************
       *
       * PATCH requests
       *
       *************************************************************************/

      // RecentlyViewedDocsService / markViewed
      this.patch(
        "https://www.googleapis.com/upload/drive/v3/files/:id",
        (schema, request) => {
          let index = JSON.parse(request.requestBody);
          schema.db.recentlyViewedDocs.remove();
          schema.db.recentlyViewedDocs.insert(index);
          return new Response(200, {}, schema.recentlyViewedDocs.all().models);
        },
      );

      /**
       * Used by the sidebar to save document properties, e.g., productArea.
       */
      this.patch("/drafts/:document_id", (schema, request) => {
        let document = schema.document.findBy({
          objectID: request.params.document_id,
        });
        if (document) {
          let attrs = JSON.parse(request.requestBody);

          if ("customFields" in attrs) {
            attrs.customFields.forEach((field) => {
              document.attrs[field.name] = field.value;
            });
          }

          if ("product" in attrs) {
            attrs.docNumber = getTestDocNumber(attrs.product);
          }

          document.update(attrs);

          return new Response(200, {}, document.attrs);
        }
      });

      /*************************************************************************
       *
       * PUT requests
       *
       *************************************************************************/

      // Related resources (drafts)

      this.put("/drafts/:document_id/related-resources", (schema, request) => {
        let requestBody = JSON.parse(request.requestBody);
        let { hermesDocuments, externalLinks } = requestBody;

        let doc = schema.document.findBy({
          objectID: request.params.document_id,
        });

        if (doc) {
          doc.update({
            hermesDocuments,
            externalLinks,
          });
          return new Response(200, {}, doc.attrs);
        }
      });

      // Related resources (published docs)

      this.put(
        "documents/:document_id/related-resources",
        (schema, request) => {
          let requestBody = JSON.parse(request.requestBody);
          let { hermesDocuments, externalLinks } = requestBody;

          // we're not yet saving this to the document;
          // currently we're just just overwriting the global mirage objects

          this.schema.db.relatedHermesDocument.remove();
          this.schema.db.relatedExternalLinks.remove();

          hermesDocuments.forEach(
            (doc: { googleFileID: string; sortOrder: number }) => {
              const mirageDocument = this.schema.document.findBy({
                objectID: doc.googleFileID,
              }).attrs;

              this.schema.relatedHermesDocument.create({
                googleFileID: doc.googleFileID,
                sortOrder: hermesDocuments.indexOf(doc) + 1,
                title: mirageDocument.title,
                type: mirageDocument.docType,
                documentNumber: mirageDocument.docNumber,
              });
            },
          );

          externalLinks.forEach((link) => {
            this.schema.relatedExternalLinks.create({
              name: link.name,
              url: link.url,
              sortOrder:
                externalLinks.indexOf(link) + 1 + hermesDocuments.length,
            });
          });

          return new Response(200, {}, {});
        },
      );

      // Project related resources
      this.put("projects/:project_id", (schema, request) => {
        let project = schema.projects.findBy({
          id: request.params.project_id,
        });

        if (project) {
          let attrs = JSON.parse(request.requestBody);

          project.update(attrs);
          return new Response(200, {}, project.attrs);
        }
      });

      // Update whether a draft is shareable.
      this.put("/drafts/:document_id/shareable", (schema, request) => {
        const isShareable = JSON.parse(request.requestBody).isShareable;

        let doc = schema.document.findBy({
          objectID: request.params.document_id,
        });

        if (doc) {
          doc.update({ isShareable });
          return new Response(200, {}, doc.attrs);
        }
      });
    },
  };

  return createServer(finalConfig);
}<|MERGE_RESOLUTION|>--- conflicted
+++ resolved
@@ -297,13 +297,9 @@
 
         document.update({
           objectID: document.id,
-<<<<<<< HEAD
-          owners: ["testuser@example.com"],
+          owners: [TEST_USER_EMAIL],
           appCreated: true,
           status: "WIP",
-=======
-          owners: [TEST_USER_EMAIL],
->>>>>>> 1e1e5036
         });
 
         return new Response(200, {}, document.attrs);
