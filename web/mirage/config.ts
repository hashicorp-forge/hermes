// https://www.ember-cli-mirage.com/docs/advanced/server-configuration

import { Collection, Response, createServer } from "miragejs";
import config from "../config/environment";

export default function (mirageConfig) {
  let finalConfig = {
    ...mirageConfig,

    routes() {
      this.namespace = "api/v1";

      /*************************************************************************
       *
       * HEAD requests
       *
       *************************************************************************/

      this.head("/me/subscriptions", (schema, request) => {
        let isLoggedIn = schema.db.mes[0].isLoggedIn;

        if (isLoggedIn) {
          return new Response(200, {});
        } else {
          return new Response(401, {});
        }
      });

      /*************************************************************************
       *
       * POST requests
       *
       *************************************************************************/

      /**
       * Used by the `PeopleSelect` component to query for people
       * without exposing personal information like a GET request might.
       */
      this.post("/people", (schema, request) => {
        // Grab the query from the request body
        let query: string = JSON.parse(request.requestBody).query;

        // Search everyone's first emailAddress for matches
        let matches: Collection<unknown> = schema.people.where((person) => {
          return person.emailAddresses[0].value.includes(query);
        });

        // Return the Collection models in Response format
        return new Response(200, {}, matches.models);
      });

      /**
       * Used by the AuthenticatedUserService to add and remove subscriptions.
       */
      this.post("/me/subscriptions", () => {
        return new Response(200, {});
      });

      /**
       *  Used by the RecentlyViewedDocsService to log a viewed doc.
       */
      this.post("https://www.googleapis.com/upload/drive/v3/files", () => {
        return new Response(200, {});
      });

      /**
       * Used by the AlgoliaSearchService to query Algolia.
       */
      this.post(
        `https://${config.algolia.appID}-dsn.algolia.net/1/indexes/**`,
        () => {
          return {
            facets: [],
            hits: [],
          };
        }
      );

      /**
       * Called by the Document route to log a document view.
       */
      this.post("/web/analytics", () => {
        return new Response(200, {});
      });

      /*************************************************************************
       *
       * GET requests
       *
       *************************************************************************/

      /**
       * Used in the /new routes when creating a document.
       */
      this.get("/document-types", () => {
        return new Response(200, {}, [
          {
            name: "RFC",
            longName: "Request for Comments",
            description:
              "Create a Request for Comments document to present a proposal to colleagues for their review and feedback.",
            moreInfoLink: {
              text: "More-info link",
              url: "example.com",
            },
            checks: [
              {
                label: "I have read the Terms and Conditions",
                helperText:
                  "Please read the Terms and Conditions before proceeding.",
                links: [
                  {
                    text: "Terms and Conditions",
                    url: "example.com",
                  },
                ],
              },
            ],
            customFields: [
              {
                name: "Current Version",
                readOnly: false,
                type: "string",
              },
              {
                name: "Stakeholders",
                readOnly: false,
                type: "people",
              },
            ],
          },
          {
            name: "PRD",
            longName: "Product Requirements",
            description:
              "Create a Product Requirements Document to summarize a problem statement and outline a phased approach to addressing the problem.",
          },
        ]);
      });

      /**
       * Used by the AuthenticatedUserService to get the user's profile.
       */
<<<<<<< HEAD
      this.get(
        "https://www.googleapis.com/userinfo/v2/me",
        (schema, request) => {
          return schema.mes.first().attrs;
        }
      );
=======
      this.get("https://www.googleapis.com/userinfo/v2/me", (schema) => {
        // If the test has set a user, return it.
        if (schema.mes.first()) {
          return schema.mes.first().attrs;
        } else {
          // Otherwise, create and return a new user.
          return schema.mes.create().attrs;
        }
      });
>>>>>>> 4de89daf

      /**
       * Used by the PeopleSelect component to get a list of people.
       */
      this.get("/people", (schema) => {
        return schema.people.all();
      });

      /**
       * Used by the Document route to get a document.
       */
      this.get("/documents/:document_id", (schema, request) => {
        return new Response(
          200,
          {},
          schema.document.find(request.params.document_id).attrs
        );
      });

      /**
       * Used by the Document route to get a document's draft.
       */
      this.get("/drafts/:document_id", (schema, request) => {
        return new Response(
          200,
          {},
          schema.document.find(request.params.document_id).attrs
        );
      });
      /**
       * Used by the AuthenticatedUserService to get the user's subscriptions.
       */
      this.get("/me/subscriptions", () => {
        return new Response(200, {}, []);
      });

      /**
       * Used by /subscriptions to get all possible subscriptions.
       * Also used by the NewDoc route to map the products to their abbreviations.
       */
      this.get("/products", () => {
        return;
      });

      /**
       * Used by the RecentlyViewedDocsService to get the user's recently viewed docs.
       */
      this.get("https://www.googleapis.com/drive/v3/files", () => {
        return;
      });
    },
  };

  return createServer(finalConfig);
}<|MERGE_RESOLUTION|>--- conflicted
+++ resolved
@@ -141,14 +141,6 @@
       /**
        * Used by the AuthenticatedUserService to get the user's profile.
        */
-<<<<<<< HEAD
-      this.get(
-        "https://www.googleapis.com/userinfo/v2/me",
-        (schema, request) => {
-          return schema.mes.first().attrs;
-        }
-      );
-=======
       this.get("https://www.googleapis.com/userinfo/v2/me", (schema) => {
         // If the test has set a user, return it.
         if (schema.mes.first()) {
@@ -158,7 +150,6 @@
           return schema.mes.create().attrs;
         }
       });
->>>>>>> 4de89daf
 
       /**
        * Used by the PeopleSelect component to get a list of people.
