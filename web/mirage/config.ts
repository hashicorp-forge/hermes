// https://www.ember-cli-mirage.com/docs/advanced/server-configuration

import { Collection, Response, createServer } from "miragejs";
import config from "../config/environment";

export default function (mirageConfig) {
  let finalConfig = {
    ...mirageConfig,

    routes() {
      this.namespace = "api/v1";

      /*************************************************************************
       *
       * POST requests
       *
       *************************************************************************/

      /**
       * Used by the `PeopleSelect` component to query for people
       * without exposing personal information like a GET request might.
       */
      this.post("/people", (schema, request) => {
        // Grab the query from the request body
        let query: string = JSON.parse(request.requestBody).query;

        // Search everyone's first emailAddress for matches
        let matches: Collection<unknown> = schema.people.where((person) => {
          return person.emailAddresses[0].value.includes(query);
        });

        // Return the Collection models in Response format
        return new Response(200, {}, matches.models);
      });

      /**
       * Used by the AuthenticatedUserService to add and remove subscriptions.
       */
      this.post("/me/subscriptions", () => {
        return new Response(200, {});
      });

      /**
       *  Used by the RecentlyViewedDocsService to log a viewed doc.
       */
      this.post("https://www.googleapis.com/upload/drive/v3/files", () => {
        return new Response(200, {});
      });

      /**
       * Used by the AlgoliaSearchService to query Algolia.
       */
      this.post(
        `https://${config.algolia.appID}-dsn.algolia.net/1/indexes/**`,
        () => {
          return {
            facets: [],
            hits: [],
          };
        }
      );

      /**
       * Called by the Document route to log a document view.
       */
      this.post("/web/analytics", () => {
        return new Response(200, {});
      });

      /*************************************************************************
       *
       * GET requests
       *
       *************************************************************************/

      /**
       * Used in the /new routes when creating a document.
       */
      this.get("/document-types", () => {
        return new Response(200, {}, [
          {
            name: "RFC",
            longName: "Request for Comments",
            description:
              "Create a Request for Comments document to present a proposal to colleagues for their review and feedback.",
            moreInfoLink: {
              text: "More-info link",
              url: "example.com",
            },
            checks: [
              {
                label: "I have read the Terms and Conditions",
                helperText:
                  "Please read the Terms and Conditions before proceeding.",
                links: [
                  {
                    text: "Terms and Conditions",
                    url: "example.com",
                  },
                ],
              },
            ],
            customFields: [
              {
                name: "Current Version",
                readOnly: false,
                type: "string",
              },
              {
                name: "Stakeholders",
                readOnly: false,
                type: "people",
              },
            ],
          },
          {
            name: "PRD",
            longName: "Product Requirements",
            description:
              "Create a Product Requirements Document to summarize a problem statement and outline a phased approach to addressing the problem.",
          },
        ]);
      });

      /**
       * Used by the AuthenticatedUserService to get the user's profile.
       */
      this.get("https://www.googleapis.com/userinfo/v2/me", () => {
        return {
          id: "123456789",
          email: "user@example.com",
          name: "User",
          given_name: "User",
          picture: "",
          subscriptions: [],
        };
      });

      /**
       * Used by the PeopleSelect component to get a list of people.
       */
      this.get("/people", (schema) => {
        return schema.people.all();
      });

<<<<<<< HEAD
      this.post("/me/subscriptions", () => {
        return new Response(200, {});
=======
      /**
       * Used by the Document route to get a document.
       */
      this.get("/documents/:document_id", (schema, request) => {
        return new Response(
          200,
          {},
          schema.document.find(request.params.document_id).attrs
        );
      });

      /**
       * Used by the Document route to get a document's draft.
       */
      this.get("/drafts/:document_id", (schema, request) => {
        return new Response(
          200,
          {},
          schema.document.find(request.params.document_id).attrs
        );
      });
      /**
       * Used by the AuthenticatedUserService to get the user's subscriptions.
       */
      this.get("/me/subscriptions", () => {
        return new Response(200, {}, []);
      });

      /**
       * Used by /subscriptions to get all possible subscriptions.
       * Also used by the NewDoc route to map the products to their abbreviations.
       */
      this.get("/products", () => {
        return;
      });

      /**
       * Used by the RecentlyViewedDocsService to get the user's recently viewed docs.
       */
      this.get("https://www.googleapis.com/drive/v3/files", () => {
        return;
>>>>>>> 421f04cc
      });

      this.get("documents/:id", (schema, request) => {
        return new Response(
          200,
          {},
          schema.db.document.find(request.params.id)
        );
      });

      // RecentlyViewedDocsService / fetchIndexID
      this.get("https://www.googleapis.com/drive/v3/files", (schema) => {
        return new Response(
          200,
          {},
          { files: [schema.recentlyViewedDocsDatabases.first().attrs] }
        );
      });

      // RecentlyViewedDocsService / fetchAll
      this.get("https://www.googleapis.com/drive/v3/files/:id", (schema) => {
        let index = schema.recentlyViewedDocs.all().models.map((doc) => {
          if (doc.attrs.isLegacy) {
            return doc.attrs.id;
          } else {
            return doc.attrs;
          }
        });
        return new Response(200, {}, index);
      });

      // RecentlyViewedDocsService / markViewed
      this.patch(
        "https://www.googleapis.com/upload/drive/v3/files/:id",
        (schema, request) => {
          let index = JSON.parse(request.requestBody);
          schema.db.recentlyViewedDocs.remove();
          schema.db.recentlyViewedDocs.insert(index);
          return new Response(200, {}, schema.recentlyViewedDocs.all().models);
        }
      );
    },
  };

  return createServer(finalConfig);
}<|MERGE_RESOLUTION|>--- conflicted
+++ resolved
@@ -143,10 +143,6 @@
         return schema.people.all();
       });
 
-<<<<<<< HEAD
-      this.post("/me/subscriptions", () => {
-        return new Response(200, {});
-=======
       /**
        * Used by the Document route to get a document.
        */
@@ -188,7 +184,6 @@
        */
       this.get("https://www.googleapis.com/drive/v3/files", () => {
         return;
->>>>>>> 421f04cc
       });
 
       this.get("documents/:id", (schema, request) => {
