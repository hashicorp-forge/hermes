// https://www.ember-cli-mirage.com/docs/advanced/server-configuration

import { Collection, Response, createServer } from "miragejs";
import { getTestDocNumber } from "./factories/document";
import algoliaHosts from "./algolia/hosts";
import { ProjectStatus } from "hermes/types/project-status";

// @ts-ignore - Mirage not detecting file
import config from "../config/environment";

import {
  TEST_SUPPORT_URL,
  TEST_SHORT_LINK_BASE_URL,
} from "hermes/utils/hermes-urls";

import {
  TEST_USER_EMAIL,
  TEST_USER_NAME,
  TEST_USER_GIVEN_NAME,
} from "hermes/utils/mirage-utils";

export default function (mirageConfig) {
  let finalConfig = {
    ...mirageConfig,

    routes() {
      this.namespace = "api/v1";

      /*************************************************************************
       *
       * Algolia requests
       *
       *************************************************************************/

      /**
       * A triage function for all Algolia requests.
       * Reviews the request and determines how to respond.
       */
      const handleAlgoliaRequest = (schema, request) => {
        const requestBody = JSON.parse(request.requestBody);

        if (requestBody) {
          const { facetQuery, query } = requestBody;
          if (facetQuery) {
            let facetMatch = schema.document.all().models.filter((doc) => {
              return doc.attrs.product
                .toLowerCase()
                .includes(facetQuery.toLowerCase());
            })[0];
            if (facetMatch) {
              return new Response(
                200,
                {},
                { facetHits: [{ value: facetMatch.attrs.product }] },
              );
            } else {
              return new Response(200, {}, { facetHits: [] });
            }
          } else if (query !== undefined) {
            /**
             * A query exists, but may be empty.
             * Typically, this is a query for a document title or product,
             * but sometimes it's a query by some optionalFilters.
             */

            let docMatches = [];
            let idsToExclude: string[] = [];

            const setDefaultDocMatches = () => {
              docMatches = schema.document.all().models.filter((doc) => {
                return (
                  doc.attrs.title.toLowerCase().includes(query.toLowerCase()) ||
                  doc.attrs.product.toLowerCase().includes(query.toLowerCase())
                );
              });
            };

            const filters = requestBody.filters;

            if (filters?.includes("NOT objectID")) {
              // there can be a number of objectIDs in the format of
              // NOT objectID:"1234" AND NOT objectID:"5678"
              // we need to parse these and use them to filter the results below.
              filters.split("NOT objectID:").forEach((filter: string) => {
                if (filter) {
                  const id = filter.split('"')[1];
                  if (id) {
                    idsToExclude.push(id);
                  }
                }
              });
            }

            const optionalFilters = requestBody.optionalFilters;

            if (optionalFilters?.includes("docNumber")) {
              const docNumber = optionalFilters
                .split('docNumber:"')[1]
                .split('"')[0];

              docMatches = schema.document.all().models.filter((doc) => {
                return doc.attrs.docNumber === docNumber;
              });

              // Duplicates are detected in the front end
              return new Response(200, {}, { hits: docMatches });
            } else if (filters) {
              const requestIsForDocsAwaitingReview =
                filters.includes(`approvers:'${TEST_USER_EMAIL}'`) &&
                requestBody.filters.includes("AND status:In-Review");
              if (requestIsForDocsAwaitingReview) {
                docMatches = schema.document.all().models.filter((doc) => {
                  return (
                    doc.attrs.approvers.includes(TEST_USER_EMAIL) &&
                    doc.attrs.status.toLowerCase().includes("review")
                  );
                });
              } else {
                // This
                setDefaultDocMatches();
              }
            } else {
              setDefaultDocMatches();
            }

            if (idsToExclude) {
              docMatches = docMatches.filter((doc) => {
                return !idsToExclude.includes(doc.attrs.objectID);
              });
            }

            return new Response(200, {}, { hits: docMatches });
          } else {
            /**
             * A request we're not currently handling with any specificity.
             * Returns the entire document index.
             */
            return new Response(
              200,
              {},
              { hits: schema.document.all().models },
            );
          }
        } else {
          /**
           * This is a `getObject` request, (a search by a :document_id),
           * which arrives like this: { *: "index-name/id" }.
           * We use the ID to search Mirage.
           * If an object is found, we return it.
           * If not, we return a 404.
           */
          const docID = request.params["*"].split("/")[1];
          const doc = schema.document.findBy({ id: docID });

          if (doc) {
            return new Response(200, {}, doc.attrs);
          } else {
            // Mimic Algolia's response when its getObject method fails.
            return new Response(404, {}, {});
          }
        }
      };

      /**
       * Algolia has several search hosts, e.g.,
       * - appID-1.algolianet.com
       * - appID-2.algolianet.com
       *
       * And Mirage lacks wildcards, so we create a route for each.
       *
       * Additionally, we support the remaining Algolia routes.
       */

      algoliaHosts.forEach((host) => {
        this.post(host, (schema, request) => {
          return handleAlgoliaRequest(schema, request);
        });

        this.get(host, (schema, request) => {
          return handleAlgoliaRequest(schema, request);
        });
      });

      /*************************************************************************
       *
       * Project requests
       *
       *************************************************************************/
      // Create a project
      this.post("/projects", (schema, request) => {
        let project = schema.projects.create(JSON.parse(request.requestBody));
        project.update({
          status: ProjectStatus.Active,
        });
        return new Response(200, {}, project.attrs);
      });

      // Fetch a list of projects.
      this.get("/projects", () => {
        const projects = this.schema.projects.all().models;
        return new Response(
          200,
          {},
          projects.map((project) => project.attrs),
        );
      });

      // Fetch a single project.
      this.get("/projects/:project_id", (schema, request) => {
        const project = schema.projects.findBy({
          id: request.params.project_id,
        });
        return new Response(200, {}, project.attrs);
      });

      // Update a project.
      this.patch("/projects/:project_id", (schema, request) => {
        const project = schema.projects.findBy({
          id: request.params.project_id,
        });

        if (project) {
          project.update(JSON.parse(request.requestBody));
          return new Response(200, {}, project.attrs);
        }
      });

      /**
       * Fetch a project's related resources.
       * Since Mirage doesn't yet know the relationship between projects and resources,
       * so simply return the documents and links created within tests via
       * `project.update({ hermesDocuments, externalLinks })`.
       */
      this.get("/projects/:project_id/related-resources", (schema, request) => {
        const projectID = request.params.project_id;
        const project = schema.projects.findBy({ id: projectID });
        const { hermesDocuments, externalLinks } = project.attrs;
        return new Response(200, {}, { hermesDocuments, externalLinks });
      });

      // Fetch a project's related resources
      this.put("/projects/:project_id/related-resources", (schema, request) => {
        let project = schema.projects.findBy({
          id: request.params.project_id,
        });

        if (project) {
          let attrs = JSON.parse(request.requestBody);

          project.update(attrs);
          return new Response(200, {}, project.attrs);
        }
      });

      /*************************************************************************
       *
       * HEAD requests
       *
       *************************************************************************/

      this.head("/me", (schema, _request) => {
        let isLoggedIn = schema.db.mes[0].isLoggedIn;

        if (isLoggedIn) {
          return new Response(200, {});
        } else {
          return new Response(401, {});
        }
      });

      /*************************************************************************
       *
       * POST requests
       *
       *************************************************************************/

      /**
       * Used by the `PeopleSelect` component to query for people
       * without exposing personal information like a GET request might.
       */
      this.post("/people", (schema, request) => {
        // Grab the query from the request body
        let query: string = JSON.parse(request.requestBody).query;

        // Search everyone's first emailAddress for matches
        let matches: Collection<unknown> = schema.people.where((person) => {
          return person.emailAddresses[0].value.includes(query);
        });

        // Return the Collection models in Response format
        return new Response(200, {}, matches.models);
      });

      /**
       * Called when a user creates a new document.
       */
      this.post("/drafts", (schema, request) => {
        const document = schema.document.create({
          ...JSON.parse(request.requestBody),
        });

        document.update({
          objectID: document.id,
<<<<<<< HEAD
          owners: ["testuser@example.com"],
=======
          owners: [TEST_USER_EMAIL],
>>>>>>> 658f624f
          appCreated: true,
          status: "WIP",
        });

        return new Response(200, {}, document.attrs);
      });

      /**
       * Used when publishing a draft for review.
       * Updates the document's status and isDraft properties.
       *
       * TODO: Add docNumber assignment.
       */
      this.post("/reviews/:document_id", (schema, request) => {
        const document = schema.document.findBy({
          objectID: request.params.document_id,
        });

        if (document) {
          document.update({
            status: "In Review",
            isDraft: false,
          });

          return new Response(200, {}, document.attrs);
        }

        return new Response(404, {}, {});
      });

      /**
       * Used by the AuthenticatedUserService to add and remove subscriptions.
       */
      this.post("/me/subscriptions", () => {
        return new Response(200, {});
      });

      /**
       *  Used by the RecentlyViewedDocsService to log a viewed doc.
       */
      this.post("https://www.googleapis.com/upload/drive/v3/files", () => {
        return new Response(200, {});
      });

      /**
       * Called by the Document route to log a document view.
       */
      this.post("/web/analytics", () => {
        return new Response(200, {});
      });

      /*************************************************************************
       *
       * GET requests
       *
       *************************************************************************/

      /**
       * Used by the config service for environment variables.
       */
      this.get("/web/config", () => {
        // TODO: allow this to be overwritten in the request
        return new Response(
          200,
          {},
          {
            algolia_docs_index_name: config.algolia.docsIndexName,
            algolia_drafts_index_name: config.algolia.draftsIndexName,
            algolia_internal_index_name: config.algolia.internalIndexName,
            feature_flags: {
              projects: true,
            },
            google_doc_folders: "",
            short_link_base_url: TEST_SHORT_LINK_BASE_URL,
            skip_google_auth: false,
            google_analytics_tag_id: undefined,
            support_link_url: TEST_SUPPORT_URL,
            version: "1.2.3",
            short_revision: "abc123",
          },
        );
      });

      /**
       * Used in the /new routes when creating a document.
       */
      this.get("/document-types", () => {
        if (this.schema.documentTypes.all().models.length === 0) {
          return new Response(200, {}, [
            {
              name: "RFC",
              longName: "Request for Comments",
              description:
                "Present a proposal to colleagues for their review and feedback.",
              moreInfoLink: {
                text: "More-info link",
                url: "example.com",
              },
            },
            {
              name: "PRD",
              longName: "Product Requirements",
              description:
                "Summarize a problem statement and outline a phased approach to addressing it.",
            },
          ]);
        }
        return new Response(
          200,
          {},
          this.schema.documentTypes.all().models.map((docType) => {
            return docType.attrs;
          }),
        );
      });

      /**
       * Used by the AuthenticatedUserService to get the user's profile.
       */
      this.get("/me", (schema) => {
        // If the test has explicitly set a user, return it.
        if (schema.mes.first()) {
          return schema.mes.first().attrs;
        } else {
          // Otherwise, create and return a new user.
          return schema.mes.create({
            id: "1",
            name: TEST_USER_NAME,
            email: TEST_USER_EMAIL,
            given_name: TEST_USER_GIVEN_NAME,
            picture: "",
            subscriptions: [],
            isLoggedIn: true,
          }).attrs;
        }
      });

      /**
       * Used by the PeopleSelect component to get a list of people.
       * Used to confirm that an approver has access to a document.
       */
      this.get("/people", (schema, request) => {
        // This allows the test user to view docs they're an approver on.
        if (request.queryParams.emails === TEST_USER_EMAIL) {
          return new Response(200, {}, []);
        }

        if (request.queryParams.emails !== "") {
          const emails = request.queryParams.emails.split(",");

          if (emails.length === 0) {
            return new Response(200, {}, []);
          }

          const hermesUsers = emails.map((email: string) => {
            return { emailAddresses: [{ value: email }], photos: [] };
          });

          return new Response(200, {}, hermesUsers);
        }

        return schema.people.all();
      });

      /**
       * Used by the Document route to get a document.
       */
      this.get("/documents/:document_id", (schema, request) => {
        return new Response(
          200,
          {},
          schema.document.findBy({
            objectID: request.params.document_id,
          }).attrs,
        );
      });

      /**
       * Used by the Document route to get a document's draft.
       */
      this.get("/drafts/:document_id", (schema, request) => {
        return new Response(
          200,
          {},
          schema.document.findBy({
            objectID: request.params.document_id,
          }).attrs,
        );
      });

      /**
       * Used by the document sidebar to determine if a draft `isShareable`.
       */
      this.get("/documents/:document_id/shareable", () => {
        return new Response(200, {}, { isShareable: false });
      });

      /**
       * Used by the RelatedResources component when the doc is a draft.
       */
      this.get("drafts/:document_id/related-resources", (schema, request) => {
        let hermesDocuments = schema.relatedHermesDocument
          .all()
          .models.map((doc) => {
            return doc.attrs;
          });
        let externalLinks = schema.relatedExternalLinks
          .all()
          .models.map((link) => {
            return link.attrs;
          });

        return new Response(200, {}, { hermesDocuments, externalLinks });
      });

      /**
       * Used by the RelatedResources component when the doc is published.
       */
      this.get(
        "documents/:document_id/related-resources",
        (schema, request) => {
          let hermesDocuments = schema.relatedHermesDocument
            .all()
            .models.map((doc) => {
              return doc.attrs;
            });
          let externalLinks = schema.relatedExternalLinks
            .all()
            .models.map((link) => {
              return link.attrs;
            });

          return new Response(200, {}, { hermesDocuments, externalLinks });
        },
      );

      /**
       * Used by the /drafts route's getDraftResults method to fetch
       * a list of facets and draft results.
       */
      this.get("/drafts", () => {
        const allDocs = this.schema.document.all().models;
        const drafts = allDocs.filter((doc) => {
          return doc.attrs.isDraft;
        });

        return new Response(
          200,
          {},
          {
            facets: [],
            Hits: drafts,
            params: "",
            page: 0,
          },
        );
      });

      /**
       * Used by the Dashboard route to get a user's recently viewed documents.
       */
      this.get("/me/recently-viewed-docs", (schema) => {
        let index = schema.recentlyViewedDocs.all().models.map((doc) => {
          return doc.attrs;
        });
        return new Response(200, {}, index);
      });

      /**
       * Used by the AuthenticatedUserService to get the user's subscriptions.
       */
      this.get("/me/subscriptions", () => {
        return new Response(200, {}, []);
      });

      /**
       * Used by /subscriptions to get all possible subscriptions.
       * Used by the NewDoc route to map the products to their abbreviations.
       * Used by the sidebar to populate a draft's product/area dropdown.
       */
      this.get("/products", () => {
        let currentProducts = this.schema.products.all().models;
        if (currentProducts.length === 0) {
          return new Response(
            200,
            {},
            { "Default Fetched Product": { abbreviation: "NONE" } },
          );
        } else {
          let objects = this.schema.products.all().models.map((product) => {
            return {
              [product.attrs.name]: {
                abbreviation: product.attrs.abbreviation,
              },
            };
          });

          // The objects currently look like:
          // [
          //  0: { "Labs": { abbreviation: "LAB" } },
          //  1: { "Vault": { abbreviation: "VLT"} }
          // ]

          // We reformat them to match the API's response:
          // {
          //  "Labs": { abbreviation: "LAB" },
          //  "Vault": { abbreviation: "VLT" }
          // }

          let formattedObjects = {};

          objects.forEach((object) => {
            let key = Object.keys(object)[0];
            formattedObjects[key] = object[key];
          });

          return new Response(200, {}, formattedObjects);
        }
      });

      // RecentlyViewedDocsService / fetchIndexID
      this.get("https://www.googleapis.com/drive/v3/files", (schema) => {
        let file = schema.recentlyViewedDocsDatabases.first()?.attrs;

        if (!file) {
          file = schema.recentlyViewedDocsDatabases.create({
            name: "recently_viewed_docs.json",
          }).attrs;
        }

        return new Response(200, {}, { files: [file] });
      });

      // RecentlyViewedDocsService / fetchAll
      this.get("https://www.googleapis.com/drive/v3/files/:id", (schema) => {
        let index = schema.recentlyViewedDocs.all().models.map((doc) => {
          if (doc.attrs.isLegacy) {
            return doc.attrs.id;
          } else {
            return doc.attrs;
          }
        });
        return new Response(200, {}, index);
      });

      /*************************************************************************
       *
       * PATCH requests
       *
       *************************************************************************/

      // RecentlyViewedDocsService / markViewed
      this.patch(
        "https://www.googleapis.com/upload/drive/v3/files/:id",
        (schema, request) => {
          let index = JSON.parse(request.requestBody);
          schema.db.recentlyViewedDocs.remove();
          schema.db.recentlyViewedDocs.insert(index);
          return new Response(200, {}, schema.recentlyViewedDocs.all().models);
        },
      );

      /**
       * Used by the sidebar to save document properties, e.g., productArea.
       */
      this.patch("/drafts/:document_id", (schema, request) => {
        let document = schema.document.findBy({
          objectID: request.params.document_id,
        });
        if (document) {
          let attrs = JSON.parse(request.requestBody);

          if ("customFields" in attrs) {
            attrs.customFields.forEach((field) => {
              document.attrs[field.name] = field.value;
            });
          }

          if ("product" in attrs) {
            attrs.docNumber = getTestDocNumber(attrs.product);
          }

          document.update(attrs);

          return new Response(200, {}, document.attrs);
        }
      });

      /*************************************************************************
       *
       * PUT requests
       *
       *************************************************************************/

      // Related resources (drafts)

      this.put("/drafts/:document_id/related-resources", (schema, request) => {
        let requestBody = JSON.parse(request.requestBody);
        let { hermesDocuments, externalLinks } = requestBody;

        let doc = schema.document.findBy({
          objectID: request.params.document_id,
        });

        if (doc) {
          doc.update({
            hermesDocuments,
            externalLinks,
          });
          return new Response(200, {}, doc.attrs);
        }
      });

      // Related resources (published docs)

      this.put(
        "documents/:document_id/related-resources",
        (schema, request) => {
          let requestBody = JSON.parse(request.requestBody);
          let { hermesDocuments, externalLinks } = requestBody;

          // we're not yet saving this to the document;
          // currently we're just just overwriting the global mirage objects

          this.schema.db.relatedHermesDocument.remove();
          this.schema.db.relatedExternalLinks.remove();

          hermesDocuments.forEach(
            (doc: { googleFileID: string; sortOrder: number }) => {
              const mirageDocument = this.schema.document.findBy({
                objectID: doc.googleFileID,
              }).attrs;

              this.schema.relatedHermesDocument.create({
                googleFileID: doc.googleFileID,
                sortOrder: hermesDocuments.indexOf(doc) + 1,
                title: mirageDocument.title,
                type: mirageDocument.docType,
                documentNumber: mirageDocument.docNumber,
              });
            },
          );

          externalLinks.forEach((link) => {
            this.schema.relatedExternalLinks.create({
              name: link.name,
              url: link.url,
              sortOrder:
                externalLinks.indexOf(link) + 1 + hermesDocuments.length,
            });
          });

          return new Response(200, {}, {});
        },
      );

      // Project related resources
      this.put("projects/:project_id", (schema, request) => {
        let project = schema.projects.findBy({
          id: request.params.project_id,
        });

        if (project) {
          let attrs = JSON.parse(request.requestBody);

          project.update(attrs);
          return new Response(200, {}, project.attrs);
        }
      });

      // Update whether a draft is shareable.
      this.put("/drafts/:document_id/shareable", (schema, request) => {
        const isShareable = JSON.parse(request.requestBody).isShareable;

        let doc = schema.document.findBy({
          objectID: request.params.document_id,
        });

        if (doc) {
          doc.update({ isShareable });
          return new Response(200, {}, doc.attrs);
        }
      });
    },
  };

  return createServer(finalConfig);
}<|MERGE_RESOLUTION|>--- conflicted
+++ resolved
@@ -301,11 +301,7 @@
 
         document.update({
           objectID: document.id,
-<<<<<<< HEAD
-          owners: ["testuser@example.com"],
-=======
           owners: [TEST_USER_EMAIL],
->>>>>>> 658f624f
           appCreated: true,
           status: "WIP",
         });
