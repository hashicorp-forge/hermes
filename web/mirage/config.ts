--- conflicted
+++ resolved
@@ -2,13 +2,8 @@
 
 import { Collection, Response, createServer } from "miragejs";
 import config from "../config/environment";
-<<<<<<< HEAD
-import { assert } from "@ember/debug";
-import { SearchResultObjects } from "hermes/components/header/search";
 import { SearchResponse } from "@algolia/client-search";
-=======
 import { getTestDocNumber } from "./factories/document";
->>>>>>> 0ae754f3
 
 export default function (mirageConfig) {
   let finalConfig = {
