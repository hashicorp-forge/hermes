// https://www.ember-cli-mirage.com/docs/advanced/server-configuration

import { Collection, Response, createServer } from "miragejs";
import { getTestDocNumber } from "./factories/document";
import algoliaHosts from "./algolia/hosts";

// @ts-ignore - Mirage not detecting file
import config from "../config/environment";

import {
  TEST_SUPPORT_URL,
  TEST_SHORT_LINK_BASE_URL,
} from "hermes/utils/hermes-urls";

export default function (mirageConfig) {
  let finalConfig = {
    ...mirageConfig,

    routes() {
      this.namespace = "api/v1";

      /*************************************************************************
       *
       * Algolia requests
       *
       *************************************************************************/

      /**
       * A triage function for all Algolia requests.
       * Reviews the request and determines how to respond.
       */
      const handleAlgoliaRequest = (schema, request) => {
        const requestBody = JSON.parse(request.requestBody);

        if (requestBody) {
          const { facetQuery, query } = requestBody;

          if (facetQuery) {
            let facetMatch = schema.document.all().models.filter((doc) => {
              return doc.attrs.product
                .toLowerCase()
                .includes(facetQuery.toLowerCase());
            })[0];
            if (facetMatch) {
              return new Response(
                200,
                {},
                { facetHits: [{ value: facetMatch.attrs.product }] },
              );
            } else {
              return new Response(200, {}, { facetHits: [] });
            }
          } else if (query !== undefined) {
            /**
             * A query exists, but may be empty.
             * Typically, this is a query for a document title or product,
             * but sometimes it's a query by some optionalFilters.
             */

            let docMatches = [];
            let idsToExclude: string[] = [];

            const setDefaultDocMatches = () => {
              docMatches = schema.document.all().models.filter((doc) => {
                return (
                  doc.attrs.title.toLowerCase().includes(query.toLowerCase()) ||
                  doc.attrs.product.toLowerCase().includes(query.toLowerCase())
                );
              });
            };

            const filters = requestBody.filters;

            if (filters?.includes("NOT objectID")) {
              // there can be a number of objectIDs in the format of
              // NOT objectID:"1234" AND NOT objectID:"5678"
              // we need to parse these and use them to filter the results below.
              filters.split("NOT objectID:").forEach((filter: string) => {
                if (filter) {
                  const id = filter.split('"')[1];
                  if (id) {
                    idsToExclude.push(id);
                  }
                }
              });
            }

            const optionalFilters = requestBody.optionalFilters;

            if (optionalFilters?.includes("docNumber")) {
              const docNumber = optionalFilters
                .split('docNumber:"')[1]
                .split('"')[0];

              docMatches = schema.document.all().models.filter((doc) => {
                return doc.attrs.docNumber === docNumber;
              });

              // Duplicates are detected in the front end
              return new Response(200, {}, { hits: docMatches });
            } else if (filters) {
              const requestIsForDocsAwaitingReview =
                filters.includes("approvers:'testuser@example.com'") &&
                requestBody.filters.includes("AND status:In-Review");
              if (requestIsForDocsAwaitingReview) {
                docMatches = schema.document.all().models.filter((doc) => {
                  return (
                    doc.attrs.approvers.includes("testuser@example.com") &&
                    doc.attrs.status.toLowerCase().includes("review")
                  );
                });
              } else {
                // This
                setDefaultDocMatches();
              }
            } else {
              setDefaultDocMatches();
            }

            if (idsToExclude) {
              docMatches = docMatches.filter((doc) => {
                return !idsToExclude.includes(doc.attrs.objectID);
              });
            }

            return new Response(200, {}, { hits: docMatches.slice(0, 4) });
          } else {
            /**
             * A request we're not currently handling with any specificity.
             * Returns the entire document index.
             */
            return new Response(
              200,
              {},
              { hits: schema.document.all().models },
            );
          }
        } else {
          /**
           * This is a `getObject` request, (a search by a :document_id),
           * which arrives like this: { *: "index-name/id" }.
           * We use the ID to search Mirage.
           * If an object is found, we return it.
           * If not, we return a 404.
           */
          const docID = request.params["*"].split("/")[1];
          const doc = schema.document.findBy({ id: docID });

          if (doc) {
            return new Response(200, {}, doc.attrs);
          } else {
            // Mimic Algolia's response when its getObject method fails.
            return new Response(404, {}, {});
          }
        }
      };

      /**
       * Algolia has several search hosts, e.g.,
       * - appID-1.algolianet.com
       * - appID-2.algolianet.com
       *
       * And Mirage lacks wildcards, so we create a route for each.
       *
       * Additionally, we support the remaining Algolia routes.
       */

      algoliaHosts.forEach((host) => {
        this.post(host, (schema, request) => {
          return handleAlgoliaRequest(schema, request);
        });

        this.get(host, (schema, request) => {
          return handleAlgoliaRequest(schema, request);
        });
      });

      /*************************************************************************
       *
       * Project requests
       *
       *************************************************************************/
      // Create a project
      this.post("/projects", (schema, request) => {
        let project = schema.projects.create(JSON.parse(request.requestBody));
        return new Response(200, {}, project.attrs);
      });

      // Fetch a list of projects.
      this.get("/projects", () => {
        const projects = this.schema.projects.all().models;
        return new Response(
          200,
          {},
          projects.map((project) => project.attrs),
        );
      });

      // Fetch a single project.
      this.get("/projects/:project_id", (schema, request) => {
        const project = schema.projects.findBy({
          id: request.params.project_id,
        });
        return new Response(200, {}, project.attrs);
      });

<<<<<<< HEAD
      // Update a project.
      this.patch("/projects/:project_id", (schema, request) => {
        const project = schema.projects.findBy({
          id: request.params.project_id,
        });

        if (project) {
          project.update(JSON.parse(request.requestBody));
          return new Response(200, {}, project.attrs);
        }
=======
      /**
       * Fetch a project's related resources.
       * Since Mirage doesn't yet know the relationship between projects and resources,
       * so simply return the documents and links created within tests via
       * `project.update({ hermesDocuments, externalLinks })`.
       */
      this.get("/projects/:project_id/related-resources", (schema, request) => {
        const projectID = request.params.project_id;
        const project = schema.projects.findBy({ id: projectID });
        const { hermesDocuments, externalLinks } = project.attrs;
        return new Response(200, {}, { hermesDocuments, externalLinks });
>>>>>>> 3eda1684
      });

      // Fetch a project's related resources
      this.put("/projects/:project_id", (schema, request) => {
        let project = schema.projects.findBy({
          id: request.params.project_id,
        });

        if (project) {
          let attrs = JSON.parse(request.requestBody);

          project.update(attrs);
          return new Response(200, {}, project.attrs);
        }
      });

      /*************************************************************************
       *
       * HEAD requests
       *
       *************************************************************************/

      this.head("/me", (schema, _request) => {
        let isLoggedIn = schema.db.mes[0].isLoggedIn;

        if (isLoggedIn) {
          return new Response(200, {});
        } else {
          return new Response(401, {});
        }
      });

      /*************************************************************************
       *
       * POST requests
       *
       *************************************************************************/

      /**
       * Used by the `PeopleSelect` component to query for people
       * without exposing personal information like a GET request might.
       */
      this.post("/people", (schema, request) => {
        // Grab the query from the request body
        let query: string = JSON.parse(request.requestBody).query;

        // Search everyone's first emailAddress for matches
        let matches: Collection<unknown> = schema.people.where((person) => {
          return person.emailAddresses[0].value.includes(query);
        });

        // Return the Collection models in Response format
        return new Response(200, {}, matches.models);
      });

      /**
       * Called when a user creates a new document.
       */
      this.post("/drafts", (schema, request) => {
        const document = schema.document.create({
          ...JSON.parse(request.requestBody),
        });

        document.update({
          objectID: document.id,
          owners: ["testuser@example.com"],
        });

        return new Response(200, {}, document.attrs);
      });

      /**
       * Used when publishing a draft for review.
       * Updates the document's status and isDraft properties.
       *
       * TODO: Add docNumber assignment.
       */
      this.post("/reviews/:document_id", (schema, request) => {
        const document = schema.document.findBy({
          objectID: request.params.document_id,
        });

        if (document) {
          document.update({
            status: "In Review",
            isDraft: false,
          });

          return new Response(200, {}, document.attrs);
        }

        return new Response(404, {}, {});
      });

      /**
       * Used by the AuthenticatedUserService to add and remove subscriptions.
       */
      this.post("/me/subscriptions", () => {
        return new Response(200, {});
      });

      /**
       *  Used by the RecentlyViewedDocsService to log a viewed doc.
       */
      this.post("https://www.googleapis.com/upload/drive/v3/files", () => {
        return new Response(200, {});
      });

      /**
       * Called by the Document route to log a document view.
       */
      this.post("/web/analytics", () => {
        return new Response(200, {});
      });

      /*************************************************************************
       *
       * GET requests
       *
       *************************************************************************/

      /**
       * Used by the config service for environment variables.
       */
      this.get("/web/config", () => {
        return new Response(
          200,
          {},
          {
            algolia_docs_index_name: config.algolia.docsIndexName,
            algolia_drafts_index_name: config.algolia.draftsIndexName,
            algolia_internal_index_name: config.algolia.internalIndexName,
            feature_flags: null,
            google_doc_folders: "",
            short_link_base_url: TEST_SHORT_LINK_BASE_URL,
            skip_google_auth: false,
            google_analytics_tag_id: undefined,
            support_link_url: TEST_SUPPORT_URL,
            version: "1.2.3",
            short_revision: "abc123",
          },
        );
      });

      /**
       * Used in the /new routes when creating a document.
       */
      this.get("/document-types", () => {
        if (this.schema.documentTypes.all().models.length === 0) {
          return new Response(200, {}, [
            {
              name: "RFC",
              longName: "Request for Comments",
              description:
                "Present a proposal to colleagues for their review and feedback.",
              moreInfoLink: {
                text: "More-info link",
                url: "example.com",
              },
            },
            {
              name: "PRD",
              longName: "Product Requirements",
              description:
                "Summarize a problem statement and outline a phased approach to addressing it.",
            },
            {
              name: "FRD",
              longName: "Funding Request",
              description:
                "Request a budget along with justifications and expected returns.",
            },
            {
              name: "Memo",
              longName: "Memo",
              description: "Share an idea or announcement with colleagues.",
            },
          ]);
        }
        return new Response(
          200,
          {},
          this.schema.documentTypes.all().models.map((docType) => {
            return docType.attrs;
          }),
        );
      });

      /**
       * Used by the AuthenticatedUserService to get the user's profile.
       */
      this.get("/me", (schema) => {
        // If the test has explicitly set a user, return it.
        if (schema.mes.first()) {
          return schema.mes.first().attrs;
        } else {
          // Otherwise, create and return a new user.
          return schema.mes.create({
            id: "1",
            name: "Test User",
            email: "testuser@example.com",
            given_name: "Test",
            picture: "",
            subscriptions: [],
            isLoggedIn: true,
          }).attrs;
        }
      });

      /**
       * Used by the PeopleSelect component to get a list of people.
       * Used to confirm that an approver has access to a document.
       */
      this.get("/people", (schema, request) => {
        // This allows the test user to view docs they're an approver on.
        if (request.queryParams.emails === "testuser@example.com") {
          return new Response(200, {}, []);
        }

        if (request.queryParams.emails !== "") {
          const emails = request.queryParams.emails.split(",");

          if (emails.length === 0) {
            return new Response(200, {}, []);
          }

          const hermesUsers = emails.map((email: string) => {
            return { emailAddresses: [{ value: email }], photos: [] };
          });

          return new Response(200, {}, hermesUsers);
        }

        return schema.people.all();
      });

      /**
       * Used by the Document route to get a document.
       */
      this.get("/documents/:document_id", (schema, request) => {
        return new Response(
          200,
          {},
          schema.document.findBy({
            objectID: request.params.document_id,
          }).attrs,
        );
      });

      /**
       * Used by the Document route to get a document's draft.
       */
      this.get("/drafts/:document_id", (schema, request) => {
        return new Response(
          200,
          {},
          schema.document.findBy({
            objectID: request.params.document_id,
          }).attrs,
        );
      });

      /**
       * Used by the document sidebar to determine if a draft `isShareable`.
       */
      this.get("/documents/:document_id/shareable", () => {
        return new Response(200, {}, { isShareable: false });
      });

      /**
       * Used by the RelatedResources component when the doc is a draft.
       */
      this.get("drafts/:document_id/related-resources", (schema, request) => {
        let hermesDocuments = schema.relatedHermesDocument
          .all()
          .models.map((doc) => {
            return doc.attrs;
          });
        let externalLinks = schema.relatedExternalLinks
          .all()
          .models.map((link) => {
            return link.attrs;
          });

        return new Response(200, {}, { hermesDocuments, externalLinks });
      });

      /**
       * Used by the RelatedResources component when the doc is published.
       */
      this.get(
        "documents/:document_id/related-resources",
        (schema, request) => {
          let hermesDocuments = schema.relatedHermesDocument
            .all()
            .models.map((doc) => {
              return doc.attrs;
            });
          let externalLinks = schema.relatedExternalLinks
            .all()
            .models.map((link) => {
              return link.attrs;
            });

          return new Response(200, {}, { hermesDocuments, externalLinks });
        },
      );

      /**
       * Used by the /drafts route's getDraftResults method to fetch
       * a list of facets and draft results.
       */
      this.get("/drafts", () => {
        const allDocs = this.schema.document.all().models;
        const drafts = allDocs.filter((doc) => {
          return doc.attrs.isDraft;
        });

        return new Response(
          200,
          {},
          {
            facets: [],
            Hits: drafts,
            params: "",
            page: 0,
          },
        );
      });

      /**
<<<<<<< HEAD
       * Used by the /projects route to fetch a list of projects.
       */
      this.get("/projects", () => {
        const projects = this.schema.projects.all().models;
        return new Response(200, {}, projects);
      });

      /**
       * Used by the /projects/:project_id route to fetch a project.
       */

      this.get("/projects/:project_id", (schema, request) => {
        console.log("request.params", request.params);
        const project = schema.projects.findBy({
          id: request.params.project_id,
        });

        return new Response(200, {}, project.attrs);
      });

      /**
=======
>>>>>>> 3eda1684
       * Used by the Dashboard route to get a user's recently viewed documents.
       */
      this.get("/me/recently-viewed-docs", (schema) => {
        let index = schema.recentlyViewedDocs.all().models.map((doc) => {
          return doc.attrs;
        });
        return new Response(200, {}, index);
      });

      /**
       * Used by the AuthenticatedUserService to get the user's subscriptions.
       */
      this.get("/me/subscriptions", () => {
        return new Response(200, {}, []);
      });

      /**
       * Used by /subscriptions to get all possible subscriptions.
       * Used by the NewDoc route to map the products to their abbreviations.
       * Used by the sidebar to populate a draft's product/area dropdown.
       */
      this.get("/products", () => {
        let currentProducts = this.schema.products.all().models;
        if (currentProducts.length === 0) {
          return new Response(
            200,
            {},
            { "Default Fetched Product": { abbreviation: "NONE" } },
          );
        } else {
          let objects = this.schema.products.all().models.map((product) => {
            return {
              [product.attrs.name]: {
                abbreviation: product.attrs.abbreviation,
              },
            };
          });

          // The objects currently look like:
          // [
          //  0: { "Labs": { abbreviation: "LAB" } },
          //  1: { "Vault": { abbreviation: "VLT"} }
          // ]

          // We reformat them to match the API's response:
          // {
          //  "Labs": { abbreviation: "LAB" },
          //  "Vault": { abbreviation: "VLT" }
          // }

          let formattedObjects = {};

          objects.forEach((object) => {
            let key = Object.keys(object)[0];
            formattedObjects[key] = object[key];
          });

          return new Response(200, {}, formattedObjects);
        }
      });

      // RecentlyViewedDocsService / fetchIndexID
      this.get("https://www.googleapis.com/drive/v3/files", (schema) => {
        let file = schema.recentlyViewedDocsDatabases.first()?.attrs;

        if (!file) {
          file = schema.recentlyViewedDocsDatabases.create({
            name: "recently_viewed_docs.json",
          }).attrs;
        }

        return new Response(200, {}, { files: [file] });
      });

      // RecentlyViewedDocsService / fetchAll
      this.get("https://www.googleapis.com/drive/v3/files/:id", (schema) => {
        let index = schema.recentlyViewedDocs.all().models.map((doc) => {
          if (doc.attrs.isLegacy) {
            return doc.attrs.id;
          } else {
            return doc.attrs;
          }
        });
        return new Response(200, {}, index);
      });

      /*************************************************************************
       *
       * PATCH requests
       *
       *************************************************************************/

      // RecentlyViewedDocsService / markViewed
      this.patch(
        "https://www.googleapis.com/upload/drive/v3/files/:id",
        (schema, request) => {
          let index = JSON.parse(request.requestBody);
          schema.db.recentlyViewedDocs.remove();
          schema.db.recentlyViewedDocs.insert(index);
          return new Response(200, {}, schema.recentlyViewedDocs.all().models);
        },
      );

      /**
       * Used by the sidebar to save document properties, e.g., productArea.
       */
      this.patch("/drafts/:document_id", (schema, request) => {
        let document = schema.document.findBy({
          objectID: request.params.document_id,
        });
        if (document) {
          let attrs = JSON.parse(request.requestBody);

          if ("customFields" in attrs) {
            attrs.customFields.forEach((field) => {
              document.attrs[field.name] = field.value;
            });
          }

          if ("product" in attrs) {
            attrs.docNumber = getTestDocNumber(attrs.product);
          }

          document.update(attrs);

          return new Response(200, {}, document.attrs);
        }
      });

      /*************************************************************************
       *
       * PUT requests
       *
       *************************************************************************/

      // Related resources (drafts)

      this.put("/drafts/:document_id/related-resources", (schema, request) => {
        let requestBody = JSON.parse(request.requestBody);
        let { hermesDocuments, externalLinks } = requestBody;

        let doc = schema.document.findBy({
          objectID: request.params.document_id,
        });

        if (doc) {
          doc.update({
            hermesDocuments,
            externalLinks,
          });
          return new Response(200, {}, doc.attrs);
        }
      });

      // Related resources (published docs)

      this.put(
        "documents/:document_id/related-resources",
        (schema, request) => {
          let requestBody = JSON.parse(request.requestBody);
          let { hermesDocuments, externalLinks } = requestBody;

          // we're not yet saving this to the document;
          // currently we're just just overwriting the global mirage objects

          this.schema.db.relatedHermesDocument.remove();
          this.schema.db.relatedExternalLinks.remove();

          hermesDocuments.forEach(
            (doc: { googleFileID: string; sortOrder: number }) => {
              const mirageDocument = this.schema.document.findBy({
                objectID: doc.googleFileID,
              }).attrs;

              this.schema.relatedHermesDocument.create({
                googleFileID: doc.googleFileID,
                sortOrder: hermesDocuments.indexOf(doc) + 1,
                title: mirageDocument.title,
                type: mirageDocument.docType,
                documentNumber: mirageDocument.docNumber,
              });
            },
          );

          externalLinks.forEach((link) => {
            this.schema.relatedExternalLinks.create({
              name: link.name,
              url: link.url,
              sortOrder:
                externalLinks.indexOf(link) + 1 + hermesDocuments.length,
            });
          });

          return new Response(200, {}, {});
        },
      );

      // Project related resources
      this.put("projects/:project_id", (schema, request) => {
        let project = schema.projects.findBy({
          id: request.params.project_id,
        });

        if (project) {
          let attrs = JSON.parse(request.requestBody);

          project.update(attrs);
          return new Response(200, {}, project.attrs);
        }
      });

      // Update whether a draft is shareable.
      this.put("/drafts/:document_id/shareable", (schema, request) => {
        const isShareable = JSON.parse(request.requestBody).isShareable;

        let doc = schema.document.findBy({
          objectID: request.params.document_id,
        });

        if (doc) {
          doc.update({ isShareable });
          return new Response(200, {}, doc.attrs);
        }
      });
    },
  };

  return createServer(finalConfig);
}<|MERGE_RESOLUTION|>--- conflicted
+++ resolved
@@ -204,7 +204,6 @@
         return new Response(200, {}, project.attrs);
       });
 
-<<<<<<< HEAD
       // Update a project.
       this.patch("/projects/:project_id", (schema, request) => {
         const project = schema.projects.findBy({
@@ -215,7 +214,8 @@
           project.update(JSON.parse(request.requestBody));
           return new Response(200, {}, project.attrs);
         }
-=======
+      });
+
       /**
        * Fetch a project's related resources.
        * Since Mirage doesn't yet know the relationship between projects and resources,
@@ -227,7 +227,6 @@
         const project = schema.projects.findBy({ id: projectID });
         const { hermesDocuments, externalLinks } = project.attrs;
         return new Response(200, {}, { hermesDocuments, externalLinks });
->>>>>>> 3eda1684
       });
 
       // Fetch a project's related resources
@@ -559,30 +558,6 @@
       });
 
       /**
-<<<<<<< HEAD
-       * Used by the /projects route to fetch a list of projects.
-       */
-      this.get("/projects", () => {
-        const projects = this.schema.projects.all().models;
-        return new Response(200, {}, projects);
-      });
-
-      /**
-       * Used by the /projects/:project_id route to fetch a project.
-       */
-
-      this.get("/projects/:project_id", (schema, request) => {
-        console.log("request.params", request.params);
-        const project = schema.projects.findBy({
-          id: request.params.project_id,
-        });
-
-        return new Response(200, {}, project.attrs);
-      });
-
-      /**
-=======
->>>>>>> 3eda1684
        * Used by the Dashboard route to get a user's recently viewed documents.
        */
       this.get("/me/recently-viewed-docs", (schema) => {
