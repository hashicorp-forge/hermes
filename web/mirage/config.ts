// https://www.ember-cli-mirage.com/docs/advanced/server-configuration

import { Collection, Response, createServer } from "miragejs";
import { getTestDocNumber } from "./factories/document";
<<<<<<< HEAD
import algoliaHosts from "./algolia/hosts";
=======

// @ts-ignore - Mirage not detecting file
import config from "../config/environment";

import {
  TEST_SUPPORT_URL,
  TEST_SHORT_LINK_BASE_URL,
} from "hermes/utils/hermes-urls";
>>>>>>> 2272ec7f

export default function (mirageConfig) {
  let finalConfig = {
    ...mirageConfig,

    routes() {
      this.namespace = "api/v1";

      /*************************************************************************
       *
       * Algolia requests
       *
       *************************************************************************/

      /**
       * A triage function for all Algolia requests.
       * Reviews the request and determines how to respond.
       */
      const handleAlgoliaRequest = (schema, request) => {
        const requestBody = JSON.parse(request.requestBody);

        if (requestBody) {
          const { facetQuery, query } = requestBody;
          if (facetQuery) {
            let facetMatch = schema.document.all().models.filter((doc) => {
              return doc.attrs.product
                .toLowerCase()
                .includes(facetQuery.toLowerCase());
            })[0];
            if (facetMatch) {
              return new Response(
                200,
                {},
                { facetHits: [{ value: facetMatch.attrs.product }] }
              );
            } else {
              return new Response(200, {}, { facetHits: [] });
            }
          } else if (query !== undefined) {
            /**
             * A query exists, but may be empty.
             * Typically, this is a query for a document title or product,
             * but sometimes it's a query by some optionalFilters.
             */

            let docMatches = [];
            let idsToExclude: string[] = [];

            const filters = requestBody.filters;

            if (filters?.includes("NOT objectID")) {
              // there can be a number of objectIDs in the format of
              // NOT objectID:"1234" AND NOT objectID:"5678"
              // we need to parse these and use them to filter the results below.
              filters.split("NOT objectID:").forEach((filter: string) => {
                if (filter) {
                  const id = filter.split('"')[1];
                  if (id) {
                    idsToExclude.push(id);
                  }
                }
              });
            }

            const optionalFilters = requestBody.optionalFilters;

            if (optionalFilters?.includes("docNumber")) {
              const docNumber = optionalFilters
                .split('docNumber:"')[1]
                .split('"')[0];

              docMatches = schema.document.all().models.filter((doc) => {
                return doc.attrs.docNumber === docNumber;
              });

              // Duplicates are detected in the front end
              return new Response(200, {}, { hits: docMatches });
            } else {
              docMatches = schema.document.all().models.filter((doc) => {
                return (
                  doc.attrs.title.toLowerCase().includes(query.toLowerCase()) ||
                  doc.attrs.product.toLowerCase().includes(query.toLowerCase())
                );
              });
            }

            if (idsToExclude) {
              docMatches = docMatches.filter((doc) => {
                return !idsToExclude.includes(doc.attrs.objectID);
              });
            }

            return new Response(200, {}, { hits: docMatches });
          } else {
            /**
             * A request we're not currently handling with any specificity.
             * Returns the entire document index.
             */
            return new Response(
              200,
              {},
              { hits: schema.document.all().models }
            );
          }
        } else {
          /**
           * This is a `getObject` request, (a search by a :document_id),
           * which arrives like this: { *: "index-name/id" }.
           * We use the ID to search Mirage.
           * If an object is found, we return it.
           * If not, we return a 404.
           */
          const docID = request.params["*"].split("/")[1];
          const doc = schema.document.findBy({ id: docID });

          if (doc) {
            return new Response(200, {}, doc.attrs);
          } else {
            // Mimic Algolia's response when its getObject method fails.
            return new Response(404, {}, {});
          }
        }
      };

      /**
       * Algolia has several search hosts, e.g.,
       * - appID-1.algolianet.com
       * - appID-2.algolianet.com
       *
       * And Mirage lacks wildcards, so we create a route for each.
       *
       * Additionally, we support the remaining Algolia routes.
       */

      algoliaHosts.forEach((host) => {
        this.post(host, (schema, request) => {
          return handleAlgoliaRequest(schema, request);
        });

        this.get(host, (schema, request) => {
          return handleAlgoliaRequest(schema, request);
        });
      });

      /*************************************************************************
       *
       * HEAD requests
       *
       *************************************************************************/

      this.head("/me", (schema, _request) => {
        let isLoggedIn = schema.db.mes[0].isLoggedIn;

        if (isLoggedIn) {
          return new Response(200, {});
        } else {
          return new Response(401, {});
        }
      });

      /*************************************************************************
       *
       * POST requests
       *
       *************************************************************************/

      /**
       * Used by the `PeopleSelect` component to query for people
       * without exposing personal information like a GET request might.
       */
      this.post("/people", (schema, request) => {
        // Grab the query from the request body
        let query: string = JSON.parse(request.requestBody).query;

        // Search everyone's first emailAddress for matches
        let matches: Collection<unknown> = schema.people.where((person) => {
          return person.emailAddresses[0].value.includes(query);
        });

        // Return the Collection models in Response format
        return new Response(200, {}, matches.models);
      });

      /**
       * Used by the AuthenticatedUserService to add and remove subscriptions.
       */
      this.post("/me/subscriptions", () => {
        return new Response(200, {});
      });

      /**
       *  Used by the RecentlyViewedDocsService to log a viewed doc.
       */
      this.post("https://www.googleapis.com/upload/drive/v3/files", () => {
        return new Response(200, {});
      });

      /**
       * Called by the Document route to log a document view.
       */
      this.post("/web/analytics", () => {
        return new Response(200, {});
      });

      /*************************************************************************
       *
       * GET requests
       *
       *************************************************************************/

      /**
       * Used by the config service for environment variables.
       */
      this.get("/web/config", () => {
        return new Response(
          200,
          {},
          {
            algolia_docs_index_name: config.algolia.docsIndexName,
            algolia_drafts_index_name: config.algolia.draftsIndexName,
            algolia_internal_index_name: config.algolia.internalIndexName,
            feature_flags: null,
            google_doc_folders: "",
            short_link_base_url: TEST_SHORT_LINK_BASE_URL,
            skip_google_auth: false,
            google_analytics_tag_id: undefined,
            support_link_url: TEST_SUPPORT_URL,
          }
        );
      });

      /**
       * Used in the /new routes when creating a document.
       */
      this.get("/document-types", () => {
        return new Response(200, {}, [
          {
            name: "RFC",
            longName: "Request for Comments",
            description:
              "Create a Request for Comments document to present a proposal to colleagues for their review and feedback.",
            moreInfoLink: {
              text: "More-info link",
              url: "example.com",
            },
            checks: [
              {
                label: "I have read the Terms and Conditions",
                helperText:
                  "Please read the Terms and Conditions before proceeding.",
                links: [
                  {
                    text: "Terms and Conditions",
                    url: "example.com",
                  },
                ],
              },
            ],
            customFields: [
              {
                name: "Current Version",
                readOnly: false,
                type: "string",
              },
              {
                name: "Stakeholders",
                readOnly: false,
                type: "people",
              },
            ],
          },
          {
            name: "PRD",
            longName: "Product Requirements",
            description:
              "Create a Product Requirements Document to summarize a problem statement and outline a phased approach to addressing the problem.",
          },
        ]);
      });

      /**
       * Used by the AuthenticatedUserService to get the user's profile.
       */
      this.get("/me", (schema) => {
        // If the test has explicitly set a user, return it.
        if (schema.mes.first()) {
          return schema.mes.first().attrs;
        } else {
          // Otherwise, create and return a new user.
          return schema.mes.create({
            id: "1",
            name: "Test User",
            email: "testuser@example.com",
            given_name: "Test",
            picture: "",
            subscriptions: [],
            isLoggedIn: true,
          }).attrs;
        }
      });

      /**
       * Used by the PeopleSelect component to get a list of people.
       * Used to confirm that an approver has access to a document.
       */
      this.get("/people", (schema, request) => {
        // This allows the test user to view docs they're an approver on.
        if (request.queryParams.emails === "testuser@example.com") {
          return new Response(200, {}, []);
        }
        return schema.people.all();
      });

      /**
       * Used by the Document route to get a document.
       */
      this.get("/documents/:document_id", (schema, request) => {
        return new Response(
          200,
          {},
          schema.document.findBy({ objectID: request.params.document_id }).attrs
        );
      });

      /**
       * Used by the Document route to get a document's draft.
       */
      this.get("/drafts/:document_id", (schema, request) => {
        return new Response(
          200,
          {},
          schema.document.findBy({ objectID: request.params.document_id }).attrs
        );
      });

      /**
       * Used by the document sidebar to determine if a draft `isShareable`.
       */
      this.get("/documents/:document_id/shareable", () => {
        return new Response(200, {}, { isShareable: false });
      });

      /**
       * Used by the RelatedResources component when the doc is a draft.
       */
      this.get("drafts/:document_id/related-resources", (schema, request) => {
        let hermesDocuments = schema.relatedHermesDocument
          .all()
          .models.map((doc) => {
            return doc.attrs;
          });
        let externalLinks = schema.relatedExternalLinks
          .all()
          .models.map((link) => {
            return link.attrs;
          });

        return new Response(200, {}, { hermesDocuments, externalLinks });
      });

      /**
       * Used by the RelatedResources component when the doc is published.
       */
      this.get(
        "documents/:document_id/related-resources",
        (schema, request) => {
          let hermesDocuments = schema.relatedHermesDocument
            .all()
            .models.map((doc) => {
              return doc.attrs;
            });
          let externalLinks = schema.relatedExternalLinks
            .all()
            .models.map((link) => {
              return link.attrs;
            });

          return new Response(200, {}, { hermesDocuments, externalLinks });
        }
      );

      /**
       * Used by the /drafts route's getDraftResults method to fetch
       * a list of facets and draft results.
       */
      this.get("/drafts", () => {
        return new Response(
          200,
          {},
          {
            facets: [],
            Hits: [],
            params: "",
            page: 0,
          }
        );
      });

      /**
       * Used by the Dashboard route to get a user's recently viewed documents.
       */
      this.get("/me/recently-viewed-docs", (schema) => {
        let index = schema.recentlyViewedDocs.all().models.map((doc) => {
          return doc.attrs;
        });
        return new Response(200, {}, index);
      });

      /**
       * Used by the AuthenticatedUserService to get the user's subscriptions.
       */
      this.get("/me/subscriptions", () => {
        return new Response(200, {}, []);
      });

      /**
       * Used by /subscriptions to get all possible subscriptions.
       * Used by the NewDoc route to map the products to their abbreviations.
       * Used by the sidebar to populate a draft's product/area dropdown.
       */
      this.get("/products", () => {
        let currentProducts = this.schema.products.all().models;
        if (currentProducts.length === 0) {
          return new Response(
            200,
            {},
            { "Default Fetched Product": { abbreviation: "NONE" } }
          );
        } else {
          let objects = this.schema.products.all().models.map((product) => {
            return {
              [product.attrs.name]: {
                abbreviation: product.attrs.abbreviation,
              },
            };
          });

          // The objects currently look like:
          // [
          //  0: { "Labs": { abbreviation: "LAB" } },
          //  1: { "Vault": { abbreviation: "VLT"} }
          // ]

          // We reformat them to match the API's response:
          // {
          //  "Labs": { abbreviation: "LAB" },
          //  "Vault": { abbreviation: "VLT" }
          // }

          let formattedObjects = {};

          objects.forEach((object) => {
            let key = Object.keys(object)[0];
            formattedObjects[key] = object[key];
          });

          return new Response(200, {}, formattedObjects);
        }
      });

      // RecentlyViewedDocsService / fetchIndexID
      this.get("https://www.googleapis.com/drive/v3/files", (schema) => {
        let file = schema.recentlyViewedDocsDatabases.first()?.attrs;

        if (!file) {
          file = schema.recentlyViewedDocsDatabases.create({
            name: "recently_viewed_docs.json",
          }).attrs;
        }

        return new Response(200, {}, { files: [file] });
      });

      // RecentlyViewedDocsService / fetchAll
      this.get("https://www.googleapis.com/drive/v3/files/:id", (schema) => {
        let index = schema.recentlyViewedDocs.all().models.map((doc) => {
          if (doc.attrs.isLegacy) {
            return doc.attrs.id;
          } else {
            return doc.attrs;
          }
        });
        return new Response(200, {}, index);
      });

      /*************************************************************************
       *
       * PATCH requests
       *
       *************************************************************************/

      // RecentlyViewedDocsService / markViewed
      this.patch(
        "https://www.googleapis.com/upload/drive/v3/files/:id",
        (schema, request) => {
          let index = JSON.parse(request.requestBody);
          schema.db.recentlyViewedDocs.remove();
          schema.db.recentlyViewedDocs.insert(index);
          return new Response(200, {}, schema.recentlyViewedDocs.all().models);
        }
      );

      /**
       * Used by the sidebar to save document properties, e.g., productArea.
       */
      this.patch("/drafts/:document_id", (schema, request) => {
        let document = schema.document.findBy({
          objectID: request.params.document_id,
        });
        if (document) {
          let attrs = JSON.parse(request.requestBody);

          if ("product" in attrs) {
            attrs.docNumber = getTestDocNumber(attrs.product);
          }

          document.update(attrs);
          return new Response(200, {}, document.attrs);
        }
      });

      /*************************************************************************
       *
       * PUT requests
       *
       *************************************************************************/

      // Related resources (drafts)

      this.put("/drafts/:document_id/related-resources", (schema, request) => {
        let requestBody = JSON.parse(request.requestBody);
        let { hermesDocuments, externalLinks } = requestBody;

        let doc = schema.document.findBy({
          objectID: request.params.document_id,
        });

        if (doc) {
          doc.update({
            hermesDocuments,
            externalLinks,
          });
          return new Response(200, {}, doc.attrs);
        }
      });

      // Related resources (published docs)

      this.put(
        "documents/:document_id/related-resources",
        (schema, request) => {
          let requestBody = JSON.parse(request.requestBody);
          let { hermesDocuments, externalLinks } = requestBody;

          // we're not yet saving this to the document;
          // currently we're just just overwriting the global mirage objects

          this.schema.db.relatedHermesDocument.remove();
          this.schema.db.relatedExternalLinks.remove();

          hermesDocuments.forEach(
            (doc: { googleFileID: string; sortOrder: number }) => {
              const mirageDocument = this.schema.document.findBy({
                objectID: doc.googleFileID,
              }).attrs;

              this.schema.relatedHermesDocument.create({
                googleFileID: doc.googleFileID,
                sortOrder: hermesDocuments.indexOf(doc) + 1,
                title: mirageDocument.title,
                type: mirageDocument.docType,
                documentNumber: mirageDocument.docNumber,
              });
            }
          );

          externalLinks.forEach((link) => {
            this.schema.relatedExternalLinks.create({
              name: link.name,
              url: link.url,
              sortOrder:
                externalLinks.indexOf(link) + 1 + hermesDocuments.length,
            });
          });

          return new Response(200, {}, {});
        }
      );

      // Update whether a draft is shareable.
      this.put("/drafts/:document_id/shareable", (schema, request) => {
        const isShareable = JSON.parse(request.requestBody).isShareable;

        let doc = schema.document.findBy({
          objectID: request.params.document_id,
        });

        if (doc) {
          doc.update({ isShareable });
          return new Response(200, {}, doc.attrs);
        }
      });
    },
  };

  return createServer(finalConfig);
}<|MERGE_RESOLUTION|>--- conflicted
+++ resolved
@@ -2,9 +2,7 @@
 
 import { Collection, Response, createServer } from "miragejs";
 import { getTestDocNumber } from "./factories/document";
-<<<<<<< HEAD
 import algoliaHosts from "./algolia/hosts";
-=======
 
 // @ts-ignore - Mirage not detecting file
 import config from "../config/environment";
@@ -13,7 +11,6 @@
   TEST_SUPPORT_URL,
   TEST_SHORT_LINK_BASE_URL,
 } from "hermes/utils/hermes-urls";
->>>>>>> 2272ec7f
 
 export default function (mirageConfig) {
   let finalConfig = {
