--- conflicted
+++ resolved
@@ -77,6 +77,11 @@
 
             const optionalFilters = requestBody.optionalFilters;
 
+            const requestIsForDocsAwaitingReview =
+              requestBody.filters.includes(
+                "approvers:'testuser@example.com'"
+              ) && requestBody.filters.includes("AND status:In-Review");
+
             if (optionalFilters?.includes("docNumber")) {
               const docNumber = optionalFilters
                 .split('docNumber:"')[1]
@@ -88,6 +93,13 @@
 
               // Duplicates are detected in the front end
               return new Response(200, {}, { hits: docMatches });
+            } else if (requestIsForDocsAwaitingReview) {
+              docMatches = schema.document.all().models.filter((doc) => {
+                return (
+                  doc.attrs.approvers.includes("testuser@example.com") &&
+                  doc.attrs.status.toLowerCase().includes("review")
+                );
+              });
             } else {
               docMatches = schema.document.all().models.filter((doc) => {
                 return (
@@ -208,90 +220,6 @@
         return new Response(200, {});
       });
 
-<<<<<<< HEAD
-      const getAlgoliaSearchResults = (schema, request) => {
-        const requestBody = JSON.parse(request.requestBody);
-        const { facetQuery, query } = requestBody;
-
-        if (facetQuery) {
-          let facetMatch = schema.document.all().models.filter((doc) => {
-            return doc.attrs.product
-              .toLowerCase()
-              .includes(facetQuery.toLowerCase());
-          })[0];
-
-          if (!facetMatch) {
-            return new Response(200, {}, { facetHits: [] });
-          } else {
-            return new Response(
-              200,
-              {},
-              { facetHits: [{ value: facetMatch.attrs.product }] }
-            );
-          }
-        } else {
-          let isDocsAwaitingReviewRequest =
-            requestBody.filters.includes("approvers:'testuser@example.com'") &&
-            requestBody.filters.includes("AND status:In-Review");
-
-          if (isDocsAwaitingReviewRequest) {
-            let docsAwaitingReview = schema.document
-              .all()
-              .models.filter((doc) => {
-                return (
-                  doc.attrs.approvers.includes("testuser@example.com") &&
-                  doc.attrs.status.toLowerCase().includes("review")
-                );
-              });
-            return new Response(200, {}, { hits: docsAwaitingReview });
-          } else {
-            // This is a regular search request.
-            // TODO: Handle these requests with more precision.
-            let docMatches = schema.document.all().models.filter((doc) => {
-              return (
-                doc.attrs.title.toLowerCase().includes(query.toLowerCase()) ||
-                doc.attrs.product.toLowerCase().includes(query.toLowerCase())
-              );
-            });
-            return new Response(200, {}, { hits: docMatches });
-          }
-        }
-      };
-
-      /**
-       * Used by the AlgoliaSearchService to query Algolia.
-       */
-      this.post(
-        `https://${config.algolia.appID}-dsn.algolia.net/1/indexes/**`,
-        (schema, request) => {
-          return getAlgoliaSearchResults(schema, request);
-        }
-      );
-
-      /**
-       * Algolia has several search hosts, e.g., appID-1.algolianet.com,
-       * and Mirage doesn't support wildcards in routes.
-       * So, we create a route for each host.
-       *
-       * TODO: Export this into a function that can be used in tests also.
-       */
-
-      let algoliaSearchHosts = [];
-
-      for (let i = 1; i <= 9; i++) {
-        algoliaSearchHosts.push(
-          `https://${config.algolia.appID}-${i}.algolianet.com/1/indexes/**`
-        );
-      }
-
-      algoliaSearchHosts.forEach((host) => {
-        this.post(host, (schema, request) => {
-          return getAlgoliaSearchResults(schema, request);
-        });
-      });
-
-=======
->>>>>>> 4ce80e82
       /**
        * Called by the Document route to log a document view.
        */
