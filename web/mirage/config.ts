--- conflicted
+++ resolved
@@ -199,11 +199,7 @@
         return new Response(200, {}, project.attrs);
       });
 
-<<<<<<< HEAD
-      // Fetch a product's related resources
-=======
       // Fetch a project's related resources
->>>>>>> ccd6bcf9
       this.put("/projects/:project_id", (schema, request) => {
         let project = schema.projects.findBy({
           id: request.params.project_id,
