// https://www.ember-cli-mirage.com/docs/advanced/server-configuration

import { Collection, Response, createServer } from "miragejs";
import { getTestDocNumber } from "./factories/document";
import algoliaHosts from "./algolia/hosts";
import { ProjectStatus } from "hermes/types/project-status";
import { HITS_PER_PAGE } from "hermes/services/algolia";
import { assert as emberAssert } from "@ember/debug";

import {
  TEST_WEB_CONFIG,
  TEST_USER_EMAIL,
  TEST_USER_NAME,
  TEST_USER_GIVEN_NAME,
  TEST_USER_PHOTO,
} from "../mirage/utils";
import { getFacetsFromHits } from "./algolia/utils";

export default function (mirageConfig) {
  let finalConfig = {
    ...mirageConfig,

    routes() {
      this.namespace = "api/v1";

      /*************************************************************************
       *
       * Algolia requests
       *
       *************************************************************************/

      /**
       * A triage function for all Algolia requests.
       * Reviews the request and determines how to respond.
       */
      const handleAlgoliaRequest = (schema, request) => {
        const indexName = request.url.split("indexes/")[1].split("/")[0];
        const requestBody = JSON.parse(request.requestBody);

        const page = requestBody?.page ?? 0;
        const docModels = schema.document.all().models;
        const nbHits = docModels.length;
        const nbPages = Math.ceil(nbHits / HITS_PER_PAGE);

        let facets = requestBody?.facets ?? [];

        if (requestBody) {
          const { facetQuery, query } = requestBody;
          let { facetFilters } = requestBody;

          // Ignore the facetFilters if they're empty.
          if (facetFilters) {
            if (facetFilters.length === 0) {
              facetFilters = undefined;
            } else if (facetFilters[0] === "") {
              facetFilters = undefined;
            }
          }

          if (facetFilters) {
            /**
             * Handle requests to the /my/documents route.
             * These arrive like ["owners:foo@bar.com"]
             */
            if (facetFilters.includes(`owners:${TEST_USER_EMAIL}`)) {
              // A request from the my/documents route for published docs
              const hits = docModels.filter((doc) => {
                return (
                  doc.attrs.owners.includes(TEST_USER_EMAIL) &&
                  doc.attrs.status !== "WIP"
                );
              });

              return new Response(
                200,
                {},
                {
                  hits,
                  nbHits: hits.length,
                  nbPages: Math.ceil(hits.length / HITS_PER_PAGE),
                  page,
                  facets: getFacetsFromHits(facets, hits),
                },
              );
            } else {
              // FacetFilters come nested like this:
              // [["product:Vault", "docType:RFC"]]
              // so we need to flatten them

              facetFilters = facetFilters.flat();

              // Create a placeholder object to hold the search params

              let searchParams: Record<string, any> = {};

              // Loop through facetFilters and add them to the params

              facetFilters.forEach((filter: string) => {
                const filterType = filter.split(":")[0];
                const filterValue = filter.split(":")[1];

                emberAssert("filterType must exist", filterType);

                searchParams[filterType] = filterValue;
              });

              /**
               * We use status to determine if we're searching for projects or documents.
               * If the status is present and set to a ProjectStatus value,
               * we search for projects. Otherwise, we search for documents.
               */
              const maybeStatus = searchParams["status"];

              let results;

              switch (maybeStatus) {
                case ProjectStatus.Active:
                case ProjectStatus.Completed:
                case ProjectStatus.Archived:
                  results = this.schema.projects.where(searchParams);
                  break;
                default:
                  results = this.schema.document.where(searchParams);
              }

              // Query Mirage using the search params

              const hits = results.models.map((hit) => {
                return {
                  ...hit.attrs,
                  objectID: hit.attrs.id,
                };
              });

              return new Response(
                200,
                {},
                {
                  hits,
                  nbHits: hits.length,
                  nbPages: Math.ceil(hits.length / HITS_PER_PAGE),
                  page,
                  facets: getFacetsFromHits(facets, hits),
                },
              );
            }
          } else if (facetQuery) {
            // Product/area search
            let facetMatch = docModels.filter((doc) => {
              return doc.attrs.product
                .toLowerCase()
                .includes(facetQuery.toLowerCase());
            })[0];
            if (facetMatch) {
              return new Response(
                200,
                {},
                { facetHits: [{ value: facetMatch.attrs.product }] },
              );
            } else {
              return new Response(200, {}, { facetHits: [] });
            }
          } else if (query !== undefined) {
            /**
             * A query exists, but may be empty.
             * Typically, this is a query for a document, project or product,
             * but sometimes it's a query by some optionalFilters.
             */
            if (indexName?.includes("projects")) {
              const projects = schema.projects
                .all()
                .models.filter((project) => {
                  return (
                    project.title.toLowerCase().includes(query.toLowerCase()) ||
                    project.description
                      ?.toLowerCase()
                      .includes(query.toLowerCase())
                  );
                });

              const hits = projects.map((project) => {
                return {
                  ...project.attrs,
                  objectID: project.id,
                };
              });

              return new Response(
                200,
                {},
                {
                  hits,
                  nbHits: hits.length,
                  nbPages: Math.ceil(hits.length / HITS_PER_PAGE),
                  page,
                  facets: getFacetsFromHits(facets, hits),
                },
              );
            }

            let docMatches = [];
            let idsToExclude: string[] = [];

            const setDefaultDocMatches = () => {
              docMatches = docModels.filter((doc) => {
                return (
                  doc.attrs.title.toLowerCase().includes(query.toLowerCase()) ||
                  doc.attrs.product.toLowerCase().includes(query.toLowerCase())
                );
              });
            };

            const filters = requestBody.filters;

            // Used by the dashboard to fetch docs awaiting review.
            if (filters?.includes("approvers")) {
              const approvers = filters.split("approvers:'")[1].split("'")[0];
              docMatches = docModels.filter((doc) => {
                return doc.attrs.approvers.some((approver) => {
                  return approvers.includes(approver);
                });
              });

              return new Response(
                200,
                {},
                {
                  hits: docMatches,
                  nbHits: docMatches.length,
                  nbPages: Math.ceil(docMatches.length / HITS_PER_PAGE),
                  page,
                  facets: getFacetsFromHits(facets, docMatches),
                },
              );
            }

            if (filters?.includes("NOT objectID")) {
              // there can be a number of objectIDs in the format of
              // NOT objectID:"1234" AND NOT objectID:"5678"
              // we need to parse these and use them to filter the results below.
              filters.split("NOT objectID:").forEach((filter: string) => {
                if (filter) {
                  const id = filter.split('"')[1];
                  if (id) {
                    idsToExclude.push(id);
                  }
                }
              });
            }

            const optionalFilters = requestBody.optionalFilters;

            if (optionalFilters?.includes("docNumber")) {
              const docNumber = optionalFilters
                .split('docNumber:"')[1]
                .split('"')[0];

              docMatches = docModels.filter((doc) => {
                return doc.attrs.docNumber === docNumber;
              });

              // Duplicates are detected in the front end
              return new Response(
                200,
                {},
                {
                  hits: docMatches,
                  nbHits: docMatches.length,
                  nbPages: Math.ceil(docMatches.length / HITS_PER_PAGE),
                  page,
                  facets: getFacetsFromHits(facets, docMatches),
                },
              );
            } else if (filters) {
              const requestIsForDocsAwaitingReview =
                filters.includes(`approvers:'${TEST_USER_EMAIL}'`) &&
                requestBody.filters.includes("AND status:In-Review");
              const requestIsForProductDocs = filters.includes(`product:`);

              if (requestIsForDocsAwaitingReview) {
                docMatches = docModels.filter((doc) => {
                  return (
                    doc.attrs.approvers.includes(TEST_USER_EMAIL) &&
                    doc.attrs.status.toLowerCase().includes("review")
                  );
                });
              } else if (requestIsForProductDocs) {
                const product = filters.split("product:")[1].split('"')[1];
                docMatches = docModels.filter((doc) => {
                  return doc.attrs.product === product;
                });
              } else {
                setDefaultDocMatches();
              }
            } else {
              setDefaultDocMatches();
            }

            if (idsToExclude) {
              docMatches = docMatches.filter((doc) => {
                return !idsToExclude.includes(doc.attrs.objectID);
              });
            }

            return new Response(
              200,
              {},
              {
                hits: docMatches.slice(0, HITS_PER_PAGE),
                nbHits: docMatches.length,
                nbPages: Math.ceil(docMatches.length / HITS_PER_PAGE),
                page,
                facets: getFacetsFromHits(facets, docMatches),
              },
            );
          } else {
            /**
             * A request we're not currently handling with any specificity.
             * Returns the entire document index.
             */
            return new Response(
              200,
              {},
              {
                hits: docModels.slice(0, HITS_PER_PAGE),
                nbHits,
                nbPages,
                page,
                facets: getFacetsFromHits(facets, docModels),
              },
            );
          }
        } else {
          /**
           * This is a `getObject` request, (a search by a :document_id),
           * which arrives like this: { *: "index-name/id" }.
           * We use the ID to search Mirage.
           * If an object is found, we return it.
           * If not, we return a 404.
           */
          const docID = request.params["*"].split("/")[1];
          const doc = schema.document.findBy({ id: docID });

          if (doc) {
            return new Response(200, {}, doc.attrs);
          } else {
            // Mimic Algolia's response when its getObject method fails.
            return new Response(404, {}, {});
          }
        }
      };

      /**
       * Algolia has several search hosts, e.g.,
       * - appID-1.algolianet.com
       * - appID-2.algolianet.com
       *
       * And Mirage lacks wildcards, so we create a route for each.
       *
       * Additionally, we support the remaining Algolia routes.
       */

      algoliaHosts.forEach((host) => {
        this.post(host, (schema, request) => {
          return handleAlgoliaRequest(schema, request);
        });

        this.get(host, (schema, request) => {
          return handleAlgoliaRequest(schema, request);
        });
      });

      /*************************************************************************
       *
       * Jira requests
       *
       *************************************************************************/

      // Get issue
      this.get("/jira/issues/:issue_id", (schema, request) => {
        const issue = schema.jiraIssues.findBy({
          key: request.params.issue_id,
        });
        return new Response(200, {}, issue.attrs);
      });

      // Issue picker
      this.get("/jira/issue/picker", (schema, request) => {
        const query = request.queryParams.query;
        const issues = schema.jiraPickerResults.all().models.filter((issue) => {
          return issue.attrs.summary.includes(query);
        });

        return new Response(200, {}, issues);
      });

      /*************************************************************************
       *
       * Project requests
       *
       *************************************************************************/

      // Create a project
      this.post("/projects", (schema, request) => {
        let project = schema.projects.create(JSON.parse(request.requestBody));
        project.update({
          status: ProjectStatus.Active,
          creator: TEST_USER_EMAIL,
          createdTime: Date.now(),
        });
        return new Response(200, {}, project.attrs);
      });

      // Fetch a list of projects.
      this.get("/projects", () => {
        const projects = this.schema.projects.all().models;
        return new Response(
          200,
          {},
          projects.map((project) => project),
        );
      });

      // Save a document to a project
      this.post(
        "/projects/:project_id/related-resources",
        (schema, request) => {
          let project = schema.projects.findBy({
            id: request.params.project_id,
          });

          if (project) {
            let attrs = JSON.parse(request.requestBody);

            // update the projects array on the hermesDocuments

            const { hermesDocuments, externalLinks } = attrs;

            let newHermesDocuments: any[] = [];

            hermesDocuments.forEach((doc) => {
              const relatedDocument = this.schema.relatedHermesDocument.findBy({
                googleFileID: doc.googleFileID,
              });

              const fullDocument = this.schema.document.findBy({
                objectID: doc.googleFileID,
              });

              const existingDocuments = project.hermesDocuments ?? [];

              newHermesDocuments.push(
                ...existingDocuments,
                relatedDocument.attrs,
              );

              //  ignore duplicates
              if (existingDocuments.includes(doc.googleFileID)) {
                return;
              } else {
                fullDocument.update({
                  projects: [...fullDocument.attrs.projects, project.id],
                });
              }

              fullDocument.update({
                projects: [...fullDocument.attrs.projects, project.id],
              });
            });

            project.update({
              hermesDocuments: newHermesDocuments,
              externalLinks,
            });

            return new Response(200, {}, project.attrs);
          }
        },
      );

      // Fetch a single project.
      this.get("/projects/:project_id", (schema, request) => {
        const shouldAddToRecentlyViewed =
          request.requestHeaders["Add-To-Recently-Viewed"];

        const project = schema.projects.findBy({
          id: request.params.project_id,
        });

        if (shouldAddToRecentlyViewed) {
          schema.recentlyViewedProjects.create({
            id: project.id,
            viewedTime: Date.now(),
          });
        }

        return new Response(200, {}, project.attrs);
      });

      // Update a project.
      this.patch("/projects/:project_id", (schema, request) => {
        const project = schema.projects.findBy({
          id: request.params.project_id,
        });

        if (project) {
          project.update(JSON.parse(request.requestBody));
          return new Response(200, {}, project.attrs);
        }
      });

      /**
       * Fetch a project's related resources.
       * Since Mirage doesn't yet know the relationship between projects and resources,
       * so simply return the documents and links created within tests via
       * `project.update({ hermesDocuments, externalLinks })`.
       */
      this.get("/projects/:project_id/related-resources", (schema, request) => {
        const projectID = request.params.project_id;
        const project = schema.projects.findBy({ id: projectID });
        const { hermesDocuments, externalLinks } = project;
        return new Response(200, {}, { hermesDocuments, externalLinks });
      });

      // Update a project's related resources
      this.put("/projects/:project_id/related-resources", (schema, request) => {
        let project = schema.projects.findBy({
          id: request.params.project_id,
        });

        if (project) {
          let attrs = JSON.parse(request.requestBody);

          const { hermesDocuments, externalLinks } = attrs;

          // need to compare current hermesDocuments
          // to the new ones being requested

          // documents that are in the current project but not in the new request
          // need to have their projects array updated to remove the project id

          // documents that are in the new request but not in the current project
          // need to have their projects array updated to add the project id

          // documents that are in both the current project and the new request

          const currentHermesDocuments = project.hermesDocuments ?? [];
          const incomingHermesDocuments = attrs.hermesDocuments ?? [];

          const documentsToRemove = currentHermesDocuments.filter((doc) => {
            return !incomingHermesDocuments.includes(doc);
          });

          const documentsToAdd = incomingHermesDocuments.filter((doc) => {
            return !currentHermesDocuments.includes(doc);
          });

          documentsToRemove.forEach((doc) => {
            const mirageDocument = this.schema.document.findBy({
              objectID: doc.googleFileID,
            });

            mirageDocument?.update({
              projects: mirageDocument.attrs.projects.filter(
                (projectID) => projectID.toString() !== project.id,
              ),
            });
          });

          documentsToAdd.forEach((doc) => {
            const mirageDocument = this.schema.document.findBy({
              objectID: doc,
            });
            mirageDocument?.update({
              projects: [...mirageDocument.attrs.projects, project.id],
            });
          });

          project.update({
            hermesDocuments,
            externalLinks,
          });
          return new Response(200, {}, project.attrs);
        }
      });

      /*************************************************************************
       *
       * Draft requests
       *
       *************************************************************************/

      // Create a new draft
      this.post("/drafts", (schema, request) => {
        const document = schema.document.create({
          ...JSON.parse(request.requestBody),
        });

        document.update({
          objectID: document.id,
          owners: [TEST_USER_EMAIL],
          appCreated: true,
          status: "WIP",
        });

        return new Response(200, {}, document.attrs);
      });

      // Return all the user's drafts
      this.get("/drafts", (schema, request) => {
        const params = request.queryParams;
        const { facetFilters } = params;
        const allDocs = this.schema.document.all().models;
        const drafts = allDocs.filter((doc) => {
          if (facetFilters.includes(`owners:${TEST_USER_EMAIL}`)) {
            return (
              doc.attrs.isDraft && doc.attrs.owners.includes(TEST_USER_EMAIL)
            );
          } else {
            return doc.attrs.isDraft;
          }
        });

        return new Response(
          200,
          {},
          {
            Hits: drafts,
            params: "",
            page: 0,
          },
        );
      });

      // Return a draft by ID
      this.get("/drafts/:document_id", (schema, request) => {
        return new Response(
          200,
          {},
          schema.document.findBy({
            objectID: request.params.document_id,
          }).attrs,
        );
      });

      // Determine if a draft is shareable
      this.get("/drafts/:document_id/shareable", (schema, request) => {
        const document = schema.document.findBy({
          objectID: request.params.document_id,
        });
        return new Response(
          200,
          {},
          { isShareable: document.attrs.isShareable },
        );
      });

      // Update whether a draft is shareable.
      this.put("/drafts/:document_id/shareable", (schema, request) => {
        const isShareable = JSON.parse(request.requestBody).isShareable;

        let doc = schema.document.findBy({
          objectID: request.params.document_id,
        });

        if (doc) {
          doc.update({ isShareable });
          return new Response(200, {}, doc.attrs);
        }
      });

      // Fetch a draft's related resources
      this.get("drafts/:document_id/related-resources", (schema, request) => {
        let hermesDocuments = schema.relatedHermesDocument
          .all()
          .models.map((doc) => {
            return doc.attrs;
          });
        let externalLinks = schema.relatedExternalLinks
          .all()
          .models.map((link) => {
            return link.attrs;
          });

        return new Response(200, {}, { hermesDocuments, externalLinks });
      });

      // Save a draft's related resources
      this.put("/drafts/:document_id/related-resources", (schema, request) => {
        let requestBody = JSON.parse(request.requestBody);
        let { hermesDocuments, externalLinks } = requestBody;

        let doc = schema.document.findBy({
          objectID: request.params.document_id,
        });

        if (doc) {
          doc.update({
            hermesDocuments,
            externalLinks,
          });
          return new Response(200, {}, doc.attrs);
        }
      });

      // Save a draft
      this.patch("/drafts/:document_id", (schema, request) => {
        let document = schema.document.findBy({
          objectID: request.params.document_id,
        });
        if (document) {
          let attrs = JSON.parse(request.requestBody);

          if ("customFields" in attrs) {
            attrs.customFields.forEach((field) => {
              document.attrs[field.name] = field.value;
            });
          }

          if ("product" in attrs) {
            attrs.docNumber = getTestDocNumber(attrs.product);
          }

          document.update(attrs);

          return new Response(200, {}, document.attrs);
        }
      });

      // Delete a draft
      this.delete("/drafts/:document_id", (schema, request) => {
        const document = schema.document.findBy({
          objectID: request.params.document_id,
        });

        if (document) {
          document.destroy();
          return new Response(200, {}, {});
        }

        return new Response(404, {}, {});
      });

      /*************************************************************************
       *
       * Document approvals
       *
       *************************************************************************/

      /**
       * Used when approving a document.
       * Adds the user's email to the `approvedBy` array.
       */
      this.post("/approvals/:document_id", (schema, request) => {
        const document = schema.document.findBy({
          objectID: request.params.document_id,
        });

        if (document) {
          if (!document.attrs.approvedBy?.includes(TEST_USER_EMAIL)) {
            const approvedBy = document.attrs.approvedBy || [];
            document.update({
              approvedBy: [...approvedBy, TEST_USER_EMAIL],
            });
          }
          return new Response(200, {}, document.attrs);
        }

        return new Response(404, {}, {});
      });

      /**
       * Used when rejecting an FRD.
       */
      this.delete("/approvals/:document_id", (schema, request) => {
        const document = schema.document.findBy({
          objectID: request.params.document_id,
        });

        if (document) {
          document.update({
            changesRequestedBy: [TEST_USER_EMAIL],
          });

          return new Response(200, {}, document.attrs);
        }

        return new Response(404, {}, {});
      });

      /*************************************************************************
       *
       * People
       *
       *************************************************************************/

      // Query via the PeopleSelect
      this.post("/people", (schema, request) => {
        let query: string = JSON.parse(request.requestBody).query;

        // Search everyone's first emailAddress for matches
        let matches: Collection<unknown> = schema["google/people"].where(
          (person) => {
            return (
              person.emailAddresses[0].value.includes(query) ||
              person.names[0].displayName.includes(query)
            );
          },
        );

        // Return the Collection models in Response format
        return new Response(200, {}, matches.models);
      });

      /*************************************************************************
       *
       * HEAD requests
       *
       *************************************************************************/

      this.head("/me", (schema, _request) => {
<<<<<<< HEAD
        // Don't need this logged to the console every time
=======
        // Stop this from cluttering the console when "Mirage logging" is checked
>>>>>>> 42845fdb
        this.logging = false;

        let isLoggedIn = schema.db.me[0].isLoggedIn;

        if (isLoggedIn) {
          return new Response(200, {});
        } else {
          return new Response(401, {});
        }
      });

      /*************************************************************************
       *
       * POST requests
       *
       *************************************************************************/

      /**
       * Used when publishing a draft for review.
       * Updates the document's status and isDraft properties.
       *
       * TODO: Add docNumber assignment.
       */
      this.post("/reviews/:document_id", (schema, request) => {
        const document = schema.document.findBy({
          objectID: request.params.document_id,
        });

        if (document) {
          document.update({
            status: "In-Review",
            isDraft: false,
          });

          return new Response(200, {}, document.attrs);
        }

        return new Response(404, {}, {});
      });

      /**
       * Used by the AuthenticatedUserService to add and remove subscriptions.
       */
      this.post("/me/subscriptions", () => {
        return new Response(200, {});
      });

      /**
       *  Used by the RecentlyViewedDocsService to log a viewed doc.
       */
      this.post("https://www.googleapis.com/upload/drive/v3/files", () => {
        return new Response(200, {});
      });

      /**
       * Called by the Document route to log a document view.
       */
      this.post("/web/analytics", () => {
        return new Response(200, {});
      });

      /*************************************************************************
       *
       * GET requests
       *
       *************************************************************************/

      /**
       * Used by the config service for environment variables.
       */
      this.get("/web/config", () => {
        // TODO: allow this to be overwritten in the request
        return new Response(200, {}, TEST_WEB_CONFIG);
      });

      /**
       * Used in the /new routes when creating a document.
       */
      this.get("/document-types", () => {
        if (this.schema.documentTypes.all().models.length === 0) {
          return new Response(200, {}, [
            {
              name: "RFC",
              longName: "Request for Comments",
              description:
                "Present a proposal to colleagues for their review and feedback.",
              moreInfoLink: {
                text: "More-info link",
                url: "example.com",
              },
              flightIcon: "discussion-circle",
            },
            {
              name: "PRD",
              longName: "Product Requirements",
              description:
                "Summarize a problem statement and outline a phased approach to addressing it.",
            },
            {
              name: "FRD",
              longName: "Funding Request",
              description:
                "Capture a budget request, along with the business justification and expected returns.",
            },
          ]);
        } else {
          return new Response(
            200,
            {},
            this.schema.documentTypes
              .all()
              .models.map((docType) => docType.attrs),
          );
        }
      });

      /**
       * Used by the AuthenticatedUserService to get the user's profile.
       */
      this.get("/me", (schema) => {
        // If the test has explicitly set a user, return it.
        if (schema.me.first()) {
          return schema.me.first().attrs;
        } else {
          // Otherwise, create and return a new user.
          return schema.me.create({
            id: TEST_USER_EMAIL,
            name: TEST_USER_NAME,
            email: TEST_USER_EMAIL,
            given_name: TEST_USER_GIVEN_NAME,
            picture: TEST_USER_PHOTO,
            subscriptions: [],
            isLoggedIn: true,
          }).attrs;
        }
      });

      /**
       * Used by the Document route to get a document.
       */
      this.get("/documents/:document_id", (schema, request) => {
        return new Response(
          200,
          {},
          schema.document.findBy({
            objectID: request.params.document_id,
          }).attrs,
        );
      });

      /**
       * Used by the RelatedResources component when the doc is published.
       */
      this.get(
        "documents/:document_id/related-resources",
        (schema, request) => {
          let hermesDocuments = schema.relatedHermesDocument
            .all()
            .models.map((doc) => {
              return doc.attrs;
            });
          let externalLinks = schema.relatedExternalLinks
            .all()
            .models.map((link) => {
              return link.attrs;
            });

          return new Response(200, {}, { hermesDocuments, externalLinks });
        },
      );

      /**
       * Used by the Dashboard route to get a user's recently viewed documents.
       */
      this.get("/me/recently-viewed-docs", (schema) => {
        let index = schema.recentlyViewedDocs.all().models.map((doc) => {
          return doc.attrs;
        });

        return new Response(200, {}, index.length === 0 ? null : index);
      });

      /**
       * Used in the dashboard to show recently viewed projects
       */
      this.get("/me/recently-viewed-projects", (schema) => {
        let index = schema.recentlyViewedProjects
          .all()
          .models.map((project) => {
            return project;
          });

        return new Response(200, {}, index.length === 0 ? null : index);
      });

      /**
       * Used by the AuthenticatedUserService to get the user's subscriptions.
       */
      this.get("/me/subscriptions", () => {
        return new Response(200, {}, []);
      });

      /**
       * Used by /subscriptions to get all possible subscriptions.
       * Used by the NewDoc route to map the products to their abbreviations.
       * Used by the sidebar to populate a draft's product/area dropdown.
       */
      this.get("/products", () => {
        let currentProducts = this.schema.products.all().models;
        if (currentProducts.length === 0) {
          return new Response(
            200,
            {},
            { "Default Fetched Product": { abbreviation: "NONE" } },
          );
        } else {
          let objects = this.schema.products.all().models.map((product) => {
            return {
              [product.attrs.name]: {
                abbreviation: product.attrs.abbreviation,
              },
            };
          });

          // The objects currently look like:
          // [
          //  0: { "Labs": { abbreviation: "LAB" } },
          //  1: { "Vault": { abbreviation: "VLT"} }
          // ]

          // We reformat them to match the API's response:
          // {
          //  "Labs": { abbreviation: "LAB" },
          //  "Vault": { abbreviation: "VLT" }
          // }

          let formattedObjects = {};

          objects.forEach((object) => {
            let key = Object.keys(object)[0];
            formattedObjects[key] = object[key];
          });

          return new Response(200, {}, formattedObjects);
        }
      });

      // RecentlyViewedDocsService / fetchIndexID
      this.get("https://www.googleapis.com/drive/v3/files", (schema) => {
        let file = schema.recentlyViewedDocsDatabases.first()?.attrs;

        if (!file) {
          file = schema.recentlyViewedDocsDatabases.create({
            name: "recently_viewed_docs.json",
          }).attrs;
        }

        return new Response(200, {}, { files: [file] });
      });

      // RecentlyViewedDocsService / fetchAll
      this.get("https://www.googleapis.com/drive/v3/files/:id", (schema) => {
        let index = schema.recentlyViewedDocs.all().models.map((doc) => {
          if (doc.attrs.isLegacy) {
            return doc.attrs.id;
          } else {
            return doc.attrs;
          }
        });
        return new Response(200, {}, index);
      });

      /*************************************************************************
       *
       * PATCH requests
       *
       *************************************************************************/

      // RecentlyViewedDocsService / markViewed
      this.patch(
        "https://www.googleapis.com/upload/drive/v3/files/:id",
        (schema, request) => {
          let index = JSON.parse(request.requestBody);
          schema.db.recentlyViewedDocs.remove();
          schema.db.recentlyViewedDocs.insert(index);
          return new Response(200, {}, schema.recentlyViewedDocs.all().models);
        },
      );

      /**
       * Used by the sidebar to update a document,
       * e.g., to change a its status.
       */
      this.patch("/documents/:document_id", (schema, request) => {
        let document = schema.document.findBy({
          objectID: request.params.document_id,
        });
        if (document) {
          let attrs = JSON.parse(request.requestBody);
          document.update(attrs);
          return new Response(200, {}, document.attrs);
        }
      });

      /*************************************************************************
       *
       * PUT requests
       *
       *************************************************************************/

      // Related resources (published docs)

      this.put(
        "documents/:document_id/related-resources",
        (schema, request) => {
          let requestBody = JSON.parse(request.requestBody);
          let { hermesDocuments, externalLinks } = requestBody;

          // we're not yet saving this to the document;
          // currently we're just just overwriting the global mirage objects

          this.schema.db.relatedHermesDocument.remove();
          this.schema.db.relatedExternalLinks.remove();

          hermesDocuments.forEach(
            (doc: { googleFileID: string; sortOrder: number }) => {
              const mirageDocument = this.schema.document.findBy({
                objectID: doc.googleFileID,
              }).attrs;

              this.schema.relatedHermesDocument.create({
                googleFileID: doc.googleFileID,
                sortOrder: hermesDocuments.indexOf(doc) + 1,
                title: mirageDocument.title,
                type: mirageDocument.docType,
                documentNumber: mirageDocument.docNumber,
              });
            },
          );

          externalLinks.forEach((link) => {
            this.schema.relatedExternalLinks.create({
              name: link.name,
              url: link.url,
              sortOrder:
                externalLinks.indexOf(link) + 1 + hermesDocuments.length,
            });
          });

          return new Response(200, {}, {});
        },
      );

      // Project related resources
      this.put("projects/:project_id", (schema, request) => {
        let project = schema.projects.findBy({
          id: request.params.project_id,
        });

        if (project) {
          let attrs = JSON.parse(request.requestBody);

          project.update(attrs);
          return new Response(200, {}, project.attrs);
        }
      });
    },
  };

  return createServer(finalConfig);
}<|MERGE_RESOLUTION|>--- conflicted
+++ resolved
@@ -171,8 +171,10 @@
                 .all()
                 .models.filter((project) => {
                   return (
-                    project.title.toLowerCase().includes(query.toLowerCase()) ||
-                    project.description
+                    project.attrs.title
+                      .toLowerCase()
+                      .includes(query.toLowerCase()) ||
+                    project.attrs.description
                       ?.toLowerCase()
                       .includes(query.toLowerCase())
                   );
@@ -181,7 +183,7 @@
               const hits = projects.map((project) => {
                 return {
                   ...project.attrs,
-                  objectID: project.id,
+                  objectID: project.attrs.id,
                 };
               });
 
@@ -405,8 +407,6 @@
         let project = schema.projects.create(JSON.parse(request.requestBody));
         project.update({
           status: ProjectStatus.Active,
-          creator: TEST_USER_EMAIL,
-          createdTime: Date.now(),
         });
         return new Response(200, {}, project.attrs);
       });
@@ -417,7 +417,7 @@
         return new Response(
           200,
           {},
-          projects.map((project) => project),
+          projects.map((project) => project.attrs),
         );
       });
 
@@ -447,7 +447,7 @@
                 objectID: doc.googleFileID,
               });
 
-              const existingDocuments = project.hermesDocuments ?? [];
+              const existingDocuments = project.attrs.hermesDocuments ?? [];
 
               newHermesDocuments.push(
                 ...existingDocuments,
@@ -459,12 +459,12 @@
                 return;
               } else {
                 fullDocument.update({
-                  projects: [...fullDocument.attrs.projects, project.id],
+                  projects: [...fullDocument.attrs.projects, project.attrs.id],
                 });
               }
 
               fullDocument.update({
-                projects: [...fullDocument.attrs.projects, project.id],
+                projects: [...fullDocument.attrs.projects, project.attrs.id],
               });
             });
 
@@ -489,7 +489,7 @@
 
         if (shouldAddToRecentlyViewed) {
           schema.recentlyViewedProjects.create({
-            id: project.id,
+            id: project.attrs.id,
             viewedTime: Date.now(),
           });
         }
@@ -518,7 +518,7 @@
       this.get("/projects/:project_id/related-resources", (schema, request) => {
         const projectID = request.params.project_id;
         const project = schema.projects.findBy({ id: projectID });
-        const { hermesDocuments, externalLinks } = project;
+        const { hermesDocuments, externalLinks } = project.attrs;
         return new Response(200, {}, { hermesDocuments, externalLinks });
       });
 
@@ -544,7 +544,7 @@
 
           // documents that are in both the current project and the new request
 
-          const currentHermesDocuments = project.hermesDocuments ?? [];
+          const currentHermesDocuments = project.attrs.hermesDocuments ?? [];
           const incomingHermesDocuments = attrs.hermesDocuments ?? [];
 
           const documentsToRemove = currentHermesDocuments.filter((doc) => {
@@ -562,7 +562,7 @@
 
             mirageDocument?.update({
               projects: mirageDocument.attrs.projects.filter(
-                (projectID) => projectID.toString() !== project.id,
+                (projectID) => projectID.toString() !== project.attrs.id,
               ),
             });
           });
@@ -572,7 +572,7 @@
               objectID: doc,
             });
             mirageDocument?.update({
-              projects: [...mirageDocument.attrs.projects, project.id],
+              projects: [...mirageDocument.attrs.projects, project.attrs.id],
             });
           });
 
@@ -819,11 +819,7 @@
        *************************************************************************/
 
       this.head("/me", (schema, _request) => {
-<<<<<<< HEAD
-        // Don't need this logged to the console every time
-=======
         // Stop this from cluttering the console when "Mirage logging" is checked
->>>>>>> 42845fdb
         this.logging = false;
 
         let isLoggedIn = schema.db.me[0].isLoggedIn;
@@ -1013,7 +1009,7 @@
         let index = schema.recentlyViewedProjects
           .all()
           .models.map((project) => {
-            return project;
+            return project.attrs;
           });
 
         return new Response(200, {}, index.length === 0 ? null : index);
